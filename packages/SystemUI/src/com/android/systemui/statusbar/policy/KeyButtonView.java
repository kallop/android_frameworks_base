/*
 * Copyright (C) 2008 The Android Open Source Project
 *
 * Licensed under the Apache License, Version 2.0 (the "License");
 * you may not use this file except in compliance with the License.
 * You may obtain a copy of the License at
 *
 *      http://www.apache.org/licenses/LICENSE-2.0
 *
 * Unless required by applicable law or agreed to in writing, software
 * distributed under the License is distributed on an "AS IS" BASIS,
 * WITHOUT WARRANTIES OR CONDITIONS OF ANY KIND, either express or implied.
 * See the License for the specific language governing permissions and
 * limitations under the License.
 */

package com.android.systemui.statusbar.policy;

import android.app.ActivityManager;
import android.content.Context;
<<<<<<< HEAD
import android.content.pm.PackageManager;
import android.content.res.Resources;
import android.content.res.ThemeConfig;
=======
import android.content.res.Configuration;
>>>>>>> 4d70bd7a
import android.content.res.TypedArray;
import android.hardware.input.InputManager;
import android.media.AudioManager;
import android.os.Bundle;
import android.os.SystemClock;
import android.util.AttributeSet;
import android.util.TypedValue;
import android.view.HapticFeedbackConstants;
import android.view.InputDevice;
import android.view.KeyCharacterMap;
import android.view.KeyEvent;
import android.view.MotionEvent;
import android.view.SoundEffectConstants;
import android.view.View;
import android.view.ViewConfiguration;
import android.view.accessibility.AccessibilityEvent;
import android.view.accessibility.AccessibilityNodeInfo;
import android.widget.ImageView;

import com.android.systemui.R;
import com.android.systemui.statusbar.phone.NavbarEditor;

import static android.view.accessibility.AccessibilityNodeInfo.ACTION_CLICK;
import static android.view.accessibility.AccessibilityNodeInfo.ACTION_LONG_CLICK;

import cyanogenmod.power.PerformanceManager;

public class KeyButtonView extends ImageView {

<<<<<<< HEAD
    public static final int CURSOR_REPEAT_FLAGS = KeyEvent.FLAG_SOFT_KEYBOARD
            | KeyEvent.FLAG_KEEP_TOUCH_MODE;

=======
    private int mContentDescriptionRes;
>>>>>>> 4d70bd7a
    private long mDownTime;
    private int mCode;
    private boolean mIsSmall;
    private int mTouchSlop;
    private boolean mSupportsLongpress = true;
    private boolean mInEditMode;
    private AudioManager mAudioManager;
    private boolean mGestureAborted;
    private boolean mPerformedLongClick;

    private PerformanceManager mPerf;

    private final Runnable mCheckLongPress = new Runnable() {
        public void run() {
            if (isPressed()) {
                // Log.d("KeyButtonView", "longpressed: " + this);
                if (mCode == KeyEvent.KEYCODE_DPAD_LEFT || mCode == KeyEvent.KEYCODE_DPAD_RIGHT) {
                    sendEvent(KeyEvent.ACTION_UP, CURSOR_REPEAT_FLAGS,
                            System.currentTimeMillis(), false);
                    sendEvent(KeyEvent.ACTION_DOWN, CURSOR_REPEAT_FLAGS,
                            System.currentTimeMillis(), false);
                    postDelayed(mCheckLongPress, ViewConfiguration.getKeyRepeatDelay());
                } else if (isLongClickable()) {
                    // Just an old-fashioned ImageView
                    mPerformedLongClick = true;
                    performLongClick();
                } else {
                    sendEvent(KeyEvent.ACTION_DOWN, KeyEvent.FLAG_LONG_PRESS);
                    sendAccessibilityEvent(AccessibilityEvent.TYPE_VIEW_LONG_CLICKED);
                }
            }
        }
    };

    public KeyButtonView(Context context, AttributeSet attrs) {
        this(context, attrs, 0);
    }

    public KeyButtonView(Context context, AttributeSet attrs, int defStyle) {
        super(context, attrs);

        TypedArray a = context.obtainStyledAttributes(attrs, R.styleable.KeyButtonView,
                defStyle, 0);

        mCode = a.getInteger(R.styleable.KeyButtonView_keyCode, 0);

        mSupportsLongpress = a.getBoolean(R.styleable.KeyButtonView_keyRepeat, true);

        TypedValue value = new TypedValue();
        if (a.getValue(R.styleable.KeyButtonView_android_contentDescription, value)) {
            mContentDescriptionRes = value.resourceId;
        }

        a.recycle();


        setClickable(true);
        mTouchSlop = ViewConfiguration.get(context).getScaledTouchSlop();
        mAudioManager = (AudioManager) context.getSystemService(Context.AUDIO_SERVICE);
        setBackground(new KeyButtonRipple(context, this));
        mPerf = PerformanceManager.getInstance(context);
    }

    @Override
    protected void onConfigurationChanged(Configuration newConfig) {
        super.onConfigurationChanged(newConfig);

        if (mContentDescriptionRes != 0) {
            setContentDescription(mContext.getString(mContentDescriptionRes));
        }
    }

    @Override
    public void onInitializeAccessibilityNodeInfo(AccessibilityNodeInfo info) {
        super.onInitializeAccessibilityNodeInfo(info);
        if (mCode != 0) {
            info.addAction(new AccessibilityNodeInfo.AccessibilityAction(ACTION_CLICK, null));
            if (mSupportsLongpress || isLongClickable()) {
                info.addAction(
                        new AccessibilityNodeInfo.AccessibilityAction(ACTION_LONG_CLICK, null));
            }
        }
    }

    @Override
    protected void onWindowVisibilityChanged(int visibility) {
        super.onWindowVisibilityChanged(visibility);
        if (visibility != View.VISIBLE) {
            jumpDrawablesToCurrentState();
        }
    }

    @Override
    public boolean performAccessibilityActionInternal(int action, Bundle arguments) {
        if (action == ACTION_CLICK && mCode != 0) {
            sendEvent(KeyEvent.ACTION_DOWN, 0, SystemClock.uptimeMillis());
            sendEvent(KeyEvent.ACTION_UP, 0);
            sendAccessibilityEvent(AccessibilityEvent.TYPE_VIEW_CLICKED);
            playSoundEffect(SoundEffectConstants.CLICK);
            return true;
        } else if (action == ACTION_LONG_CLICK && mCode != 0) {
            sendEvent(KeyEvent.ACTION_DOWN, KeyEvent.FLAG_LONG_PRESS);
            sendEvent(KeyEvent.ACTION_UP, 0);
            sendAccessibilityEvent(AccessibilityEvent.TYPE_VIEW_LONG_CLICKED);
            return true;
        }
        return super.performAccessibilityActionInternal(action, arguments);
    }

    @Override
    public Resources getResources() {
        ThemeConfig themeConfig = mContext.getResources().getConfiguration().themeConfig;
        Resources res = null;
        if (themeConfig != null) {
            try {
                final String navbarThemePkgName = themeConfig.getOverlayForNavBar();
                final String sysuiThemePkgName = themeConfig.getOverlayForStatusBar();
                // Check if the same theme is applied for systemui, if so we can skip this
                if (navbarThemePkgName != null && !navbarThemePkgName.equals(sysuiThemePkgName)) {
                    res = mContext.getPackageManager().getThemedResourcesForApplication(
                            mContext.getPackageName(), navbarThemePkgName);
                }
            } catch (PackageManager.NameNotFoundException e) {
                // don't care since we'll handle res being null below
            }
        }

        return res != null ? res : super.getResources();
    }

    public void setEditMode(boolean editMode) {
        mInEditMode = editMode;
        updateVisibility();
    }

    public void setInfo(NavbarEditor.ButtonInfo item, boolean isVertical, boolean isSmall) {
        final Resources res = getResources();
        final int keyDrawableResId;

        setTag(item);
        setContentDescription(res.getString(item.contentDescription));
        mCode = item.keyCode;
        mIsSmall = isSmall;

        if (isSmall) {
            keyDrawableResId = item.sideResource;
        } else if (!isVertical) {
            keyDrawableResId = item.portResource;
        } else {
            keyDrawableResId = item.landResource;
        }
        // The reason for setImageDrawable vs setImageResource is because setImageResource calls
        // relayout() w/o any checks. setImageDrawable performs size checks and only calls relayout
        // if necessary. We rely on this because otherwise the setX/setY attributes which are post
        // layout cause it to mess up the layout.
        setImageDrawable(res.getDrawable(keyDrawableResId));
        updateVisibility();
    }

    private void updateVisibility() {
        if (mInEditMode) {
            setVisibility(View.VISIBLE);
            return;
        }

        NavbarEditor.ButtonInfo info = (NavbarEditor.ButtonInfo) getTag();
        if (info == NavbarEditor.NAVBAR_EMPTY) {
            setVisibility(mIsSmall ? View.INVISIBLE : View.GONE);
        } else if (info == NavbarEditor.NAVBAR_CONDITIONAL_MENU) {
            setVisibility(View.INVISIBLE);
        }
    }

    private boolean supportsLongPress() {
        return mSupportsLongpress;
    }

    public boolean onTouchEvent(MotionEvent ev) {
        if (mInEditMode) {
            return false;
        }
        final int action = ev.getAction();
        int x, y;
        if (action == MotionEvent.ACTION_DOWN) {
            mGestureAborted = false;
        }
        if (mGestureAborted) {
            return false;
        }

        // A lot of stuff is about to happen. Lets get ready.
        mPerf.cpuBoost(750000);

        switch (action) {
            case MotionEvent.ACTION_DOWN:
                mDownTime = SystemClock.uptimeMillis();
                setPressed(true);
                if (mCode == KeyEvent.KEYCODE_DPAD_LEFT || mCode == KeyEvent.KEYCODE_DPAD_RIGHT) {
                    sendEvent(KeyEvent.ACTION_DOWN, KeyEvent.FLAG_VIRTUAL_HARD_KEY
                            | KeyEvent.FLAG_KEEP_TOUCH_MODE, mDownTime, false);
                } else if (mCode != 0) {
                    sendEvent(KeyEvent.ACTION_DOWN, 0, mDownTime);
                } else {
                    // Provide the same haptic feedback that the system offers for virtual keys.
                    performHapticFeedback(HapticFeedbackConstants.VIRTUAL_KEY);
                }

                if (supportsLongPress()) {
                    removeCallbacks(mCheckLongPress);
                    postDelayed(mCheckLongPress, ViewConfiguration.getLongPressTimeout());
                }

                break;
            case MotionEvent.ACTION_MOVE:
                x = (int) ev.getX();
                y = (int) ev.getY();
                setPressed(x >= -mTouchSlop
                        && x < getWidth() + mTouchSlop
                        && y >= -mTouchSlop
                        && y < getHeight() + mTouchSlop);
                break;
            case MotionEvent.ACTION_CANCEL:
                setPressed(false);
                if (mCode != 0) {
                    sendEvent(KeyEvent.ACTION_UP, KeyEvent.FLAG_CANCELED);
                }

                removeCallbacks(mCheckLongPress);

                if (supportsLongPress()) {
                    removeCallbacks(mCheckLongPress);
                }

                break;
            case MotionEvent.ACTION_UP:
                final boolean doIt = isPressed();
                setPressed(false);
                if (mCode != 0) {
                    if (doIt) {
                        sendEvent(KeyEvent.ACTION_UP, 0);
                        sendAccessibilityEvent(AccessibilityEvent.TYPE_VIEW_CLICKED);
                        playSoundEffect(SoundEffectConstants.CLICK);
                    } else {
                        sendEvent(KeyEvent.ACTION_UP, KeyEvent.FLAG_CANCELED);
                    }
                } else {
                    // no key code, just a regular ImageView
                    if (doIt && !mPerformedLongClick) {
                        performClick();
                    }
                }

                removeCallbacks(mCheckLongPress);

                if (supportsLongPress()) {
                    removeCallbacks(mCheckLongPress);
                }
                mPerformedLongClick = false;
                break;
        }

        return true;
    }

    public void playSoundEffect(int soundConstant) {
        mAudioManager.playSoundEffect(soundConstant, ActivityManager.getCurrentUser());
    };

    public void sendEvent(int action, int flags) {
        sendEvent(action, flags, SystemClock.uptimeMillis());
    }

    void sendEvent(int action, int flags, long when) {
        sendEvent(action, flags, when, true);
    }

    void sendEvent(int action, int flags, long when, boolean applyDefaultFlags) {
        final int repeatCount = (flags & KeyEvent.FLAG_LONG_PRESS) != 0 ? 1 : 0;
        if (applyDefaultFlags) {
            flags |= KeyEvent.FLAG_FROM_SYSTEM | KeyEvent.FLAG_VIRTUAL_HARD_KEY;
        }
        final KeyEvent ev = new KeyEvent(mDownTime, when, action, mCode, repeatCount,
                0, KeyCharacterMap.VIRTUAL_KEYBOARD, 0,
                flags,
                InputDevice.SOURCE_KEYBOARD);
        InputManager.getInstance().injectInputEvent(ev,
                InputManager.INJECT_INPUT_EVENT_MODE_ASYNC);
    }

    public void abortCurrentGesture() {
        setPressed(false);
        mGestureAborted = true;
    }
}

<|MERGE_RESOLUTION|>--- conflicted
+++ resolved
@@ -18,13 +18,10 @@
 
 import android.app.ActivityManager;
 import android.content.Context;
-<<<<<<< HEAD
 import android.content.pm.PackageManager;
 import android.content.res.Resources;
 import android.content.res.ThemeConfig;
-=======
 import android.content.res.Configuration;
->>>>>>> 4d70bd7a
 import android.content.res.TypedArray;
 import android.hardware.input.InputManager;
 import android.media.AudioManager;
@@ -54,13 +51,10 @@
 
 public class KeyButtonView extends ImageView {
 
-<<<<<<< HEAD
     public static final int CURSOR_REPEAT_FLAGS = KeyEvent.FLAG_SOFT_KEYBOARD
             | KeyEvent.FLAG_KEEP_TOUCH_MODE;
 
-=======
     private int mContentDescriptionRes;
->>>>>>> 4d70bd7a
     private long mDownTime;
     private int mCode;
     private boolean mIsSmall;

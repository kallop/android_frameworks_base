--- conflicted
+++ resolved
@@ -23,13 +23,9 @@
 import android.content.Context;
 import android.content.Intent;
 import android.content.IntentFilter;
-<<<<<<< HEAD
 import android.graphics.Canvas;
 import android.net.Uri;
 import android.provider.CalendarContract;
-import android.text.format.DateFormat;
-=======
->>>>>>> a34a64d2
 import android.util.AttributeSet;
 import android.view.View;
 import android.view.View.OnClickListener;
@@ -124,16 +120,11 @@
     }
 
     protected void updateClock() {
-<<<<<<< HEAD
-        final String dateFormat = getContext().getString(R.string.full_wday_month_day_no_year_split);
-        setText(DateFormat.format(dateFormat, new Date()));
-=======
         final String dateFormat = getContext().getString(R.string.system_ui_date_pattern);
         final Locale l = Locale.getDefault();
         String fmt = ICU.getBestDateTimePattern(dateFormat, l.toString());
         SimpleDateFormat sdf = new SimpleDateFormat(fmt, l);
         setText(sdf.format(new Date()));
->>>>>>> a34a64d2
     }
 
     private boolean isVisible() {

/*
 * Copyright (C) 2010 The Android Open Source Project
 *
 * Licensed under the Apache License, Version 2.0 (the "License");
 * you may not use this file except in compliance with the License.
 * You may obtain a copy of the License at
 *
 *      http://www.apache.org/licenses/LICENSE-2.0
 *
 * Unless required by applicable law or agreed to in writing, software
 * distributed under the License is distributed on an "AS IS" BASIS,
 * WITHOUT WARRANTIES OR CONDITIONS OF ANY KIND, either express or implied.
 * See the License for the specific language governing permissions and
 * limitations under the License.
 */

package com.android.systemui.statusbar.phone;

import java.io.FileDescriptor;
import java.io.PrintWriter;
import java.util.ArrayList;
import java.util.List;

import android.animation.Animator;
import android.animation.AnimatorListenerAdapter;
import android.animation.AnimatorSet;
import android.animation.ObjectAnimator;
import android.animation.TimeInterpolator;
import android.app.ActivityManager;
import android.app.ActivityManagerNative;
import android.app.Notification;
import android.app.PendingIntent;
import android.app.StatusBarManager;
import android.service.notification.StatusBarNotification;
import android.content.BroadcastReceiver;
import android.content.ContentResolver;
import android.content.Context;
import android.content.Intent;
import android.content.IntentFilter;
import android.content.SharedPreferences;
import android.content.res.CustomTheme;
import android.content.res.Resources;
import android.database.ContentObserver;
import android.graphics.Canvas;
import android.graphics.ColorFilter;
import android.graphics.PixelFormat;
import android.graphics.Point;
import android.graphics.PorterDuff;
import android.graphics.Rect;
import android.graphics.drawable.Drawable;
import android.inputmethodservice.InputMethodService;
import android.net.Uri;
import android.os.Handler;
import android.os.IBinder;
import android.os.IPowerManager;
import android.os.Message;
import android.os.RemoteException;
import android.os.ServiceManager;
import android.os.SystemClock;
import android.os.UserHandle;
import android.provider.Settings;
import android.service.dreams.DreamService;
import android.service.dreams.IDreamManager;
import android.util.DisplayMetrics;
import android.util.EventLog;
import android.util.Log;
import android.util.Pair;
import android.util.Slog;
import android.view.Display;
import android.view.Gravity;
import android.view.HapticFeedbackConstants;
import android.view.MotionEvent;
import android.view.VelocityTracker;
import android.view.View;
import android.view.ViewConfiguration;
import android.view.ViewGroup;
import android.view.ViewGroup.LayoutParams;
import android.view.ViewPropertyAnimator;
import android.view.ViewStub;
import android.view.WindowManager;
import android.view.animation.AccelerateInterpolator;
import android.view.animation.Animation;
import android.view.animation.AnimationUtils;
import android.view.animation.DecelerateInterpolator;
import android.widget.FrameLayout;
import android.widget.ImageView;
import android.widget.LinearLayout;
import android.widget.ScrollView;
import android.widget.TextView;

import com.android.internal.statusbar.StatusBarIcon;
<<<<<<< HEAD
import com.android.internal.statusbar.StatusBarNotification;
import com.android.internal.util.pie.PiePosition;
=======
import com.android.systemui.EventLogTags;
>>>>>>> a34a64d2
import com.android.systemui.R;
import com.android.systemui.statusbar.BaseStatusBar;
import com.android.systemui.statusbar.CommandQueue;
import com.android.systemui.statusbar.GestureRecorder;
import com.android.systemui.statusbar.NotificationData;
import com.android.systemui.statusbar.NotificationData.Entry;
import com.android.systemui.statusbar.SignalClusterTextView;
import com.android.systemui.statusbar.SignalClusterView;
import com.android.systemui.statusbar.StatusBarIconView;
import com.android.systemui.statusbar.policy.BatteryController;
import com.android.systemui.statusbar.policy.CircleBattery;
import com.android.systemui.statusbar.policy.CircleDockBattery;
import com.android.systemui.statusbar.policy.Clock;
import com.android.systemui.statusbar.policy.DockBatteryController;
import com.android.systemui.statusbar.policy.BluetoothController;
import com.android.systemui.statusbar.policy.DateView;
import com.android.systemui.statusbar.policy.IntruderAlertView;
import com.android.systemui.statusbar.policy.LocationController;
import com.android.systemui.statusbar.policy.NetworkController;
import com.android.systemui.statusbar.policy.NotificationRowLayout;
import com.android.systemui.statusbar.policy.OnSizeChangedListener;
import com.android.systemui.statusbar.policy.Prefs;
import com.android.systemui.statusbar.powerwidget.PowerWidget;

public class PhoneStatusBar extends BaseStatusBar {
    static final String TAG = "PhoneStatusBar";
    public static final boolean DEBUG = BaseStatusBar.DEBUG;
    public static final boolean SPEW = DEBUG;
    public static final boolean DUMPTRUCK = true; // extra dumpsys info
    public static final boolean DEBUG_GESTURES = false;

    public static final boolean DEBUG_CLINGS = false;

    public static final boolean ENABLE_NOTIFICATION_PANEL_CLING = false;

    public static final boolean SETTINGS_DRAG_SHORTCUT = true;

    // additional instrumentation for testing purposes; intended to be left on during development
    public static final boolean CHATTY = DEBUG;

    public static final String ACTION_STATUSBAR_START
            = "com.android.internal.policy.statusbar.START";

    private static final int MSG_OPEN_NOTIFICATION_PANEL = 1000;
    private static final int MSG_CLOSE_PANELS = 1001;
    private static final int MSG_OPEN_SETTINGS_PANEL = 1002;
    // 1020-1030 reserved for BaseStatusBar

    // will likely move to a resource or other tunable param at some point
    private static final int INTRUDER_ALERT_DECAY_MS = 0; // disabled, was 10000;

    private static final int NOTIFICATION_PRIORITY_MULTIPLIER = 10; // see NotificationManagerService
    private static final int HIDE_ICONS_BELOW_SCORE = Notification.PRIORITY_LOW * NOTIFICATION_PRIORITY_MULTIPLIER;

    private static final float BRIGHTNESS_CONTROL_PADDING = 0.15f;
    private static final int BRIGHTNESS_CONTROL_LONG_PRESS_TIMEOUT = 750; // ms
    private static final int BRIGHTNESS_CONTROL_LINGER_THRESHOLD = 20;

    // fling gesture tuning parameters, scaled to display density
    private float mSelfExpandVelocityPx; // classic value: 2000px/s
    private float mSelfCollapseVelocityPx; // classic value: 2000px/s (will be negated to collapse "up")
    private float mFlingExpandMinVelocityPx; // classic value: 200px/s
    private float mFlingCollapseMinVelocityPx; // classic value: 200px/s
    private float mCollapseMinDisplayFraction; // classic value: 0.08 (25px/min(320px,480px) on G1)
    private float mExpandMinDisplayFraction; // classic value: 0.5 (drag open halfway to expand)
    private float mFlingGestureMaxXVelocityPx; // classic value: 150px/s

    private float mExpandAccelPx; // classic value: 2000px/s/s
    private float mCollapseAccelPx; // classic value: 2000px/s/s (will be negated to collapse "up")

    private float mFlingGestureMaxOutputVelocityPx; // how fast can it really go? (should be a little
                                                    // faster than mSelfCollapseVelocityPx)

    PhoneStatusBarPolicy mIconPolicy;

    // These are no longer handled by the policy, because we need custom strategies for them
    BluetoothController mBluetoothController;
    BatteryController mBatteryController;
    DockBatteryController mDockBatteryController;
    LocationController mLocationController;
    NetworkController mNetworkController;

    private boolean mHasDockBattery;

    int mNaturalBarHeight = -1;
    int mIconSize = -1;
    int mIconHPadding = -1;
    Display mDisplay;
    Point mCurrentDisplaySize = new Point();

    IDreamManager mDreamManager;

    StatusBarWindowView mStatusBarWindow;
    PhoneStatusBarView mStatusBarView;

    int mPixelFormat;
    Object mQueueLock = new Object();

    // viewgroup containing the normal contents of the statusbar
    LinearLayout mStatusBarContents;

    // right-hand icons
    LinearLayout mSystemIconArea;

    // left-hand icons
    LinearLayout mStatusIcons;
    // the icons themselves
    IconMerger mNotificationIcons;
    // [+>
    View mMoreIcon;

    // expanded notifications
    NotificationPanelView mNotificationPanel; // the sliding/resizing panel within the notification window
    ScrollView mScrollView;
    View mExpandedContents;
    int mNotificationPanelGravity;
    int mNotificationPanelMarginBottomPx, mNotificationPanelMarginPx;
    float mNotificationPanelMinHeightFrac;
    boolean mNotificationPanelIsFullScreenWidth;
    TextView mNotificationPanelDebugText;

    // settings
    QuickSettingsController mQS;
    boolean mHasSettingsPanel, mHasFlipSettings;
    SettingsPanelView mSettingsPanel;
    View mFlipSettingsView;
    QuickSettingsContainerView mSettingsContainer;
    int mSettingsPanelGravity;
    private TilesChangedObserver mTilesChangedObserver;
    private SettingsObserver mSettingsObserver;

    // top bar
    View mNotificationPanelHeader;
    View mDateTimeView;
    View mClearButton;
    ImageView mSettingsButton, mNotificationButton;

    // carrier/wifi label
    private TextView mCarrierLabel;
    private boolean mCarrierLabelVisible = false;
    private int mCarrierLabelHeight;
    private TextView mEmergencyCallLabel;
    private int mNotificationHeaderHeight;

    private SignalClusterView mSignalView;
    private SignalClusterTextView mSignalTextView;
    private CircleBattery mCircleBattery;
    private CircleDockBattery mCircleDockBattery;
    private Clock mClock;

    private boolean mShowCarrierInPanel = false;

    // drag bar
    CloseDragHandle mCloseView;
    private int mCloseViewHeight;

    // position
    int[] mPositionTmp = new int[2];
    boolean mExpandedVisible;

    // the date view
    DateView mDateView;

    // for immersive activities
    private IntruderAlertView mIntruderAlertView;

    // on-screen navigation buttons
    private NavigationBarView mNavigationBarView = null;

    // the tracker view
    int mTrackingPosition; // the position of the top of the tracking view.

    // the power widget
    PowerWidget mPowerWidget;

    // ticker
    private Ticker mTicker;
    private View mTickerView;
    private boolean mTicking;

    // Tracking finger for opening/closing.
    int mEdgeBorder; // corresponds to R.dimen.status_bar_edge_ignore
    boolean mTracking;
    VelocityTracker mVelocityTracker;

    // help screen
    private boolean mClingShown;
    private ViewGroup mCling;
    private boolean mSuppressStatusBarDrags; // while a cling is up, briefly deaden the bar to give things time to settle

    int[] mAbsPos = new int[2];
    Runnable mPostCollapseCleanup = null;

    private Animator mLightsOutAnimation;
    private Animator mLightsOnAnimation;
    // last theme that was applied in order to detect theme change (as opposed
    // to some other configuration change).
    CustomTheme mCurrentTheme;
    private boolean mRecreating = false;

    private boolean mBrightnessControl = true;
    private float mScreenWidth;
    private int mMinBrightness;
    int mLinger;
    int mInitialTouchX;
    int mInitialTouchY;

    // for disabling the status bar
    int mDisabled = 0;

    // tracking calls to View.setSystemUiVisibility()
    int mSystemUiVisibility = View.SYSTEM_UI_FLAG_VISIBLE;

    DisplayMetrics mDisplayMetrics = new DisplayMetrics();

    // XXX: gesture research
    private final GestureRecorder mGestureRec = DEBUG_GESTURES
        ? new GestureRecorder("/sdcard/statusbar_gestures.dat")
        : null;

    private int mNavigationIconHints = 0;
    private final Animator.AnimatorListener mMakeIconsInvisible = new AnimatorListenerAdapter() {
        @Override
        public void onAnimationEnd(Animator animation) {
            // double-check to avoid races
            if (mStatusBarContents.getAlpha() == 0) {
                if (DEBUG) Slog.d(TAG, "makeIconsInvisible");
                mStatusBarContents.setVisibility(View.INVISIBLE);
            }
        }
    };

    Runnable mLongPressBrightnessChange = new Runnable() {
        @Override
        public void run() {
            mStatusBarView.performHapticFeedback(HapticFeedbackConstants.LONG_PRESS);
            adjustBrightness(mInitialTouchX);
            mLinger = BRIGHTNESS_CONTROL_LINGER_THRESHOLD + 1;
        }
    };

    class SettingsObserver extends ContentObserver {
        SettingsObserver(Handler handler) {
            super(handler);
        }

        void observe() {
            ContentResolver resolver = mContext.getContentResolver();
            resolver.registerContentObserver(Settings.System.getUriFor(
                    Settings.System.STATUS_BAR_BRIGHTNESS_CONTROL), false, this);
            resolver.registerContentObserver(Settings.System.getUriFor(
                    Settings.System.SCREEN_BRIGHTNESS_MODE), false, this);
            update();
        }

        @Override
        public void onChange(boolean selfChange) {
            update();
        }

        public void update() {
            ContentResolver resolver = mContext.getContentResolver();
            int brightnessValue = Settings.System.getIntForUser(resolver,
                    Settings.System.SCREEN_BRIGHTNESS_MODE, 0, UserHandle.USER_CURRENT);
            mBrightnessControl = brightnessValue != Settings.System.SCREEN_BRIGHTNESS_MODE_AUTOMATIC
                    && Settings.System.getIntForUser(resolver, Settings.System.STATUS_BAR_BRIGHTNESS_CONTROL,
                            0, UserHandle.USER_CURRENT) == 1;
        }
    }


    // ensure quick settings is disabled until the current user makes it through the setup wizard
    private boolean mUserSetup = false;
    private final ContentObserver mUserSetupObserver = new ContentObserver(new Handler()) {
        @Override
        public void onChange(boolean selfChange) {
            final boolean userSetup = 0 != Settings.Secure.getIntForUser(
                    mContext.getContentResolver(),
                    Settings.Secure.USER_SETUP_COMPLETE,
                    0 /*default */,
                    mCurrentUserId);
            if (MULTIUSER_DEBUG) Slog.d(TAG, String.format("User setup changed: " +
                    "selfChange=%s userSetup=%s mUserSetup=%s",
                    selfChange, userSetup, mUserSetup));
            if (mSettingsButton != null && mHasFlipSettings) {
                mSettingsButton.setVisibility(userSetup ? View.VISIBLE : View.INVISIBLE);
            }
            if (mSettingsPanel != null) {
                mSettingsPanel.setEnabled(userSetup);
            }
            if (userSetup != mUserSetup) {
                mUserSetup = userSetup;
                if (!mUserSetup && mStatusBarView != null)
                    animateCollapseQuickSettings();
            }
        }
    };

    @Override
    public void start() {
        mDisplay = ((WindowManager)mContext.getSystemService(Context.WINDOW_SERVICE))
                .getDefaultDisplay();

        mDreamManager = IDreamManager.Stub.asInterface(
                ServiceManager.checkService(DreamService.DREAM_SERVICE));

        CustomTheme currentTheme = mContext.getResources().getConfiguration().customTheme;
        if (currentTheme != null) {
            mCurrentTheme = (CustomTheme)currentTheme.clone();
        }

        super.start(); // calls createAndAddWindows()

        addNavigationBar();

        if (ENABLE_INTRUDERS) addIntruderView();

        mSettingsObserver = new SettingsObserver(mHandler);
        mSettingsObserver.observe();

        // Lastly, call to the icon policy to install/update all the icons.
        mIconPolicy = new PhoneStatusBarPolicy(mContext);
    }

    // ================================================================================
    // Constructing the view
    // ================================================================================
    protected PhoneStatusBarView makeStatusBarView() {
        final Context context = mContext;

        Resources res = context.getResources();

        mScreenWidth = (float) context.getResources().getDisplayMetrics().widthPixels;
        mMinBrightness = context.getResources().getInteger(
                com.android.internal.R.integer.config_screenBrightnessDim);

        updateDisplaySize(); // populates mDisplayMetrics
        loadDimens();

        mIconSize = res.getDimensionPixelSize(com.android.internal.R.dimen.status_bar_icon_size);

        mStatusBarWindow = (StatusBarWindowView) View.inflate(context,
                R.layout.super_status_bar, null);
        mStatusBarWindow.mService = this;
        mStatusBarWindow.setOnTouchListener(new View.OnTouchListener() {
            @Override
            public boolean onTouch(View v, MotionEvent event) {
                if (event.getAction() == MotionEvent.ACTION_DOWN) {
                    if (mExpandedVisible) {
                        animateCollapsePanels();
                    }
                }
                return mStatusBarWindow.onTouchEvent(event);
            }});

        mStatusBarView = (PhoneStatusBarView) mStatusBarWindow.findViewById(R.id.status_bar);
        mStatusBarView.setBar(this);


        PanelHolder holder = (PanelHolder) mStatusBarWindow.findViewById(R.id.panel_holder);
        mStatusBarView.setPanelHolder(holder);

        mNotificationPanel = (NotificationPanelView) mStatusBarWindow.findViewById(R.id.notification_panel);
        mNotificationPanel.setStatusBar(this);
        mNotificationPanelIsFullScreenWidth =
            (mNotificationPanel.getLayoutParams().width == ViewGroup.LayoutParams.MATCH_PARENT);

        // make the header non-responsive to clicks
        mNotificationPanel.findViewById(R.id.header).setOnTouchListener(
                new View.OnTouchListener() {
                    @Override
                    public boolean onTouch(View v, MotionEvent event) {
                        return true; // e eats everything
                    }
                });

        if (ENABLE_INTRUDERS) {
            mIntruderAlertView = (IntruderAlertView) View.inflate(context, R.layout.intruder_alert, null);
            mIntruderAlertView.setVisibility(View.GONE);
            mIntruderAlertView.setBar(this);
        }
        if (MULTIUSER_DEBUG) {
            mNotificationPanelDebugText = (TextView) mNotificationPanel.findViewById(R.id.header_debug_info);
            mNotificationPanelDebugText.setVisibility(View.VISIBLE);
        }

        updateShowSearchHoldoff();

        try {
            boolean showNav = mWindowManagerService.hasNavigationBar();
            if (DEBUG) Slog.v(TAG, "hasNavigationBar=" + showNav);
            if (mNavigationBarView == null && showNav && !mRecreating) {
                mNavigationBarView =
                    (NavigationBarView) View.inflate(context, R.layout.navigation_bar, null);

                mNavigationBarView.setDisabledFlags(mDisabled);
                mNavigationBarView.setBar(this);
                addNavigationBarCallback(mNavigationBarView);
            }
        } catch (RemoteException ex) {
            // no window manager? good luck with that
        }

        // figure out which pixel-format to use for the status bar.
        mPixelFormat = PixelFormat.OPAQUE;

        mSystemIconArea = (LinearLayout) mStatusBarView.findViewById(R.id.system_icon_area);
        mStatusIcons = (LinearLayout)mStatusBarView.findViewById(R.id.statusIcons);
        mNotificationIcons = (IconMerger)mStatusBarView.findViewById(R.id.notificationIcons);
        mMoreIcon = mStatusBarView.findViewById(R.id.moreIcon);
        mNotificationIcons.setOverflowIndicator(mMoreIcon);
        mStatusBarContents = (LinearLayout)mStatusBarView.findViewById(R.id.status_bar_contents);
        mTickerView = mStatusBarView.findViewById(R.id.ticker);

        /* Destroy the old widget before recreating the expanded dialog
           to make sure there are no context issues */
        if (mRecreating)
            mPowerWidget.destroyWidget();

        mPile = (NotificationRowLayout)mStatusBarWindow.findViewById(R.id.latestItems);
        mPile.setLayoutTransitionsEnabled(false);
        mPile.setLongPressListener(getNotificationLongClicker());
        mExpandedContents = mPile; // was: expanded.findViewById(R.id.notificationLinearLayout);

        mNotificationPanelHeader = mStatusBarWindow.findViewById(R.id.header);

        mClearButton = mStatusBarWindow.findViewById(R.id.clear_all_button);
        mClearButton.setOnClickListener(mClearButtonListener);
        mClearButton.setAlpha(0f);
        mClearButton.setVisibility(View.INVISIBLE);
        mClearButton.setEnabled(false);
        mDateView = (DateView)mStatusBarWindow.findViewById(R.id.date);

        mHasSettingsPanel = res.getBoolean(R.bool.config_hasSettingsPanel);
        mHasFlipSettings = res.getBoolean(R.bool.config_hasFlipSettingsPanel);

        mDateTimeView = mNotificationPanelHeader.findViewById(R.id.datetime);
        if (mDateTimeView != null) {
            mDateTimeView.setOnClickListener(mClockClickListener);
            mDateTimeView.setEnabled(true);
        }

        mSettingsButton = (ImageView) mStatusBarWindow.findViewById(R.id.settings_button);
        if (mSettingsButton != null) {
            mSettingsButton.setOnClickListener(mSettingsButtonListener);
            if (mHasSettingsPanel) {
                if (mStatusBarView.hasFullWidthNotifications()) {
                    // the settings panel is hiding behind this button
                    mSettingsButton.setImageResource(R.drawable.ic_notify_quicksettings);
                    mSettingsButton.setVisibility(View.VISIBLE);
                } else {
                    // there is a settings panel, but it's on the other side of the (large) screen
                    final View buttonHolder = mStatusBarWindow.findViewById(
                            R.id.settings_button_holder);
                    if (buttonHolder != null) {
                        buttonHolder.setVisibility(View.GONE);
                    }
                }
            } else {
                // no settings panel, go straight to settings
                mSettingsButton.setVisibility(View.VISIBLE);
                mSettingsButton.setImageResource(R.drawable.ic_notify_settings);
            }
        }
        if (mHasFlipSettings) {
            mNotificationButton = (ImageView) mStatusBarWindow.findViewById(R.id.notification_button);
            if (mNotificationButton != null) {
                mNotificationButton.setOnClickListener(mNotificationButtonListener);
            }
        }

        mScrollView = (ScrollView)mStatusBarWindow.findViewById(R.id.scroll);
        mScrollView.setVerticalScrollBarEnabled(false); // less drawing during pulldowns
        if (!mNotificationPanelIsFullScreenWidth) {
            mScrollView.setSystemUiVisibility(
                    View.STATUS_BAR_DISABLE_NOTIFICATION_TICKER |
                    View.STATUS_BAR_DISABLE_NOTIFICATION_ICONS |
                    View.STATUS_BAR_DISABLE_CLOCK);
        }

        // Load the Power widget views and set the listeners
        mPowerWidget = (PowerWidget)mStatusBarWindow.findViewById(R.id.exp_power_stat);
        mPowerWidget.setGlobalButtonOnClickListener(new View.OnClickListener() {
            @Override
            public void onClick(View v) {
                if (Settings.System.getIntForUser(mContext.getContentResolver(),
                        Settings.System.EXPANDED_HIDE_ONCHANGE, 0, UserHandle.USER_CURRENT) == 1) {
                    animateCollapsePanels();
                }
            }
        });
        mPowerWidget.setGlobalButtonOnLongClickListener(new View.OnLongClickListener() {
            @Override
            public boolean onLongClick(View v) {
                animateCollapsePanels();
                return true;
            }
        });

        mTicker = new MyTicker(context, mStatusBarView);
        TickerView tickerView = (TickerView)mStatusBarView.findViewById(R.id.tickerText);
        tickerView.mTicker = mTicker;

        mEdgeBorder = res.getDimensionPixelSize(R.dimen.status_bar_edge_ignore);

        // set the inital view visibility
        setAreThereNotifications();

        // Other icons
        mLocationController = new LocationController(mContext); // will post a notification
        mBatteryController = new BatteryController(mContext);
        mBatteryController.addIconView((ImageView)mStatusBarView.findViewById(R.id.battery));
        mBatteryController.addLabelView((TextView)mStatusBarView.findViewById(R.id.battery_text));

        mCircleBattery = (CircleBattery) mStatusBarView.findViewById(R.id.circle_battery);
        mBatteryController.addStateChangedCallback(mCircleBattery);

        // Dock Battery support
        mHasDockBattery = mContext.getResources().getBoolean(
                com.android.internal.R.bool.config_hasDockBattery);

        if (mHasDockBattery) {
            mDockBatteryController = new DockBatteryController(mContext);
            mDockBatteryController.addIconView(
                    (ImageView)mStatusBarView.findViewById(R.id.dock_battery));
            mDockBatteryController.addLabelView(
                    (TextView)mStatusBarView.findViewById(R.id.dock_battery_text));

            mCircleDockBattery =
                    (CircleDockBattery) mStatusBarView.findViewById(R.id.circle_dock_battery);
            final DockBatteryController.DockBatteryStateChangeCallback callback =
                    (DockBatteryController.DockBatteryStateChangeCallback) mCircleDockBattery;
            mDockBatteryController.addStateChangedCallback(callback);
        } else {
            // Remove dock battery icons if device doesn't hava dock battery support
            View v = mStatusBarView.findViewById(R.id.dock_battery);
            if (v != null) mStatusBarView.removeView(v);
            v = mStatusBarView.findViewById(R.id.dock_battery_text);
            if (v != null) mStatusBarView.removeView(v);
            v = mStatusBarView.findViewById(R.id.circle_dock_battery);
            if (v != null) mStatusBarView.removeView(v);
            mCircleDockBattery = null;
        }

        mNetworkController = new NetworkController(mContext);
        mBluetoothController = new BluetoothController(mContext);

        mSignalView = (SignalClusterView) mStatusBarView.findViewById(R.id.signal_cluster);
        mSignalTextView = (SignalClusterTextView) mStatusBarView.findViewById(R.id.signal_cluster_text);
        mClock = (Clock) mStatusBarView.findViewById(R.id.clock);

        mNetworkController.addSignalCluster(mSignalView);
        mSignalView.setNetworkController(mNetworkController);

<<<<<<< HEAD
        mEmergencyCallLabel = (TextView)mStatusBarWindow.findViewById(R.id.emergency_calls_only);
        if (mEmergencyCallLabel != null) {
            mNetworkController.addEmergencyLabelView(mEmergencyCallLabel);
            mEmergencyCallLabel.setOnClickListener(new View.OnClickListener() {
                @Override
                public void onClick(View v) { }});
            mEmergencyCallLabel.addOnLayoutChangeListener(new View.OnLayoutChangeListener() {
                @Override
                public void onLayoutChange(View v, int left, int top, int right, int bottom,
                        int oldLeft, int oldTop, int oldRight, int oldBottom) {
                    updateCarrierLabelVisibility(false);
                }});
=======
        final boolean isAPhone = mNetworkController.hasVoiceCallingFeature();
        if (isAPhone) {
            mEmergencyCallLabel =
                    (TextView) mStatusBarWindow.findViewById(R.id.emergency_calls_only);
            if (mEmergencyCallLabel != null) {
                mNetworkController.addEmergencyLabelView(mEmergencyCallLabel);
                mEmergencyCallLabel.setOnClickListener(new View.OnClickListener() {
                    public void onClick(View v) { }});
                mEmergencyCallLabel.addOnLayoutChangeListener(new View.OnLayoutChangeListener() {
                    @Override
                    public void onLayoutChange(View v, int left, int top, int right, int bottom,
                            int oldLeft, int oldTop, int oldRight, int oldBottom) {
                        updateCarrierLabelVisibility(false);
                    }});
            }
>>>>>>> a34a64d2
        }

        mCarrierLabel = (TextView)mStatusBarWindow.findViewById(R.id.carrier_label);
        mShowCarrierInPanel = (mCarrierLabel != null);
        if (DEBUG) Slog.v(TAG, "carrierlabel=" + mCarrierLabel + " show=" + mShowCarrierInPanel);
        if (mShowCarrierInPanel) {
            mCarrierLabel.setVisibility(mCarrierLabelVisible ? View.VISIBLE : View.INVISIBLE);

            // for mobile devices, we always show mobile connection info here (SPN/PLMN)
            // for other devices, we show whatever network is connected
            if (mNetworkController.hasMobileDataFeature()) {
                mNetworkController.addMobileLabelView(mCarrierLabel);
            } else {
                mNetworkController.addCombinedLabelView(mCarrierLabel);
            }

            // set up the dynamic hide/show of the label
            mPile.setOnSizeChangedListener(new OnSizeChangedListener() {
                @Override
                public void onSizeChanged(View view, int w, int h, int oldw, int oldh) {
                    updateCarrierLabelVisibility(false);
                }
            });
        }

        // Quick Settings (where available, some restrictions apply)
        if (mHasSettingsPanel) {
            // first, figure out where quick settings should be inflated
            final View settings_stub;
            if (mHasFlipSettings) {
                // a version of quick settings that flips around behind the notifications
                settings_stub = mStatusBarWindow.findViewById(R.id.flip_settings_stub);
                if (settings_stub != null) {
                    mFlipSettingsView = ((ViewStub)settings_stub).inflate();
                    mFlipSettingsView.setVisibility(View.GONE);
                    mFlipSettingsView.setVerticalScrollBarEnabled(false);
                }
            } else {
                // full quick settings panel
                settings_stub = mStatusBarWindow.findViewById(R.id.quick_settings_stub);
                if (settings_stub != null) {
                    mSettingsPanel = (SettingsPanelView) ((ViewStub)settings_stub).inflate();
                } else {
                    mSettingsPanel = (SettingsPanelView) mStatusBarWindow.findViewById(R.id.settings_panel);
                }
            }

            if (mQS != null) {
                mQS.shutdown();
                mQS = null;
            }

            // wherever you find it, Quick Settings needs a container to survive
            mSettingsContainer = (QuickSettingsContainerView)
                    mStatusBarWindow.findViewById(R.id.quick_settings_container);
            if (mSettingsContainer != null) {
                mQS = new QuickSettingsController(mContext, mSettingsContainer, this);
                if (!mNotificationPanelIsFullScreenWidth) {
                    mSettingsContainer.setSystemUiVisibility(
                            View.STATUS_BAR_DISABLE_NOTIFICATION_TICKER
                            | View.STATUS_BAR_DISABLE_SYSTEM_INFO);
                }
                if (mSettingsPanel != null) {
                    mSettingsPanel.setQuickSettings(mQS);
                }
                mQS.setService(this);
                mQS.setBar(mStatusBarView);
                mQS.setupQuickSettings();

                // Start observing for changes
                if (mTilesChangedObserver == null) {
                    mTilesChangedObserver = new TilesChangedObserver(mHandler);
                    mTilesChangedObserver.startObserving();
                }
            }
        }

        mClingShown = ! (DEBUG_CLINGS
            || !Prefs.read(mContext).getBoolean(Prefs.SHOWN_QUICK_SETTINGS_HELP, false));

        if (!ENABLE_NOTIFICATION_PANEL_CLING || ActivityManager.isRunningInTestHarness()) {
            mClingShown = true;
        }

//        final ImageView wimaxRSSI =
//                (ImageView)sb.findViewById(R.id.wimax_signal);
//        if (wimaxRSSI != null) {
//            mNetworkController.addWimaxIconView(wimaxRSSI);
//        }

        // receive broadcasts
        IntentFilter filter = new IntentFilter();
        filter.addAction(Intent.ACTION_CONFIGURATION_CHANGED);
        filter.addAction(Intent.ACTION_CLOSE_SYSTEM_DIALOGS);
        filter.addAction(Intent.ACTION_SCREEN_OFF);
        filter.addAction(Intent.ACTION_SCREEN_ON);
        context.registerReceiver(mBroadcastReceiver, filter);

        // listen for USER_SETUP_COMPLETE setting (per-user)
        resetUserSetupObserver();

        mPowerWidget.setupWidget();
        mPowerWidget.updateVisibility();

        mVelocityTracker = VelocityTracker.obtain();

        return mStatusBarView;
    }

    @Override
    protected View getStatusBarView() {
        return mStatusBarView;
    }

    @Override
    protected WindowManager.LayoutParams getRecentsLayoutParams(LayoutParams layoutParams) {
        boolean opaque = false;
        WindowManager.LayoutParams lp = new WindowManager.LayoutParams(
                layoutParams.width,
                layoutParams.height,
                WindowManager.LayoutParams.TYPE_STATUS_BAR_PANEL,
                WindowManager.LayoutParams.FLAG_LAYOUT_IN_SCREEN
                | WindowManager.LayoutParams.FLAG_ALT_FOCUSABLE_IM
                | WindowManager.LayoutParams.FLAG_SPLIT_TOUCH,
                (opaque ? PixelFormat.OPAQUE : PixelFormat.TRANSLUCENT));
        if (ActivityManager.isHighEndGfx()) {
            lp.flags |= WindowManager.LayoutParams.FLAG_HARDWARE_ACCELERATED;
        } else {
            lp.flags |= WindowManager.LayoutParams.FLAG_DIM_BEHIND;
            lp.dimAmount = 0.75f;
        }
        lp.gravity = Gravity.BOTTOM | Gravity.START;
        lp.setTitle("RecentsPanel");
        lp.windowAnimations = com.android.internal.R.style.Animation_RecentApplications;
        lp.softInputMode = WindowManager.LayoutParams.SOFT_INPUT_STATE_UNCHANGED
        | WindowManager.LayoutParams.SOFT_INPUT_ADJUST_NOTHING;
        return lp;
    }

    @Override
    protected WindowManager.LayoutParams getSearchLayoutParams(LayoutParams layoutParams) {
        boolean opaque = false;
        WindowManager.LayoutParams lp = new WindowManager.LayoutParams(
                LayoutParams.MATCH_PARENT,
                LayoutParams.MATCH_PARENT,
                WindowManager.LayoutParams.TYPE_NAVIGATION_BAR_PANEL,
                WindowManager.LayoutParams.FLAG_LAYOUT_IN_SCREEN
                | WindowManager.LayoutParams.FLAG_ALT_FOCUSABLE_IM
                | WindowManager.LayoutParams.FLAG_SPLIT_TOUCH,
                (opaque ? PixelFormat.OPAQUE : PixelFormat.TRANSLUCENT));
        if (ActivityManager.isHighEndGfx()) {
            lp.flags |= WindowManager.LayoutParams.FLAG_HARDWARE_ACCELERATED;
        }
        lp.gravity = Gravity.BOTTOM | Gravity.START;
        lp.setTitle("SearchPanel");
        // TODO: Define custom animation for Search panel
        lp.windowAnimations = com.android.internal.R.style.Animation_RecentApplications;
        lp.softInputMode = WindowManager.LayoutParams.SOFT_INPUT_STATE_UNCHANGED
        | WindowManager.LayoutParams.SOFT_INPUT_ADJUST_NOTHING;
        return lp;
    }

    void onBarViewDetached() {
     //   WindowManagerImpl.getDefault().removeView(mStatusBarWindow);
    }

    @Override
    protected void updateSearchPanel() {
        super.updateSearchPanel();
        mSearchPanelView.setStatusBarView(mNavigationBarView);
        mNavigationBarView.setDelegateView(mSearchPanelView);
    }

    @Override
    public void showSearchPanel() {
        super.showSearchPanel();
        mHandler.removeCallbacks(mShowSearchPanel);

        // we want to freeze the sysui state wherever it is
        mSearchPanelView.setSystemUiVisibility(mSystemUiVisibility);

        WindowManager.LayoutParams lp =
            (android.view.WindowManager.LayoutParams) mNavigationBarView.getLayoutParams();
        lp.flags &= ~WindowManager.LayoutParams.FLAG_NOT_TOUCH_MODAL;
        mWindowManager.updateViewLayout(mNavigationBarView, lp);
    }

    @Override
    public void hideSearchPanel() {
        super.hideSearchPanel();
        WindowManager.LayoutParams lp =
            (android.view.WindowManager.LayoutParams) mNavigationBarView.getLayoutParams();
        lp.flags |= WindowManager.LayoutParams.FLAG_NOT_TOUCH_MODAL;
        mWindowManager.updateViewLayout(mNavigationBarView, lp);
    }

    protected int getStatusBarGravity() {
        return Gravity.TOP | Gravity.FILL_HORIZONTAL;
    }

    public int getStatusBarHeight() {
        if (mNaturalBarHeight < 0) {
            final Resources res = mContext.getResources();
            mNaturalBarHeight =
                    res.getDimensionPixelSize(com.android.internal.R.dimen.status_bar_height);
        }
        return mNaturalBarHeight;
    }

    private final View.OnClickListener mRecentsClickListener = new View.OnClickListener() {
        @Override
        public void onClick(View v) {
            awakenDreams();
            toggleRecentApps();
        }
    };

    private int mShowSearchHoldoff = 0;
    private final Runnable mShowSearchPanel = new Runnable() {
        @Override
        public void run() {
            showSearchPanel();
            awakenDreams();
        }
    };

    View.OnTouchListener mHomeSearchActionListener = new View.OnTouchListener() {
        @Override
        public boolean onTouch(View v, MotionEvent event) {
            switch(event.getAction()) {
            case MotionEvent.ACTION_DOWN:
                if (!shouldDisableNavbarGestures()) {
                    mHandler.removeCallbacks(mShowSearchPanel);
                    mHandler.postDelayed(mShowSearchPanel, mShowSearchHoldoff);
                }
            break;

            case MotionEvent.ACTION_UP:
            case MotionEvent.ACTION_CANCEL:
                mHandler.removeCallbacks(mShowSearchPanel);
                awakenDreams();
            break;
        }
        return false;
        }
    };

    private void awakenDreams() {
        if (mDreamManager != null) {
            try {
                mDreamManager.awaken();
            } catch (RemoteException e) {
                // fine, stay asleep then
            }
        }
    }

    private void prepareNavigationBarView() {
        mNavigationBarView.reorient();
        mNavigationBarView.setListeners(mRecentsClickListener,
                mRecentsPreloadOnTouchListener, mHomeSearchActionListener);
        updateSearchPanel();
    }

    // For small-screen devices (read: phones) that lack hardware navigation buttons
    private void addNavigationBar() {
        if (DEBUG) Slog.v(TAG, "addNavigationBar: about to add " + mNavigationBarView);
        if (mNavigationBarView == null) return;

        prepareNavigationBarView();

        mWindowManager.addView(mNavigationBarView, getNavigationBarLayoutParams());
    }

    private void repositionNavigationBar() {
        if (mNavigationBarView == null) return;

        CustomTheme newTheme = mContext.getResources().getConfiguration().customTheme;
        if (newTheme != null &&
                (mCurrentTheme == null || !mCurrentTheme.equals(newTheme))) {
            // Nevermind, this will be re-created
            return;
        }
        prepareNavigationBarView();

        mWindowManager.updateViewLayout(mNavigationBarView, getNavigationBarLayoutParams());
    }

    private void notifyNavigationBarScreenOn(boolean screenOn) {
        if (mNavigationBarView == null) return;
        mNavigationBarView.notifyScreenOn(screenOn);
    }

    private WindowManager.LayoutParams getNavigationBarLayoutParams() {
        WindowManager.LayoutParams lp = new WindowManager.LayoutParams(
                LayoutParams.MATCH_PARENT, LayoutParams.MATCH_PARENT,
                WindowManager.LayoutParams.TYPE_NAVIGATION_BAR,
                    0
                    | WindowManager.LayoutParams.FLAG_TOUCHABLE_WHEN_WAKING
                    | WindowManager.LayoutParams.FLAG_NOT_FOCUSABLE
                    | WindowManager.LayoutParams.FLAG_NOT_TOUCH_MODAL
                    | WindowManager.LayoutParams.FLAG_WATCH_OUTSIDE_TOUCH
                    | WindowManager.LayoutParams.FLAG_SPLIT_TOUCH,
                PixelFormat.OPAQUE);
        // this will allow the navbar to run in an overlay on devices that support this
        if (ActivityManager.isHighEndGfx()) {
            lp.flags |= WindowManager.LayoutParams.FLAG_HARDWARE_ACCELERATED;
        }

        lp.setTitle("NavigationBar");
        lp.windowAnimations = 0;
        return lp;
    }

    private void addIntruderView() {
        WindowManager.LayoutParams lp = new WindowManager.LayoutParams(
                ViewGroup.LayoutParams.MATCH_PARENT,
                ViewGroup.LayoutParams.WRAP_CONTENT,
                WindowManager.LayoutParams.TYPE_STATUS_BAR_PANEL, // above the status bar!
                WindowManager.LayoutParams.FLAG_LAYOUT_IN_SCREEN
                    | WindowManager.LayoutParams.FLAG_LAYOUT_NO_LIMITS
                    | WindowManager.LayoutParams.FLAG_NOT_TOUCH_MODAL
                    | WindowManager.LayoutParams.FLAG_NOT_FOCUSABLE
                    | WindowManager.LayoutParams.FLAG_ALT_FOCUSABLE_IM
                    | WindowManager.LayoutParams.FLAG_SPLIT_TOUCH,
                PixelFormat.TRANSLUCENT);
        lp.gravity = Gravity.TOP | Gravity.FILL_HORIZONTAL;
        //lp.y += height * 1.5; // FIXME
        lp.setTitle("IntruderAlert");
        lp.packageName = mContext.getPackageName();
        lp.windowAnimations = R.style.Animation_StatusBar_IntruderAlert;

        mWindowManager.addView(mIntruderAlertView, lp);
    }

<<<<<<< HEAD
    @Override
=======
    public void refreshAllStatusBarIcons() {
        refreshAllIconsForLayout(mStatusIcons);
        refreshAllIconsForLayout(mNotificationIcons);
    }

    private void refreshAllIconsForLayout(LinearLayout ll) {
        final int count = ll.getChildCount();
        for (int n = 0; n < count; n++) {
            View child = ll.getChildAt(n);
            if (child instanceof StatusBarIconView) {
                ((StatusBarIconView) child).updateDrawable();
            }
        }
    }

>>>>>>> a34a64d2
    public void addIcon(String slot, int index, int viewIndex, StatusBarIcon icon) {
        if (SPEW) Slog.d(TAG, "addIcon slot=" + slot + " index=" + index + " viewIndex=" + viewIndex
                + " icon=" + icon);
        StatusBarIconView view = new StatusBarIconView(mContext, slot, null);
        view.set(icon);
        mStatusIcons.addView(view, viewIndex, new LinearLayout.LayoutParams(mIconSize, mIconSize));
        mPowerWidget.updateAllButtons();
    }

    @Override
    public void updateIcon(String slot, int index, int viewIndex,
            StatusBarIcon old, StatusBarIcon icon) {
        if (SPEW) Slog.d(TAG, "updateIcon slot=" + slot + " index=" + index + " viewIndex=" + viewIndex
                + " old=" + old + " icon=" + icon);
        StatusBarIconView view = (StatusBarIconView)mStatusIcons.getChildAt(viewIndex);
        view.set(icon);
    }

    @Override
    public void removeIcon(String slot, int index, int viewIndex) {
        if (SPEW) Slog.d(TAG, "removeIcon slot=" + slot + " index=" + index + " viewIndex=" + viewIndex);
        mStatusIcons.removeViewAt(viewIndex);
    }

    @Override
    public void addNotification(IBinder key, StatusBarNotification notification) {
        if (DEBUG) Slog.d(TAG, "addNotification score=" + notification.getScore());
        StatusBarIconView iconView = addNotificationViews(key, notification);
        if (iconView == null) return;

        boolean immersive = false;
        try {
            immersive = ActivityManagerNative.getDefault().isTopActivityImmersive();
            if (DEBUG) {
                Slog.d(TAG, "Top activity is " + (immersive?"immersive":"not immersive"));
            }
        } catch (RemoteException ex) {
        }

        /*
         * DISABLED due to missing API
        if (ENABLE_INTRUDERS && (
                   // TODO(dsandler): Only if the screen is on
                notification.notification.intruderView != null)) {
            Slog.d(TAG, "Presenting high-priority notification");
            // special new transient ticker mode
            // 1. Populate mIntruderAlertView

            if (notification.notification.intruderView == null) {
                Slog.e(TAG, notification.notification.toString() + " wanted to intrude but intruderView was null");
                return;
            }

            // bind the click event to the content area
            PendingIntent contentIntent = notification.notification.contentIntent;
            final View.OnClickListener listener = (contentIntent != null)
                    ? new NotificationClicker(contentIntent,
                            notification.pkg, notification.tag, notification.id)
                    : null;

            mIntruderAlertView.applyIntruderContent(notification.notification.intruderView, listener);

            mCurrentlyIntrudingNotification = notification;

            // 2. Animate mIntruderAlertView in
            mHandler.sendEmptyMessage(MSG_SHOW_INTRUDER);

            // 3. Set alarm to age the notification off (TODO)
            mHandler.removeMessages(MSG_HIDE_INTRUDER);
            if (INTRUDER_ALERT_DECAY_MS > 0) {
                mHandler.sendEmptyMessageDelayed(MSG_HIDE_INTRUDER, INTRUDER_ALERT_DECAY_MS);
            }
        } else
         */

        if (notification.getNotification().fullScreenIntent != null) {
            // Stop screensaver if the notification has a full-screen intent.
            // (like an incoming phone call)
            awakenDreams();

            // not immersive & a full-screen alert should be shown
            if (DEBUG) Slog.d(TAG, "Notification has fullScreenIntent; sending fullScreenIntent");
            try {
                notification.getNotification().fullScreenIntent.send();
            } catch (PendingIntent.CanceledException e) {
            }
        } else if (!mRecreating) {
            // usual case: status bar visible & not immersive

            // show the ticker if there isn't an intruder too
            if (mCurrentlyIntrudingNotification == null) {
                tick(null, notification, true);
            }
        }

        // Recalculate the position of the sliding windows and the titles.
        setAreThereNotifications();
        updateExpandedViewPos(EXPANDED_LEAVE_ALONE);
    }

    @Override
    public void removeNotification(IBinder key) {
        StatusBarNotification old = removeNotificationViews(key);
        if (SPEW) Slog.d(TAG, "removeNotification key=" + key + " old=" + old);

        if (old != null) {
            // Cancel the ticker if it's still running
            mTicker.removeEntry(old);

            // Recalculate the position of the sliding windows and the titles.
            updateExpandedViewPos(EXPANDED_LEAVE_ALONE);

            if (ENABLE_INTRUDERS && old == mCurrentlyIntrudingNotification) {
                mHandler.sendEmptyMessage(MSG_HIDE_INTRUDER);
            }
<<<<<<< HEAD
=======

            if (CLOSE_PANEL_WHEN_EMPTIED && mNotificationData.size() == 0) {
                animateCollapsePanels();
            }
>>>>>>> a34a64d2
        }

        setAreThereNotifications();
    }

    @Override
    protected void refreshLayout(int layoutDirection) {
        if (mNavigationBarView != null) {
            mNavigationBarView.setLayoutDirection(layoutDirection);
        }

        if (mClearButton != null && mClearButton instanceof ImageView) {
            // Force asset reloading
            ((ImageView)mClearButton).setImageDrawable(null);
            ((ImageView)mClearButton).setImageResource(R.drawable.ic_notify_clear);
        }

        if (mSettingsButton != null) {
            // Force asset reloading
            mSettingsButton.setImageDrawable(null);
            mSettingsButton.setImageResource(R.drawable.ic_notify_quicksettings);
        }

        if (mNotificationButton != null) {
            // Force asset reloading
            mNotificationButton.setImageDrawable(null);
            mNotificationButton.setImageResource(R.drawable.ic_notifications);
        }

        refreshAllStatusBarIcons();
    }

    private void updateShowSearchHoldoff() {
        mShowSearchHoldoff = mContext.getResources().getInteger(
            R.integer.config_show_search_delay);
    }

    private void loadNotificationShade() {
        if (mPile == null) return;

        int N = mNotificationData.size();

        ArrayList<View> toShow = new ArrayList<View>();

        final boolean provisioned = isDeviceProvisioned();
        // If the device hasn't been through Setup, we only show system notifications
        for (int i=0; i<N; i++) {
            Entry ent = mNotificationData.get(N-i-1);
            if (!(provisioned || showNotificationEvenIfUnprovisioned(ent.notification))) continue;
            if (!notificationIsForCurrentUser(ent.notification)) continue;
            toShow.add(ent.row);
        }

        ArrayList<View> toRemove = new ArrayList<View>();
        for (int i=0; i<mPile.getChildCount(); i++) {
            View child = mPile.getChildAt(i);
            if (!toShow.contains(child)) {
                toRemove.add(child);
            }
        }

        for (View remove : toRemove) {
            mPile.removeView(remove);
        }

        for (int i=0; i<toShow.size(); i++) {
            View v = toShow.get(i);
            if (v.getParent() == null) {
                mPile.addView(v, i);
            }
        }

        if (mSettingsButton != null) {
            mSettingsButton.setEnabled(isDeviceProvisioned());
        }
    }

    @Override
    protected void updateNotificationIcons() {
        if (mNotificationIcons == null) return;

        loadNotificationShade();

        final LinearLayout.LayoutParams params
            = new LinearLayout.LayoutParams(mIconSize + 2*mIconHPadding, mNaturalBarHeight);

        int N = mNotificationData.size();

        if (DEBUG) {
            Slog.d(TAG, "refreshing icons: " + N + " notifications, mNotificationIcons=" + mNotificationIcons);
        }

        ArrayList<View> toShow = new ArrayList<View>();

        final boolean provisioned = isDeviceProvisioned();
        // If the device hasn't been through Setup, we only show system notifications
        for (int i=0; i<N; i++) {
            Entry ent = mNotificationData.get(N-i-1);
            if (!((provisioned && ent.notification.getScore() >= HIDE_ICONS_BELOW_SCORE)
                    || showNotificationEvenIfUnprovisioned(ent.notification))) continue;
            if (!notificationIsForCurrentUser(ent.notification)) continue;
            toShow.add(ent.icon);
        }

        ArrayList<View> toRemove = new ArrayList<View>();
        for (int i=0; i<mNotificationIcons.getChildCount(); i++) {
            View child = mNotificationIcons.getChildAt(i);
            if (!toShow.contains(child)) {
                toRemove.add(child);
            }
        }

        for (View remove : toRemove) {
            mNotificationIcons.removeView(remove);
        }

        for (int i=0; i<toShow.size(); i++) {
            View v = toShow.get(i);
            if (v.getParent() == null) {
                mNotificationIcons.addView(v, i, params);
            }
        }
    }

    protected void updateCarrierLabelVisibility(boolean force) {
        if (!mShowCarrierInPanel) return;
        // The idea here is to only show the carrier label when there is enough room to see it,
        // i.e. when there aren't enough notifications to fill the panel.
        if (DEBUG) {
            Slog.d(TAG, String.format("pileh=%d scrollh=%d carrierh=%d",
                    mPile.getHeight(), mScrollView.getHeight(), mCarrierLabelHeight));
        }

        final boolean emergencyCallsShownElsewhere = mEmergencyCallLabel != null;
        final boolean makeVisible =
            !(emergencyCallsShownElsewhere && mNetworkController.isEmergencyOnly())
            && mPile.getHeight() < (mNotificationPanel.getHeight() - mCarrierLabelHeight - mNotificationHeaderHeight)
            && mScrollView.getVisibility() == View.VISIBLE;

        if (force || mCarrierLabelVisible != makeVisible) {
            mCarrierLabelVisible = makeVisible;
            if (DEBUG) {
                Slog.d(TAG, "making carrier label " + (makeVisible?"visible":"invisible"));
            }
            mCarrierLabel.animate().cancel();
            if (makeVisible) {
                mCarrierLabel.setVisibility(View.VISIBLE);
            }
            mCarrierLabel.animate()
                .alpha(makeVisible ? 1f : 0f)
                //.setStartDelay(makeVisible ? 500 : 0)
                //.setDuration(makeVisible ? 750 : 100)
                .setDuration(150)
                .setListener(makeVisible ? null : new AnimatorListenerAdapter() {
                    @Override
                    public void onAnimationEnd(Animator animation) {
                        if (!mCarrierLabelVisible) { // race
                            mCarrierLabel.setVisibility(View.INVISIBLE);
                            mCarrierLabel.setAlpha(0f);
                        }
                    }
                })
                .start();
        }
    }

    @Override
    protected void setAreThereNotifications() {
        final boolean any = mNotificationData.size() > 0;

        final boolean clearable = any && mNotificationData.hasClearableItems();

        if (DEBUG) {
            Slog.d(TAG, "setAreThereNotifications: N=" + mNotificationData.size()
                    + " any=" + any + " clearable=" + clearable);
        }

        if (mHasFlipSettings
                && mFlipSettingsView != null
                && mFlipSettingsView.getVisibility() == View.VISIBLE
                && mScrollView.getVisibility() != View.VISIBLE) {
            // the flip settings panel is unequivocally showing; we should not be shown
            mClearButton.setVisibility(View.INVISIBLE);
        } else if (mClearButton.isShown()) {
            if (clearable != (mClearButton.getAlpha() == 1.0f)) {
                ObjectAnimator clearAnimation = ObjectAnimator.ofFloat(
                        mClearButton, "alpha", clearable ? 1.0f : 0.0f).setDuration(250);
                clearAnimation.addListener(new AnimatorListenerAdapter() {
                    @Override
                    public void onAnimationEnd(Animator animation) {
                        if (mClearButton.getAlpha() <= 0.0f) {
                            mClearButton.setVisibility(View.INVISIBLE);
                        }
                    }

                    @Override
                    public void onAnimationStart(Animator animation) {
                        if (mClearButton.getAlpha() <= 0.0f) {
                            mClearButton.setVisibility(View.VISIBLE);
                        }
                    }
                });
                clearAnimation.start();
            }
        } else {
            mClearButton.setAlpha(clearable ? 1.0f : 0.0f);
            mClearButton.setVisibility(clearable ? View.VISIBLE : View.INVISIBLE);
        }
        mClearButton.setEnabled(clearable);

        final View nlo = mStatusBarView.findViewById(R.id.notification_lights_out);
        final boolean showDot = (any&&!areLightsOn());
        if (showDot != (nlo.getAlpha() == 1.0f)) {
            if (showDot) {
                nlo.setAlpha(0f);
                nlo.setVisibility(View.VISIBLE);
            }
            nlo.animate()
                .alpha(showDot?1:0)
                .setDuration(showDot?750:250)
                .setInterpolator(new AccelerateInterpolator(2.0f))
                .setListener(showDot ? null : new AnimatorListenerAdapter() {
                    @Override
                    public void onAnimationEnd(Animator _a) {
                        nlo.setVisibility(View.GONE);
                    }
                })
                .start();
        }

        updateCarrierLabelVisibility(false);
    }

    public void showClock(boolean show) {
        if (mClock != null) {
            mClock.setHidden(!show);
        }
    }

    /**
     * State is one or more of the DISABLE constants from StatusBarManager.
     */
    @Override
    public void disable(int state) {
        final int old = mDisabled;
        final int diff = state ^ old;
        mDisabled = state;

        if (DEBUG) {
            Slog.d(TAG, String.format("disable: 0x%08x -> 0x%08x (diff: 0x%08x)",
                old, state, diff));
        }

        StringBuilder flagdbg = new StringBuilder();
        flagdbg.append("disable: < ");
        flagdbg.append(((state & StatusBarManager.DISABLE_EXPAND) != 0) ? "EXPAND" : "expand");
        flagdbg.append(((diff  & StatusBarManager.DISABLE_EXPAND) != 0) ? "* " : " ");
        flagdbg.append(((state & StatusBarManager.DISABLE_NOTIFICATION_ICONS) != 0) ? "ICONS" : "icons");
        flagdbg.append(((diff  & StatusBarManager.DISABLE_NOTIFICATION_ICONS) != 0) ? "* " : " ");
        flagdbg.append(((state & StatusBarManager.DISABLE_NOTIFICATION_ALERTS) != 0) ? "ALERTS" : "alerts");
        flagdbg.append(((diff  & StatusBarManager.DISABLE_NOTIFICATION_ALERTS) != 0) ? "* " : " ");
        flagdbg.append(((state & StatusBarManager.DISABLE_NOTIFICATION_TICKER) != 0) ? "TICKER" : "ticker");
        flagdbg.append(((diff  & StatusBarManager.DISABLE_NOTIFICATION_TICKER) != 0) ? "* " : " ");
        flagdbg.append(((state & StatusBarManager.DISABLE_SYSTEM_INFO) != 0) ? "SYSTEM_INFO" : "system_info");
        flagdbg.append(((diff  & StatusBarManager.DISABLE_SYSTEM_INFO) != 0) ? "* " : " ");
        flagdbg.append(((state & StatusBarManager.DISABLE_BACK) != 0) ? "BACK" : "back");
        flagdbg.append(((diff  & StatusBarManager.DISABLE_BACK) != 0) ? "* " : " ");
        flagdbg.append(((state & StatusBarManager.DISABLE_HOME) != 0) ? "HOME" : "home");
        flagdbg.append(((diff  & StatusBarManager.DISABLE_HOME) != 0) ? "* " : " ");
        flagdbg.append(((state & StatusBarManager.DISABLE_RECENT) != 0) ? "RECENT" : "recent");
        flagdbg.append(((diff  & StatusBarManager.DISABLE_RECENT) != 0) ? "* " : " ");
        flagdbg.append(((state & StatusBarManager.DISABLE_CLOCK) != 0) ? "CLOCK" : "clock");
        flagdbg.append(((diff  & StatusBarManager.DISABLE_CLOCK) != 0) ? "* " : " ");
        flagdbg.append(((state & StatusBarManager.DISABLE_SEARCH) != 0) ? "SEARCH" : "search");
        flagdbg.append(((diff  & StatusBarManager.DISABLE_SEARCH) != 0) ? "* " : " ");
        flagdbg.append(">");
        Slog.d(TAG, flagdbg.toString());

        if ((diff & StatusBarManager.DISABLE_SYSTEM_INFO) != 0) {
            mSystemIconArea.animate().cancel();
            if ((state & StatusBarManager.DISABLE_SYSTEM_INFO) != 0) {
                mSystemIconArea.animate()
                    .alpha(0f)
                    .translationY(mNaturalBarHeight*0.5f)
                    .setDuration(175)
                    .setInterpolator(new DecelerateInterpolator(1.5f))
                    .setListener(mMakeIconsInvisible)
                    .start();
            } else {
                mSystemIconArea.setVisibility(View.VISIBLE);
                mSystemIconArea.animate()
                    .alpha(1f)
                    .translationY(0)
                    .setStartDelay(0)
                    .setInterpolator(new DecelerateInterpolator(1.5f))
                    .setDuration(175)
                    .start();
            }
        }

        if ((diff & StatusBarManager.DISABLE_CLOCK) != 0) {
            boolean show = (state & StatusBarManager.DISABLE_CLOCK) == 0;
            showClock(show);
        }
        if ((diff & StatusBarManager.DISABLE_EXPAND) != 0) {
            if ((state & StatusBarManager.DISABLE_EXPAND) != 0) {
                animateCollapsePanels();
            }
        }

        if ((diff & (StatusBarManager.DISABLE_HOME
                        | StatusBarManager.DISABLE_RECENT
                        | StatusBarManager.DISABLE_BACK
                        | StatusBarManager.DISABLE_SEARCH)) != 0) {

            // all navigation bar listeners will take care of these
            propagateDisabledFlags(state);

            if ((state & StatusBarManager.DISABLE_RECENT) != 0) {
                // close recents if it's visible
                mHandler.removeMessages(MSG_CLOSE_RECENTS_PANEL);
                mHandler.sendEmptyMessage(MSG_CLOSE_RECENTS_PANEL);
            }
        }

        if ((diff & StatusBarManager.DISABLE_NOTIFICATION_ICONS) != 0) {
            if ((state & StatusBarManager.DISABLE_NOTIFICATION_ICONS) != 0) {
                if (mTicking) {
                    haltTicker();
                }

                mNotificationIcons.animate()
                    .alpha(0f)
                    .translationY(mNaturalBarHeight*0.5f)
                    .setDuration(175)
                    .setInterpolator(new DecelerateInterpolator(1.5f))
                    .setListener(mMakeIconsInvisible)
                    .start();
            } else {
                mNotificationIcons.setVisibility(View.VISIBLE);
                mNotificationIcons.animate()
                    .alpha(1f)
                    .translationY(0)
                    .setStartDelay(0)
                    .setInterpolator(new DecelerateInterpolator(1.5f))
                    .setDuration(175)
                    .start();
            }
        } else if ((diff & StatusBarManager.DISABLE_NOTIFICATION_TICKER) != 0) {
            if (mTicking && (state & StatusBarManager.DISABLE_NOTIFICATION_TICKER) != 0) {
                haltTicker();
            }
        }
    }

    @Override
    protected BaseStatusBar.H createHandler() {
        return new PhoneStatusBar.H();
    }

    /**
     * All changes to the status bar and notifications funnel through here and are batched.
     */
    private class H extends BaseStatusBar.H {
        @Override
        public void handleMessage(Message m) {
            super.handleMessage(m);
            switch (m.what) {
                case MSG_OPEN_NOTIFICATION_PANEL:
                    animateExpandNotificationsPanel();
                    break;
                case MSG_OPEN_SETTINGS_PANEL:
                    animateExpandSettingsPanel();
                    break;
                case MSG_CLOSE_PANELS:
                    animateCollapsePanels();
                    break;
                case MSG_SHOW_INTRUDER:
                    setIntruderAlertVisibility(true);
                    break;
                case MSG_HIDE_INTRUDER:
                    setIntruderAlertVisibility(false);
                    mCurrentlyIntrudingNotification = null;
                    break;
            }
        }
    }

    public Handler getHandler() {
        return mHandler;
    }

    View.OnFocusChangeListener mFocusChangeListener = new View.OnFocusChangeListener() {
        @Override
        public void onFocusChange(View v, boolean hasFocus) {
            // Because 'v' is a ViewGroup, all its children will be (un)selected
            // too, which allows marqueeing to work.
            v.setSelected(hasFocus);
        }
    };

    void makeExpandedVisible(boolean revealAfterDraw) {
        if (SPEW) Slog.d(TAG, "Make expanded visible: expanded visible=" + mExpandedVisible);
        if (mExpandedVisible) {
            return;
        }

        mExpandedVisible = true;
        mPile.setLayoutTransitionsEnabled(true);
        if (mNavigationBarView != null)
            mNavigationBarView.setSlippery(true);

        updateCarrierLabelVisibility(true);

        updateExpandedViewPos(EXPANDED_LEAVE_ALONE);

        // Expand the window to encompass the full screen in anticipation of the drag.
        // This is only possible to do atomically because the status bar is at the top of the screen!
        WindowManager.LayoutParams lp = (WindowManager.LayoutParams) mStatusBarContainer.getLayoutParams();
        lp.flags &= ~WindowManager.LayoutParams.FLAG_NOT_FOCUSABLE;
        lp.flags |= WindowManager.LayoutParams.FLAG_ALT_FOCUSABLE_IM;
        lp.height = ViewGroup.LayoutParams.MATCH_PARENT;
        mWindowManager.updateViewLayout(mStatusBarContainer, lp);

        // Updating the window layout will force an expensive traversal/redraw.
        // Kick off the reveal animation after this is complete to avoid animation latency.
        if (revealAfterDraw) {
//            mHandler.post(mStartRevealAnimation);
        }

        visibilityChanged(true);
    }

    public void animateCollapsePanels() {
        animateCollapsePanels(CommandQueue.FLAG_EXCLUDE_NONE);
    }

    @Override
    public void animateCollapsePanels(int flags) {
        if (SPEW) {
            Slog.d(TAG, "animateCollapse():"
                    + " mExpandedVisible=" + mExpandedVisible
                    + " flags=" + flags);
        }

        if ((flags & CommandQueue.FLAG_EXCLUDE_RECENTS_PANEL) == 0) {
            mHandler.removeMessages(MSG_CLOSE_RECENTS_PANEL);
            mHandler.sendEmptyMessage(MSG_CLOSE_RECENTS_PANEL);
        }

        if ((flags & CommandQueue.FLAG_EXCLUDE_SEARCH_PANEL) == 0) {
            mHandler.removeMessages(MSG_CLOSE_SEARCH_PANEL);
            mHandler.sendEmptyMessage(MSG_CLOSE_SEARCH_PANEL);
        }

        mStatusBarWindow.cancelExpandHelper();
        mStatusBarView.collapseAllPanels(true);
    }

    public ViewPropertyAnimator setVisibilityWhenDone(
            final ViewPropertyAnimator a, final View v, final int vis) {
        a.setListener(new AnimatorListenerAdapter() {
            @Override
            public void onAnimationEnd(Animator animation) {
                v.setVisibility(vis);
                a.setListener(null); // oneshot
            }
        });
        return a;
    }

    public Animator setVisibilityWhenDone(
            final Animator a, final View v, final int vis) {
        a.addListener(new AnimatorListenerAdapter() {
            @Override
            public void onAnimationEnd(Animator animation) {
                v.setVisibility(vis);
            }
        });
        return a;
    }

    public Animator interpolator(TimeInterpolator ti, Animator a) {
        a.setInterpolator(ti);
        return a;
    }

    public Animator startDelay(int d, Animator a) {
        a.setStartDelay(d);
        return a;
    }

    public Animator start(Animator a) {
        a.start();
        return a;
    }

    final TimeInterpolator mAccelerateInterpolator = new AccelerateInterpolator();
    final TimeInterpolator mDecelerateInterpolator = new DecelerateInterpolator();
    final int FLIP_DURATION_OUT = 125;
    final int FLIP_DURATION_IN = 225;
    final int FLIP_DURATION = (FLIP_DURATION_IN + FLIP_DURATION_OUT);

    Animator mScrollViewAnim, mFlipSettingsViewAnim, mNotificationButtonAnim,
        mSettingsButtonAnim, mClearButtonAnim;

    @Override
    public void animateExpandNotificationsPanel() {
        if (SPEW) Slog.d(TAG, "animateExpand: mExpandedVisible=" + mExpandedVisible);
        if ((mDisabled & StatusBarManager.DISABLE_EXPAND) != 0) {
            return ;
        }
        // don't allow expanding via e.g. service call while status bar is hidden
        // due to expanded desktop
        if (getExpandedDesktopMode() == 2) {
            return;
        }

        mNotificationPanel.expand();
        if (mHasFlipSettings && mScrollView.getVisibility() != View.VISIBLE) {
            flipToNotifications();
        }

        if (false) postStartTracing();
    }

    public void flipToNotifications() {
        if (mFlipSettingsViewAnim != null) mFlipSettingsViewAnim.cancel();
        if (mScrollViewAnim != null) mScrollViewAnim.cancel();
        if (mSettingsButtonAnim != null) mSettingsButtonAnim.cancel();
        if (mNotificationButtonAnim != null) mNotificationButtonAnim.cancel();
        if (mClearButtonAnim != null) mClearButtonAnim.cancel();

        final boolean halfWayDone = mScrollView.getVisibility() == View.VISIBLE;
        final int zeroOutDelays = halfWayDone ? 0 : 1;

        if (!halfWayDone) {
            mScrollView.setScaleX(0f);
            mFlipSettingsView.setScaleX(1f);
        }

        // Only show the Power widget if it should be shown
        mPowerWidget.updateVisibility();

        mScrollView.setVisibility(View.VISIBLE);
        mScrollViewAnim = start(
            startDelay(FLIP_DURATION_OUT * zeroOutDelays,
                interpolator(mDecelerateInterpolator,
                    ObjectAnimator.ofFloat(mScrollView, View.SCALE_X, 1f)
                        .setDuration(FLIP_DURATION_IN)
                    )));
        mFlipSettingsViewAnim = start(
            setVisibilityWhenDone(
                interpolator(mAccelerateInterpolator,
                        ObjectAnimator.ofFloat(mFlipSettingsView, View.SCALE_X, 0f)
                        )
                    .setDuration(FLIP_DURATION_OUT),
                mFlipSettingsView, View.INVISIBLE));
        mNotificationButtonAnim = start(
            setVisibilityWhenDone(
                ObjectAnimator.ofFloat(mNotificationButton, View.ALPHA, 0f)
                    .setDuration(FLIP_DURATION),
                mNotificationButton, View.INVISIBLE));
        mSettingsButton.setVisibility(View.VISIBLE);
        mSettingsButtonAnim = start(
            ObjectAnimator.ofFloat(mSettingsButton, View.ALPHA, 1f)
                .setDuration(FLIP_DURATION));
        mClearButton.setVisibility(View.VISIBLE);
        mClearButton.setAlpha(0f);
        setAreThereNotifications(); // this will show/hide the button as necessary
        mNotificationPanel.postDelayed(new Runnable() {
            @Override
            public void run() {
                updateCarrierLabelVisibility(false);
            }
        }, FLIP_DURATION - 150);
    }

    @Override
    public void animateExpandSettingsPanel() {
        if (SPEW) Slog.d(TAG, "animateExpand: mExpandedVisible=" + mExpandedVisible);
        if ((mDisabled & StatusBarManager.DISABLE_EXPAND) != 0) {
            return;
        }
        // don't allow expanding via e.g. service call while status bar is hidden
        // due to expanded desktop
        if (getExpandedDesktopMode() == 2) {
            return;
        }

        // Settings are not available in setup
        if (!mUserSetup) return;

        if (mHasFlipSettings) {
            mNotificationPanel.expand();
            if (mFlipSettingsView.getVisibility() != View.VISIBLE) {
                flipToSettings();
            }
        } else if (mSettingsPanel != null) {
            mSettingsPanel.expand();
        }

        if (false) postStartTracing();
    }

    public void switchToSettings() {
        // Settings are not available in setup
        if (!mUserSetup) return;

        mFlipSettingsView.setScaleX(1f);
        mFlipSettingsView.setVisibility(View.VISIBLE);
        mSettingsButton.setVisibility(View.GONE);
        mScrollView.setVisibility(View.GONE);
        mScrollView.setScaleX(0f);
        mPowerWidget.setVisibility(View.GONE);
        mNotificationButton.setVisibility(View.VISIBLE);
        mNotificationButton.setAlpha(1f);
        mClearButton.setVisibility(View.GONE);
    }

    public boolean isShowingSettings() {
        return mHasFlipSettings && mFlipSettingsView.getVisibility() == View.VISIBLE;
    }

    public void completePartialFlip() {
        if (mHasFlipSettings) {
            if (mFlipSettingsView.getVisibility() == View.VISIBLE) {
                flipToSettings();
            } else {
                flipToNotifications();
            }
        }
    }

    public void partialFlip(float progress) {
        if (mFlipSettingsViewAnim != null) mFlipSettingsViewAnim.cancel();
        if (mScrollViewAnim != null) mScrollViewAnim.cancel();
        if (mSettingsButtonAnim != null) mSettingsButtonAnim.cancel();
        if (mNotificationButtonAnim != null) mNotificationButtonAnim.cancel();
        if (mClearButtonAnim != null) mClearButtonAnim.cancel();

        progress = Math.min(Math.max(progress, -1f), 1f);
        if (progress < 0f) { // notifications side
            mFlipSettingsView.setScaleX(0f);
            mFlipSettingsView.setVisibility(View.GONE);
            mSettingsButton.setVisibility(View.VISIBLE);
            mSettingsButton.setAlpha(-progress);
            mScrollView.setVisibility(View.VISIBLE);
            mScrollView.setScaleX(-progress);
            mPowerWidget.updateVisibility();
            mNotificationButton.setVisibility(View.GONE);
        } else { // settings side
            mFlipSettingsView.setScaleX(progress);
            mFlipSettingsView.setVisibility(View.VISIBLE);
            mSettingsButton.setVisibility(View.GONE);
            mScrollView.setVisibility(View.GONE);
            mScrollView.setScaleX(0f);
            mPowerWidget.setVisibility(View.GONE);
            mNotificationButton.setVisibility(View.VISIBLE);
            mNotificationButton.setAlpha(progress);
        }
        mClearButton.setVisibility(View.GONE);
    }

    public void flipToSettings() {
        // Settings are not available in setup
        if (!mUserSetup) return;

        if (mFlipSettingsViewAnim != null) mFlipSettingsViewAnim.cancel();
        if (mScrollViewAnim != null) mScrollViewAnim.cancel();
        if (mSettingsButtonAnim != null) mSettingsButtonAnim.cancel();
        if (mNotificationButtonAnim != null) mNotificationButtonAnim.cancel();
        if (mClearButtonAnim != null) mClearButtonAnim.cancel();

        final boolean halfWayDone = mFlipSettingsView.getVisibility() == View.VISIBLE;
        final int zeroOutDelays = halfWayDone ? 0 : 1;

        if (!halfWayDone) {
            mFlipSettingsView.setScaleX(0f);
            mScrollView.setScaleX(1f);
        }

        mFlipSettingsView.setVisibility(View.VISIBLE);
        mFlipSettingsViewAnim = start(
            startDelay(FLIP_DURATION_OUT * zeroOutDelays,
                interpolator(mDecelerateInterpolator,
                    ObjectAnimator.ofFloat(mFlipSettingsView, View.SCALE_X, 1f)
                        .setDuration(FLIP_DURATION_IN)
                    )));
        mScrollViewAnim = start(
            setVisibilityWhenDone(
                interpolator(mAccelerateInterpolator,
                        ObjectAnimator.ofFloat(mScrollView, View.SCALE_X, 0f)
                        )
                    .setDuration(FLIP_DURATION_OUT),
                mScrollView, View.INVISIBLE));
        mSettingsButtonAnim = start(
            setVisibilityWhenDone(
                ObjectAnimator.ofFloat(mSettingsButton, View.ALPHA, 0f)
                    .setDuration(FLIP_DURATION),
                    mScrollView, View.INVISIBLE));
        mPowerWidget.setVisibility(View.GONE);
        mNotificationButton.setVisibility(View.VISIBLE);
        mNotificationButtonAnim = start(
            ObjectAnimator.ofFloat(mNotificationButton, View.ALPHA, 1f)
                .setDuration(FLIP_DURATION));
        mClearButtonAnim = start(
            setVisibilityWhenDone(
                ObjectAnimator.ofFloat(mClearButton, View.ALPHA, 0f)
                .setDuration(FLIP_DURATION),
                mClearButton, View.INVISIBLE));
        mNotificationPanel.postDelayed(new Runnable() {
            @Override
            public void run() {
                updateCarrierLabelVisibility(false);
            }
        }, FLIP_DURATION - 150);
    }

    public void flipPanels() {
        if (mHasFlipSettings) {
            if (mFlipSettingsView.getVisibility() != View.VISIBLE) {
                flipToSettings();
            } else {
                flipToNotifications();
            }
        }
    }

    public void animateCollapseQuickSettings() {
        mStatusBarView.collapseAllPanels(true);
    }

    void makeExpandedInvisibleSoon() {
        mHandler.postDelayed(new Runnable() { @Override
        public void run() { makeExpandedInvisible(); }}, 50);
    }

    void makeExpandedInvisible() {
        if (SPEW) Slog.d(TAG, "makeExpandedInvisible: mExpandedVisible=" + mExpandedVisible
                + " mExpandedVisible=" + mExpandedVisible);

        if (!mExpandedVisible) {
            return;
        }

        // Ensure the panel is fully collapsed (just in case; bug 6765842, 7260868)
        mStatusBarView.collapseAllPanels(/*animate=*/ false);

        if (mHasFlipSettings) {
            // reset things to their proper state
            if (mFlipSettingsViewAnim != null) mFlipSettingsViewAnim.cancel();
            if (mScrollViewAnim != null) mScrollViewAnim.cancel();
            if (mSettingsButtonAnim != null) mSettingsButtonAnim.cancel();
            if (mNotificationButtonAnim != null) mNotificationButtonAnim.cancel();
            if (mClearButtonAnim != null) mClearButtonAnim.cancel();

            mScrollView.setScaleX(1f);
            mScrollView.setVisibility(View.VISIBLE);
            mPowerWidget.updateVisibility();
            mSettingsButton.setAlpha(1f);
            mSettingsButton.setVisibility(View.VISIBLE);
            mNotificationPanel.setVisibility(View.GONE);
            mFlipSettingsView.setVisibility(View.GONE);
            mNotificationButton.setVisibility(View.GONE);
            setAreThereNotifications(); // show the clear button
        }

        mExpandedVisible = false;
        mPile.setLayoutTransitionsEnabled(false);
        if (mNavigationBarView != null)
            mNavigationBarView.setSlippery(false);
        visibilityChanged(false);

        // Shrink the window to the size of the status bar only
        WindowManager.LayoutParams lp = (WindowManager.LayoutParams) mStatusBarContainer.getLayoutParams();
        lp.height = getStatusBarHeight();
        lp.flags |= WindowManager.LayoutParams.FLAG_NOT_FOCUSABLE;
        lp.flags &= ~WindowManager.LayoutParams.FLAG_ALT_FOCUSABLE_IM;
        mWindowManager.updateViewLayout(mStatusBarContainer, lp);

        if ((mDisabled & StatusBarManager.DISABLE_NOTIFICATION_ICONS) == 0) {
            setNotificationIconVisibility(true, com.android.internal.R.anim.fade_in);
        }

        // Close any "App info" popups that might have snuck on-screen
        dismissPopups();

        if (mPostCollapseCleanup != null) {
            mPostCollapseCleanup.run();
            mPostCollapseCleanup = null;
        }
    }

    /**
     * Enables or disables layers on the children of the notifications pile.
     *
     * When layers are enabled, this method attempts to enable layers for the minimal
     * number of children. Only children visible when the notification area is fully
     * expanded will receive a layer. The technique used in this method might cause
     * more children than necessary to get a layer (at most one extra child with the
     * current UI.)
     *
     * @param layerType {@link View#LAYER_TYPE_NONE} or {@link View#LAYER_TYPE_HARDWARE}
     */
    private void setPileLayers(int layerType) {
        final int count = mPile.getChildCount();

        switch (layerType) {
            case View.LAYER_TYPE_NONE:
                for (int i = 0; i < count; i++) {
                    mPile.getChildAt(i).setLayerType(layerType, null);
                }
                break;
            case View.LAYER_TYPE_HARDWARE:
                final int[] location = new int[2];
                mNotificationPanel.getLocationInWindow(location);

                final int left = location[0];
                final int top = location[1];
                final int right = left + mNotificationPanel.getWidth();
                final int bottom = top + getExpandedViewMaxHeight();

                final Rect childBounds = new Rect();

                for (int i = 0; i < count; i++) {
                    final View view = mPile.getChildAt(i);
                    view.getLocationInWindow(location);

                    childBounds.set(location[0], location[1],
                            location[0] + view.getWidth(), location[1] + view.getHeight());

                    if (childBounds.intersects(left, top, right, bottom)) {
                        view.setLayerType(layerType, null);
                    }
                }

                break;
        }
    }

    public boolean isClinging() {
        return mCling != null && mCling.getVisibility() == View.VISIBLE;
    }

    public void hideCling() {
        if (isClinging()) {
            mCling.animate().alpha(0f).setDuration(250).start();
            mCling.setVisibility(View.GONE);
            mSuppressStatusBarDrags = false;
        }
    }

    public void showCling() {
        // lazily inflate this to accommodate orientation change
        final ViewStub stub = (ViewStub) mStatusBarWindow.findViewById(R.id.status_bar_cling_stub);
        if (stub == null) {
            mClingShown = true;
            return; // no clings on this device
        }

        mSuppressStatusBarDrags = true;

        mHandler.postDelayed(new Runnable() {
            @Override
            public void run() {
                mCling = (ViewGroup) stub.inflate();

                mCling.setOnTouchListener(new View.OnTouchListener() {
                    @Override
                    public boolean onTouch(View v, MotionEvent event) {
                        return true; // e eats everything
                    }});
                mCling.findViewById(R.id.ok).setOnClickListener(new View.OnClickListener() {
                    @Override
                    public void onClick(View v) {
                        hideCling();
                    }});

                mCling.setAlpha(0f);
                mCling.setVisibility(View.VISIBLE);
                mCling.animate().alpha(1f);

                mClingShown = true;
                SharedPreferences.Editor editor = Prefs.edit(mContext);
                editor.putBoolean(Prefs.SHOWN_QUICK_SETTINGS_HELP, true);
                editor.apply();

                makeExpandedVisible(true); // enforce visibility in case the shade is still animating closed
                animateExpandNotificationsPanel();

                mSuppressStatusBarDrags = false;
            }
        }, 500);

        animateExpandNotificationsPanel();
    }

    private void adjustBrightness(int x) {
        float raw = ((float) x) / mScreenWidth;

        // Add a padding to the brightness control on both sides to
        // make it easier to reach min/max brightness
        float padded = Math.min(1.0f - BRIGHTNESS_CONTROL_PADDING,
                Math.max(BRIGHTNESS_CONTROL_PADDING, raw));
        float value = (padded - BRIGHTNESS_CONTROL_PADDING) /
                (1 - (2.0f * BRIGHTNESS_CONTROL_PADDING));

        int newBrightness = mMinBrightness + (int) Math.round(value *
                (android.os.PowerManager.BRIGHTNESS_ON - mMinBrightness));
        newBrightness = Math.min(newBrightness, android.os.PowerManager.BRIGHTNESS_ON);
        newBrightness = Math.max(newBrightness, mMinBrightness);

        try {
            IPowerManager power = IPowerManager.Stub.asInterface(
                    ServiceManager.getService("power"));
            if (power != null) {
                power.setTemporaryScreenBrightnessSettingOverride(newBrightness);
                Settings.System.putIntForUser(mContext.getContentResolver(),
                        Settings.System.SCREEN_BRIGHTNESS, newBrightness, UserHandle.USER_CURRENT);
            }
        } catch (RemoteException e) {
            Slog.w(TAG, "Setting Brightness failed: " + e);
        }
    }

    private void brightnessControl(MotionEvent event)
    {
        if (mBrightnessControl)
        {
            final int action = event.getAction();
            final int x = (int)event.getRawX();
            final int y = (int)event.getRawY();
            if (action == MotionEvent.ACTION_DOWN) {
                mLinger = 0;
                mInitialTouchX = x;
                mInitialTouchY = y;
                mHandler.removeCallbacks(mLongPressBrightnessChange);
                if ((y + mViewDelta) < mNotificationHeaderHeight) {
                    mHandler.postDelayed(mLongPressBrightnessChange,
                            BRIGHTNESS_CONTROL_LONG_PRESS_TIMEOUT);
                }
            } else if (action == MotionEvent.ACTION_MOVE) {
                if ((y + mViewDelta) < mNotificationHeaderHeight) {
                    mVelocityTracker.computeCurrentVelocity(1000);
                    float yVel = mVelocityTracker.getYVelocity();
                    yVel = Math.abs(yVel);
                    if (yVel < 50.0f) {
                        if (mLinger > BRIGHTNESS_CONTROL_LINGER_THRESHOLD) {
                            adjustBrightness(x);
                        } else {
                            mLinger++;
                        }
                    }
                    int touchSlop = ViewConfiguration.get(mContext).getScaledTouchSlop();
                    if (Math.abs(x - mInitialTouchX) > touchSlop ||
                            Math.abs(y - mInitialTouchY) > touchSlop) {
                        mHandler.removeCallbacks(mLongPressBrightnessChange);
                    }
                } else {
                    mHandler.removeCallbacks(mLongPressBrightnessChange);
                }
            } else if (action == MotionEvent.ACTION_UP
                    || action == MotionEvent.ACTION_CANCEL) {
                mHandler.removeCallbacks(mLongPressBrightnessChange);
                mLinger = 0;
            }
        }
    }

    public boolean interceptTouchEvent(MotionEvent event) {
        if (DEBUG_GESTURES) {
            if (event.getActionMasked() != MotionEvent.ACTION_MOVE) {
                EventLog.writeEvent(EventLogTags.SYSUI_STATUSBAR_TOUCH,
                        event.getActionMasked(), (int) event.getX(), (int) event.getY(), mDisabled);
            }

        }

        if (SPEW) {
            Slog.d(TAG, "Touch: rawY=" + event.getRawY() + " event=" + event + " mDisabled="
                + mDisabled + " mTracking=" + mTracking);
        } else if (CHATTY) {
            if (event.getAction() != MotionEvent.ACTION_MOVE) {
                Slog.d(TAG, String.format(
                            "panel: %s at (%f, %f) mDisabled=0x%08x",
                            MotionEvent.actionToString(event.getAction()),
                            event.getRawX(), event.getRawY(), mDisabled));
            }
        }

        if (DEBUG_GESTURES) {
            mGestureRec.add(event);
        }

        brightnessControl(event);

        // Cling (first-run help) handling.
        // The cling is supposed to show the first time you drag, or even tap, the status bar.
        // It should show the notification panel, then fade in after half a second, giving you
        // an explanation of what just happened, as well as teach you how to access quick
        // settings (another drag). The user can dismiss the cling by clicking OK or by
        // dragging quick settings into view.
        final int act = event.getActionMasked();
        if (mSuppressStatusBarDrags) {
            return true;
        } else if (act == MotionEvent.ACTION_UP && !mClingShown) {
            showCling();
        } else {
            hideCling();
        }

        return false;
    }

    public GestureRecorder getGestureRecorder() {
        return mGestureRec;
    }

    @Override // CommandQueue
    public void setNavigationIconHints(int hints) {
        if (hints == mNavigationIconHints) return;

        mNavigationIconHints = hints;

        propagateNavigationIconHints(hints);
    }

    @Override // CommandQueue
    public void setSystemUiVisibility(int vis, int mask) {
        final int oldVal = mSystemUiVisibility;
        final int newVal = (oldVal&~mask) | (vis&mask);
        final int diff = newVal ^ oldVal;

        if (diff != 0) {
            mSystemUiVisibility = newVal;

            if (0 != (diff & View.SYSTEM_UI_FLAG_LOW_PROFILE)) {
                final boolean lightsOut = (0 != (vis & View.SYSTEM_UI_FLAG_LOW_PROFILE));
                if (lightsOut) {
                    animateCollapsePanels();
                    if (mTicking) {
                        haltTicker();
                    }
                }

                if (mNavigationBarView != null) {
                    mNavigationBarView.setLowProfile(lightsOut);
                }

                setStatusBarLowProfile(lightsOut);
            }

            notifyUiVisibilityChanged();
        }
    }

    private void setStatusBarLowProfile(boolean lightsOut) {
        if (mLightsOutAnimation == null) {
            final View notifications = mStatusBarView.findViewById(R.id.notification_icon_area);
            final View systemIcons = mStatusBarView.findViewById(R.id.statusIcons);
            final View signal = mStatusBarView.findViewById(R.id.signal_cluster);
            final View signal2 = mStatusBarView.findViewById(R.id.signal_cluster_text);
            final View battery = mStatusBarView.findViewById(R.id.battery);
            final View battery2 = mStatusBarView.findViewById(R.id.battery_text);
            final View battery3 = mStatusBarView.findViewById(R.id.circle_battery);
            final View dockBattery = mStatusBarView.findViewById(R.id.dock_battery);
            final View dockBattery2 = mStatusBarView.findViewById(R.id.dock_battery_text);
            final View dockBattery3 = mStatusBarView.findViewById(R.id.circle_dock_battery);
            final View clock = mStatusBarView.findViewById(R.id.clock);

            List<ObjectAnimator> lightsOutObjs = new ArrayList<ObjectAnimator>();
            lightsOutObjs.add(ObjectAnimator.ofFloat(notifications, View.ALPHA, 0));
            lightsOutObjs.add(ObjectAnimator.ofFloat(systemIcons, View.ALPHA, 0));
            lightsOutObjs.add(ObjectAnimator.ofFloat(signal, View.ALPHA, 0));
            lightsOutObjs.add(ObjectAnimator.ofFloat(signal2, View.ALPHA, 0));
            lightsOutObjs.add(ObjectAnimator.ofFloat(battery, View.ALPHA, 0.5f));
            lightsOutObjs.add(ObjectAnimator.ofFloat(battery2, View.ALPHA, 0.5f));
            lightsOutObjs.add(ObjectAnimator.ofFloat(battery3, View.ALPHA, 0.5f));
            if (dockBattery != null) {
                lightsOutObjs.add(ObjectAnimator.ofFloat(dockBattery, View.ALPHA, 0.5f));
            }
            if (dockBattery2 != null) {
                lightsOutObjs.add(ObjectAnimator.ofFloat(dockBattery2, View.ALPHA, 0.5f));
            }
            if (dockBattery3 != null) {
                lightsOutObjs.add(ObjectAnimator.ofFloat(dockBattery3, View.ALPHA, 0.5f));
            }
            lightsOutObjs.add(ObjectAnimator.ofFloat(clock, View.ALPHA, 0.5f));

            List<ObjectAnimator> lightsOnObjs = new ArrayList<ObjectAnimator>();
            lightsOnObjs.add(ObjectAnimator.ofFloat(notifications, View.ALPHA, 1));
            lightsOnObjs.add(ObjectAnimator.ofFloat(systemIcons, View.ALPHA, 1));
            lightsOnObjs.add(ObjectAnimator.ofFloat(signal, View.ALPHA, 1));
            lightsOnObjs.add(ObjectAnimator.ofFloat(signal2, View.ALPHA, 1));
            lightsOnObjs.add(ObjectAnimator.ofFloat(battery, View.ALPHA, 1));
            lightsOnObjs.add(ObjectAnimator.ofFloat(battery2, View.ALPHA, 1));
            lightsOnObjs.add(ObjectAnimator.ofFloat(battery3, View.ALPHA, 1));
            if (dockBattery != null) {
                lightsOnObjs.add(ObjectAnimator.ofFloat(dockBattery, View.ALPHA, 1));
            }
            if (dockBattery2 != null) {
                lightsOnObjs.add(ObjectAnimator.ofFloat(dockBattery2, View.ALPHA, 1));
            }
            if (dockBattery3 != null) {
                lightsOnObjs.add(ObjectAnimator.ofFloat(dockBattery3, View.ALPHA, 1));
            }
            lightsOnObjs.add(ObjectAnimator.ofFloat(clock, View.ALPHA, 1));

            final AnimatorSet lightsOutAnim = new AnimatorSet();
            lightsOutAnim.playTogether(
                    lightsOutObjs.toArray(new ObjectAnimator[lightsOutObjs.size()]));
            lightsOutAnim.setDuration(750);

            final AnimatorSet lightsOnAnim = new AnimatorSet();
            lightsOnAnim.playTogether(
                    lightsOnObjs.toArray(new ObjectAnimator[lightsOnObjs.size()]));
            lightsOnAnim.setDuration(250);

            mLightsOutAnimation = lightsOutAnim;
            mLightsOnAnimation = lightsOnAnim;
        }

        mLightsOutAnimation.cancel();
        mLightsOnAnimation.cancel();

        final Animator a = lightsOut ? mLightsOutAnimation : mLightsOnAnimation;
        a.start();

        setAreThereNotifications();
    }

    private boolean areLightsOn() {
        return 0 == (mSystemUiVisibility & View.SYSTEM_UI_FLAG_LOW_PROFILE);
    }

    public void setLightsOn(boolean on) {
        Log.v(TAG, "setLightsOn(" + on + ")");
        if (on) {
            setSystemUiVisibility(0, View.SYSTEM_UI_FLAG_LOW_PROFILE);
        } else {
            setSystemUiVisibility(View.SYSTEM_UI_FLAG_LOW_PROFILE, View.SYSTEM_UI_FLAG_LOW_PROFILE);
        }
    }

    private void notifyUiVisibilityChanged() {
        try {
            mWindowManagerService.statusBarVisibilityChanged(mSystemUiVisibility);
        } catch (RemoteException ex) {
        }
    }

    @Override
    public void topAppWindowChanged(boolean showMenu) {
        if (DEBUG) {
            Slog.d(TAG, (showMenu?"showing":"hiding") + " the MENU button");
        }
        propagateMenuVisibility(showMenu);

        // hide pie triggers when keyguard is visible
        try {
            if (mWindowManagerService.isKeyguardLocked()) {
                updatePieTriggerMask(PiePosition.BOTTOM.FLAG
                        | PiePosition.TOP.FLAG);
            } else {
                updatePieTriggerMask(PiePosition.LEFT.FLAG
                        | PiePosition.BOTTOM.FLAG
                        | PiePosition.RIGHT.FLAG
                        | PiePosition.TOP.FLAG);
            }
        } catch (RemoteException e) {
            // nothing else to do ...
        }

        // See above re: lights-out policy for legacy apps.
        if (showMenu) setLightsOn(true);
    }

    @Override
    public void setImeWindowStatus(IBinder token, int vis, int backDisposition) {
        boolean altBack = (backDisposition == InputMethodService.BACK_DISPOSITION_WILL_DISMISS)
            || ((vis & InputMethodService.IME_VISIBLE) != 0);

        mCommandQueue.setNavigationIconHints(
                altBack ? (mNavigationIconHints | StatusBarManager.NAVIGATION_HINT_BACK_ALT)
                        : (mNavigationIconHints & ~StatusBarManager.NAVIGATION_HINT_BACK_ALT));
        if (mQS != null) mQS.setImeWindowStatus(vis > 0);
    }

    @Override
    public void setHardKeyboardStatus(boolean available, boolean enabled) {}

    @Override
    protected void tick(IBinder key, StatusBarNotification n, boolean firstTime) {
        // no ticking in lights-out mode
        if (!areLightsOn()) return;

        // no ticking in Setup
        if (!isDeviceProvisioned()) return;

        // not for you
        if (!notificationIsForCurrentUser(n)) return;

        // Show the ticker if one is requested. Also don't do this
        // until status bar window is attached to the window manager,
        // because...  well, what's the point otherwise?  And trying to
        // run a ticker without being attached will crash!
<<<<<<< HEAD
        if (n.notification.tickerText != null && mStatusBarContainer.getWindowToken() != null) {
=======
        if (n.getNotification().tickerText != null && mStatusBarWindow.getWindowToken() != null) {
>>>>>>> a34a64d2
            if (0 == (mDisabled & (StatusBarManager.DISABLE_NOTIFICATION_ICONS
                            | StatusBarManager.DISABLE_NOTIFICATION_TICKER))) {
                mTicker.addEntry(n);
            }
        }
    }

    private class MyTicker extends Ticker {
        MyTicker(Context context, View sb) {
            super(context, sb);
        }

        @Override
        public void tickerStarting() {
            mTicking = true;
            mStatusBarContents.setVisibility(View.GONE);
            mTickerView.setVisibility(View.VISIBLE);
            mTickerView.startAnimation(loadAnim(com.android.internal.R.anim.push_up_in, null));
            mStatusBarContents.startAnimation(loadAnim(com.android.internal.R.anim.push_up_out, null));
        }

        @Override
        public void tickerDone() {
            mStatusBarContents.setVisibility(View.VISIBLE);
            mTickerView.setVisibility(View.GONE);
            mStatusBarContents.startAnimation(loadAnim(com.android.internal.R.anim.push_down_in, null));
            mTickerView.startAnimation(loadAnim(com.android.internal.R.anim.push_down_out,
                        mTickingDoneListener));
        }

        @Override
        public void tickerHalting() {
            mStatusBarContents.setVisibility(View.VISIBLE);
            mTickerView.setVisibility(View.GONE);
            mStatusBarContents.startAnimation(loadAnim(com.android.internal.R.anim.fade_in, null));
            // we do not animate the ticker away at this point, just get rid of it (b/6992707)
        }
    }

    Animation.AnimationListener mTickingDoneListener = new Animation.AnimationListener() {;
        @Override
        public void onAnimationEnd(Animation animation) {
            mTicking = false;
        }
        @Override
        public void onAnimationRepeat(Animation animation) {
        }
        @Override
        public void onAnimationStart(Animation animation) {
        }
    };

    private Animation loadAnim(int id, Animation.AnimationListener listener) {
        Animation anim = AnimationUtils.loadAnimation(mContext, id);
        if (listener != null) {
            anim.setAnimationListener(listener);
        }
        return anim;
    }

    public static String viewInfo(View v) {
        return "[(" + v.getLeft() + "," + v.getTop() + ")(" + v.getRight() + "," + v.getBottom()
                + ") " + v.getWidth() + "x" + v.getHeight() + "]";
    }

    @Override
    public void dump(FileDescriptor fd, PrintWriter pw, String[] args) {
        synchronized (mQueueLock) {
            pw.println("Current Status Bar state:");
            pw.println("  mExpandedVisible=" + mExpandedVisible
                    + ", mTrackingPosition=" + mTrackingPosition);
            pw.println("  mTicking=" + mTicking);
            pw.println("  mTracking=" + mTracking);
<<<<<<< HEAD
            pw.println("  mNotificationPanel=" +
                    ((mNotificationPanel == null)
                            ? "null"
                            : (mNotificationPanel + " params=" + mNotificationPanel.getLayoutParams().debug(""))));
            pw.println("  mAnimating=" + mAnimating
                    + ", mAnimY=" + mAnimY + ", mAnimVel=" + mAnimVel
                    + ", mAnimAccel=" + mAnimAccel);
            pw.println("  mAnimLastTimeNanos=" + mAnimLastTimeNanos);
            pw.println("  mAnimatingReveal=" + mAnimatingReveal
                    + " mViewDelta=" + mViewDelta);
=======
>>>>>>> a34a64d2
            pw.println("  mDisplayMetrics=" + mDisplayMetrics);
            pw.println("  mPile: " + viewInfo(mPile));
            pw.println("  mTickerView: " + viewInfo(mTickerView));
            pw.println("  mScrollView: " + viewInfo(mScrollView)
                    + " scroll " + mScrollView.getScrollX() + "," + mScrollView.getScrollY());
        }

        pw.print("  mNavigationBarView=");
        if (mNavigationBarView == null) {
            pw.println("null");
        } else {
            mNavigationBarView.dump(fd, pw, args);
        }

        pw.println("  Panels: ");
        if (mNotificationPanel != null) {
            pw.println("    mNotificationPanel=" +
                mNotificationPanel + " params=" + mNotificationPanel.getLayoutParams().debug(""));
            pw.print  ("      ");
            mNotificationPanel.dump(fd, pw, args);
        }
        if (mSettingsPanel != null) {
            pw.println("    mSettingsPanel=" +
                mSettingsPanel + " params=" + mSettingsPanel.getLayoutParams().debug(""));
            pw.print  ("      ");
            mSettingsPanel.dump(fd, pw, args);
        }

        if (DUMPTRUCK) {
            synchronized (mNotificationData) {
                int N = mNotificationData.size();
                pw.println("  notification icons: " + N);
                for (int i=0; i<N; i++) {
                    NotificationData.Entry e = mNotificationData.get(i);
                    pw.println("    [" + i + "] key=" + e.key + " icon=" + e.icon);
                    StatusBarNotification n = e.notification;
                    pw.println("         pkg=" + n.getPackageName() + " id=" + n.getId() + " score=" + n.getScore());
                    pw.println("         notification=" + n.getNotification());
                    pw.println("         tickerText=\"" + n.getNotification().tickerText + "\"");
                }
            }

            int N = mStatusIcons.getChildCount();
            pw.println("  system icons: " + N);
            for (int i=0; i<N; i++) {
                StatusBarIconView ic = (StatusBarIconView) mStatusIcons.getChildAt(i);
                pw.println("    [" + i + "] icon=" + ic);
            }

            if (false) {
                pw.println("see the logcat for a dump of the views we have created.");
                // must happen on ui thread
                mHandler.post(new Runnable() {
                        @Override
                        public void run() {
                            mStatusBarView.getLocationOnScreen(mAbsPos);
                            Slog.d(TAG, "mStatusBarView: ----- (" + mAbsPos[0] + "," + mAbsPos[1]
                                    + ") " + mStatusBarView.getWidth() + "x"
                                    + getStatusBarHeight());
                            mStatusBarView.debug();
                        }
                    });
            }
        }

        if (DEBUG_GESTURES) {
            pw.print("  status bar gestures: ");
            mGestureRec.dump(fd, pw, args);
        }

        mNetworkController.dump(fd, pw, args);
    }

    @Override
    public void createAndAddWindows() {
        addStatusBarWindow();
    }

    private void addStatusBarWindow() {
        // Put up the view
        final int height = getStatusBarHeight();
        // Now that the status bar window encompasses the sliding panel and its
        // translucent backdrop, the entire thing is made TRANSLUCENT and is
        // hardware-accelerated.
        final WindowManager.LayoutParams lp = new WindowManager.LayoutParams(
                ViewGroup.LayoutParams.MATCH_PARENT,
                height,
                WindowManager.LayoutParams.TYPE_STATUS_BAR,
                WindowManager.LayoutParams.FLAG_NOT_FOCUSABLE
                    | WindowManager.LayoutParams.FLAG_TOUCHABLE_WHEN_WAKING
                    | WindowManager.LayoutParams.FLAG_SPLIT_TOUCH,
                PixelFormat.TRANSLUCENT);

        lp.flags |= WindowManager.LayoutParams.FLAG_HARDWARE_ACCELERATED;

        lp.gravity = getStatusBarGravity();
        lp.setTitle("StatusBar");
        lp.packageName = mContext.getPackageName();

        makeStatusBarView();
        mStatusBarContainer.addView(mStatusBarWindow);
        mWindowManager.addView(mStatusBarContainer, lp);
    }

    void setNotificationIconVisibility(boolean visible, int anim) {
        int old = mNotificationIcons.getVisibility();
        int v = visible ? View.VISIBLE : View.INVISIBLE;
        if (old != v) {
            mNotificationIcons.setVisibility(v);
            mNotificationIcons.startAnimation(loadAnim(anim, null));
        }
    }

    void updateExpandedInvisiblePosition() {
        mTrackingPosition = -mDisplayMetrics.heightPixels;
    }

    static final float saturate(float a) {
        return a < 0f ? 0f : (a > 1f ? 1f : a);
    }

    @Override
    protected int getExpandedViewMaxHeight() {
        return mDisplayMetrics.heightPixels - mNotificationPanelMarginBottomPx;
    }

    @Override
    public void updateExpandedViewPos(int thingy) {
        if (DEBUG) Slog.v(TAG, "updateExpandedViewPos");

        // on larger devices, the notification panel is propped open a bit
        mNotificationPanel.setMinimumHeight(
                (int)(mNotificationPanelMinHeightFrac * mCurrentDisplaySize.y));

        FrameLayout.LayoutParams lp = (FrameLayout.LayoutParams) mNotificationPanel.getLayoutParams();
        lp.gravity = mNotificationPanelGravity;
        lp.setMarginStart(mNotificationPanelMarginPx);
        mNotificationPanel.setLayoutParams(lp);

        if (mSettingsPanel != null) {
            lp = (FrameLayout.LayoutParams) mSettingsPanel.getLayoutParams();
            lp.gravity = mSettingsPanelGravity;
            lp.setMarginEnd(mNotificationPanelMarginPx);
            mSettingsPanel.setLayoutParams(lp);
        }

        updateCarrierLabelVisibility(false);
    }

    // called by makeStatusbar and also by PhoneStatusBarView
    void updateDisplaySize() {
        mDisplay.getMetrics(mDisplayMetrics);
        if (DEBUG_GESTURES) {
            mGestureRec.tag("display",
                    String.format("%dx%d", mDisplayMetrics.widthPixels, mDisplayMetrics.heightPixels));
        }
    }

    private final View.OnClickListener mClearButtonListener = new View.OnClickListener() {
        @Override
        public void onClick(View v) {
            synchronized (mNotificationData) {
                // animate-swipe all dismissable notifications, then animate the shade closed
                int numChildren = mPile.getChildCount();

                int scrollTop = mScrollView.getScrollY();
                int scrollBottom = scrollTop + mScrollView.getHeight();
                final ArrayList<View> snapshot = new ArrayList<View>(numChildren);
                for (int i=0; i<numChildren; i++) {
                    final View child = mPile.getChildAt(i);
                    if (mPile.canChildBeDismissed(child) && child.getBottom() > scrollTop &&
                            child.getTop() < scrollBottom) {
                        snapshot.add(child);
                    }
                }
                if (snapshot.isEmpty()) {
                    animateCollapsePanels(CommandQueue.FLAG_EXCLUDE_NONE);
                    return;
                }
                new Thread(new Runnable() {
                    @Override
                    public void run() {
                        // Decrease the delay for every row we animate to give the sense of
                        // accelerating the swipes
                        final int ROW_DELAY_DECREMENT = 10;
                        int currentDelay = 140;
                        int totalDelay = 0;

                        // Set the shade-animating state to avoid doing other work during
                        // all of these animations. In particular, avoid layout and
                        // redrawing when collapsing the shade.
                        mPile.setViewRemoval(false);

                        mPostCollapseCleanup = new Runnable() {
                            @Override
                            public void run() {
                                if (DEBUG) {
                                    Slog.v(TAG, "running post-collapse cleanup");
                                }
                                try {
                                    mPile.setViewRemoval(true);
                                    mBarService.onClearAllNotifications();
                                } catch (Exception ex) { }
                            }
                        };

                        View sampleView = snapshot.get(0);
                        int width = sampleView.getWidth();
                        final int dir = sampleView.isLayoutRtl() ? -1 : +1;
                        final int velocity = dir * width * 8; // 1000/8 = 125 ms duration
                        for (final View _v : snapshot) {
                            mHandler.postDelayed(new Runnable() {
                                @Override
                                public void run() {
                                    mPile.dismissRowAnimated(_v, velocity);
                                }
                            }, totalDelay);
                            currentDelay = Math.max(50, currentDelay - ROW_DELAY_DECREMENT);
                            totalDelay += currentDelay;
                        }
                        // Delay the collapse animation until after all swipe animations have
                        // finished. Provide some buffer because there may be some extra delay
                        // before actually starting each swipe animation. Ideally, we'd
                        // synchronize the end of those animations with the start of the collaps
                        // exactly.
                        mHandler.postDelayed(new Runnable() {
                            @Override
                            public void run() {
                                animateCollapsePanels(CommandQueue.FLAG_EXCLUDE_NONE);
                            }
                        }, totalDelay + 225);
                    }
                }).start();
            }
        }
    };

    public void startActivityDismissingKeyguard(Intent intent, boolean onlyProvisioned) {
        if (onlyProvisioned && !isDeviceProvisioned()) return;
        try {
            // Dismiss the lock screen when Settings starts.
            ActivityManagerNative.getDefault().dismissKeyguardOnNextActivity();
        } catch (RemoteException e) {
        }
        intent.setFlags(Intent.FLAG_ACTIVITY_NEW_TASK | Intent.FLAG_ACTIVITY_CLEAR_TOP);
        mContext.startActivityAsUser(intent, new UserHandle(UserHandle.USER_CURRENT));
        animateCollapsePanels();
    }

    private final View.OnClickListener mSettingsButtonListener = new View.OnClickListener() {
        @Override
        public void onClick(View v) {
            if (mHasSettingsPanel) {
                animateExpandSettingsPanel();
            } else {
                startActivityDismissingKeyguard(
                        new Intent(android.provider.Settings.ACTION_SETTINGS), true);
            }
        }
    };

    private final View.OnClickListener mClockClickListener = new View.OnClickListener() {
        @Override
        public void onClick(View v) {
            startActivityDismissingKeyguard(
                    new Intent(Intent.ACTION_QUICK_CLOCK), true); // have fun, everyone
        }
    };

    private final View.OnClickListener mNotificationButtonListener = new View.OnClickListener() {
        @Override
        public void onClick(View v) {
            animateExpandNotificationsPanel();
        }
    };

    private final BroadcastReceiver mBroadcastReceiver = new BroadcastReceiver() {
        @Override
        public void onReceive(Context context, Intent intent) {
            if (DEBUG) Slog.v(TAG, "onReceive: " + intent);
            String action = intent.getAction();
            if (Intent.ACTION_CLOSE_SYSTEM_DIALOGS.equals(action)) {
                int flags = CommandQueue.FLAG_EXCLUDE_NONE;
                String reason = intent.getStringExtra("reason");
                if (reason != null && reason.equals(SYSTEM_DIALOG_REASON_RECENT_APPS)) {
                    flags |= CommandQueue.FLAG_EXCLUDE_RECENTS_PANEL;
                }
                animateCollapsePanels(flags);
            }
            else if (Intent.ACTION_SCREEN_OFF.equals(action)) {
                // no waiting!
                makeExpandedInvisible();
                notifyNavigationBarScreenOn(false);
            }
            else if (Intent.ACTION_CONFIGURATION_CHANGED.equals(action)) {
                if (DEBUG) {
                    Slog.v(TAG, "configuration changed: " + mContext.getResources().getConfiguration());
                }
                mDisplay.getSize(mCurrentDisplaySize);
                updateResources();
                repositionNavigationBar();
                updateExpandedViewPos(EXPANDED_LEAVE_ALONE);
                updateShowSearchHoldoff();
            }
            else if (Intent.ACTION_SCREEN_ON.equals(action)) {
                // work around problem where mDisplay.getRotation() is not stable while screen is off (bug 7086018)
                repositionNavigationBar();
                notifyNavigationBarScreenOn(true);
            }
        }
    };

    @Override
    public void userSwitched(int newUserId) {
        if (MULTIUSER_DEBUG) mNotificationPanelDebugText.setText("USER " + newUserId);
        animateCollapsePanels();
        updateNotificationIcons();
        resetUserSetupObserver();
        mSettingsObserver.onChange(true);
        mPowerWidget.setupWidget();
        mPowerWidget.updateVisibility();
        if (mTilesChangedObserver != null) {
            mTilesChangedObserver.onChange(true);
        }
        if (mSignalView != null) {
            mSignalView.updateSettings();
        }
        if (mSignalTextView != null) {
            mSignalTextView.updateSettings();
        }
        if (mBatteryController != null) {
            mBatteryController.updateSettings();
        }
        if (mCircleBattery != null) {
            mCircleBattery.updateSettings();
        }
        if (mCircleDockBattery != null) {
            mCircleDockBattery.updateSettings();
        }
        if (mClock != null) {
            mClock.updateSettings();
        }
        if (mNavigationBarView != null) {
            mNavigationBarView.updateSettings();
        }
        super.userSwitched(newUserId);
    }

    private void resetUserSetupObserver() {
        mContext.getContentResolver().unregisterContentObserver(mUserSetupObserver);
        mUserSetupObserver.onChange(false);
        mContext.getContentResolver().registerContentObserver(
                Settings.Secure.getUriFor(Settings.Secure.USER_SETUP_COMPLETE), true,
                mUserSetupObserver,
                mCurrentUserId);
    }

    private void setIntruderAlertVisibility(boolean vis) {
        if (!ENABLE_INTRUDERS) return;
        if (DEBUG) {
            Slog.v(TAG, (vis ? "showing" : "hiding") + " intruder alert window");
        }
        mIntruderAlertView.setVisibility(vis ? View.VISIBLE : View.GONE);
    }

    @Override
    public void dismissIntruder() {
        if (mCurrentlyIntrudingNotification == null) return;

        try {
            mBarService.onNotificationClear(
                    mCurrentlyIntrudingNotification.getPackageName(),
                    mCurrentlyIntrudingNotification.getTag(),
                    mCurrentlyIntrudingNotification.getId());
        } catch (android.os.RemoteException ex) {
            // oh well
        }
    }

    private static void copyNotifications(ArrayList<Pair<IBinder, StatusBarNotification>> dest,
            NotificationData source) {
        int N = source.size();
        for (int i = 0; i < N; i++) {
            NotificationData.Entry entry = source.get(i);
            dest.add(Pair.create(entry.key, entry.notification));
        }
    }

    private void recreateStatusBar() {
        mRecreating = true;
        mStatusBarContainer.removeAllViews();

        // extract icons from the soon-to-be recreated viewgroup.
        int nIcons = mStatusIcons.getChildCount();
        ArrayList<StatusBarIcon> icons = new ArrayList<StatusBarIcon>(nIcons);
        ArrayList<String> iconSlots = new ArrayList<String>(nIcons);
        for (int i = 0; i < nIcons; i++) {
            StatusBarIconView iconView = (StatusBarIconView)mStatusIcons.getChildAt(i);
            icons.add(iconView.getStatusBarIcon());
            iconSlots.add(iconView.getStatusBarSlot());
        }

        // extract notifications.
        int nNotifs = mNotificationData.size();
        ArrayList<Pair<IBinder, StatusBarNotification>> notifications =
                new ArrayList<Pair<IBinder, StatusBarNotification>>(nNotifs);
        copyNotifications(notifications, mNotificationData);
        mNotificationData.clear();

        makeStatusBarView();
        repositionNavigationBar();
        if (mNavigationBarView != null)
            mNavigationBarView.updateResources();

        // recreate StatusBarIconViews.
        for (int i = 0; i < nIcons; i++) {
            StatusBarIcon icon = icons.get(i);
            String slot = iconSlots.get(i);
            addIcon(slot, i, i, icon);
        }

        // recreate notifications.
        for (int i = 0; i < nNotifs; i++) {
            Pair<IBinder, StatusBarNotification> notifData = notifications.get(i);
            addNotificationViews(notifData.first, notifData.second);
        }

        setAreThereNotifications();

        mStatusBarContainer.addView(mStatusBarWindow);

        updateExpandedViewPos(EXPANDED_LEAVE_ALONE);
        mRecreating = false;
    }

    /**
     * Reload some of our resources when the configuration changes.
     *
     * We don't reload everything when the configuration changes -- we probably
     * should, but getting that smooth is tough.  Someday we'll fix that.  In the
     * meantime, just update the things that we know change.
     */
    void updateResources() {
        final Context context = mContext;
        final Resources res = context.getResources();

        // detect theme change.
        CustomTheme newTheme = res.getConfiguration().customTheme;
        if (newTheme != null &&
                (mCurrentTheme == null || !mCurrentTheme.equals(newTheme))) {
            mCurrentTheme = (CustomTheme)newTheme.clone();
            recreateStatusBar();
        } else {

            if (mClearButton instanceof TextView) {
                ((TextView)mClearButton).setText(context.getText(R.string.status_bar_clear_all_button));
            }
            loadDimens();
        }

        // Update the QuickSettings container
        if (mQS != null) mQS.updateResources();

    }

    protected void loadDimens() {
        final Resources res = mContext.getResources();

        mNaturalBarHeight = res.getDimensionPixelSize(
                com.android.internal.R.dimen.status_bar_height);

        int newIconSize = res.getDimensionPixelSize(
            com.android.internal.R.dimen.status_bar_icon_size);
        int newIconHPadding = res.getDimensionPixelSize(
            R.dimen.status_bar_icon_padding);

        if (newIconHPadding != mIconHPadding || newIconSize != mIconSize) {
//            Slog.d(TAG, "size=" + newIconSize + " padding=" + newIconHPadding);
            mIconHPadding = newIconHPadding;
            mIconSize = newIconSize;
            //reloadAllNotificationIcons(); // reload the tray
        }

        mEdgeBorder = res.getDimensionPixelSize(R.dimen.status_bar_edge_ignore);

        mSelfExpandVelocityPx = res.getDimension(R.dimen.self_expand_velocity);
        mSelfCollapseVelocityPx = res.getDimension(R.dimen.self_collapse_velocity);
        mFlingExpandMinVelocityPx = res.getDimension(R.dimen.fling_expand_min_velocity);
        mFlingCollapseMinVelocityPx = res.getDimension(R.dimen.fling_collapse_min_velocity);

        mCollapseMinDisplayFraction = res.getFraction(R.dimen.collapse_min_display_fraction, 1, 1);
        mExpandMinDisplayFraction = res.getFraction(R.dimen.expand_min_display_fraction, 1, 1);

        mExpandAccelPx = res.getDimension(R.dimen.expand_accel);
        mCollapseAccelPx = res.getDimension(R.dimen.collapse_accel);

        mFlingGestureMaxXVelocityPx = res.getDimension(R.dimen.fling_gesture_max_x_velocity);

        mFlingGestureMaxOutputVelocityPx = res.getDimension(R.dimen.fling_gesture_max_output_velocity);

        mNotificationPanelMarginBottomPx
            = (int) res.getDimension(R.dimen.notification_panel_margin_bottom);
        mNotificationPanelMarginPx
            = (int) res.getDimension(R.dimen.notification_panel_margin_left);
        mNotificationPanelGravity = res.getInteger(R.integer.notification_panel_layout_gravity);
        if (mNotificationPanelGravity <= 0) {
            mNotificationPanelGravity = Gravity.START | Gravity.TOP;
        }
        mSettingsPanelGravity = res.getInteger(R.integer.settings_panel_layout_gravity);
        Log.d(TAG, "mSettingsPanelGravity = " + mSettingsPanelGravity);
        if (mSettingsPanelGravity <= 0) {
            mSettingsPanelGravity = Gravity.END | Gravity.TOP;
        }

        mCarrierLabelHeight = res.getDimensionPixelSize(R.dimen.carrier_label_height);
        mNotificationHeaderHeight = res.getDimensionPixelSize(R.dimen.notification_panel_header_height);

        mNotificationPanelMinHeightFrac = res.getFraction(R.dimen.notification_panel_min_height_frac, 1, 1);
        if (mNotificationPanelMinHeightFrac < 0f || mNotificationPanelMinHeightFrac > 1f) {
            mNotificationPanelMinHeightFrac = 0f;
        }

        if (false) Slog.v(TAG, "updateResources");
    }

    //
    // tracing
    //

    void postStartTracing() {
        mHandler.postDelayed(mStartTracing, 3000);
    }

    void vibrate() {
        android.os.Vibrator vib = (android.os.Vibrator)mContext.getSystemService(
                Context.VIBRATOR_SERVICE);
        vib.vibrate(250);
    }

    Runnable mStartTracing = new Runnable() {
        @Override
        public void run() {
            vibrate();
            SystemClock.sleep(250);
            Slog.d(TAG, "startTracing");
            android.os.Debug.startMethodTracing("/data/statusbar-traces/trace");
            mHandler.postDelayed(mStopTracing, 10000);
        }
    };

    Runnable mStopTracing = new Runnable() {
        @Override
        public void run() {
            android.os.Debug.stopMethodTracing();
            Slog.d(TAG, "stopTracing");
            vibrate();
        }
    };

    @Override
    protected void haltTicker() {
        mTicker.halt();
    }

    @Override
    protected boolean shouldDisableNavbarGestures() {
        return !isDeviceProvisioned()
                || mExpandedVisible
                || (mNavigationBarView != null && mNavigationBarView.isInEditMode())
                || (mDisabled & StatusBarManager.DISABLE_SEARCH) != 0;
    }

    private static class FastColorDrawable extends Drawable {
        private final int mColor;

        public FastColorDrawable(int color) {
            mColor = 0xff000000 | color;
        }

        @Override
        public void draw(Canvas canvas) {
            canvas.drawColor(mColor, PorterDuff.Mode.SRC);
        }

        @Override
        public void setAlpha(int alpha) {
        }

        @Override
        public void setColorFilter(ColorFilter cf) {
        }

        @Override
        public int getOpacity() {
            return PixelFormat.OPAQUE;
        }

        @Override
        public void setBounds(int left, int top, int right, int bottom) {
        }

        @Override
        public void setBounds(Rect bounds) {
        }
    }

    /**
     *  ContentObserver to watch for Quick Settings tiles changes
     * @author dvtonder
     *
     */
    private class TilesChangedObserver extends ContentObserver {
        public TilesChangedObserver(Handler handler) {
            super(handler);
        }

        @Override
        public void onChange(boolean selfChange) {
            onChange(selfChange, null);
        }

        @Override
        public void onChange(boolean selfChange, Uri uri) {
            if (mSettingsContainer != null) {
                mQS.setupQuickSettings();
            }
        }

        public void startObserving() {
            final ContentResolver cr = mContext.getContentResolver();
            cr.registerContentObserver(
                    Settings.System.getUriFor(Settings.System.QUICK_SETTINGS_TILES),
                    false, this, UserHandle.USER_ALL);

            cr.registerContentObserver(
                    Settings.System.getUriFor(Settings.System.QS_DYNAMIC_ALARM),
                    false, this, UserHandle.USER_ALL);

            cr.registerContentObserver(
                    Settings.System.getUriFor(Settings.System.QS_DYNAMIC_BUGREPORT),
                    false, this, UserHandle.USER_ALL);

            cr.registerContentObserver(
                    Settings.System.getUriFor(Settings.System.QS_DYNAMIC_DOCK_BATTERY),
                    false, this, UserHandle.USER_ALL);

            cr.registerContentObserver(
                    Settings.System.getUriFor(Settings.System.QS_DYNAMIC_IME),
                    false, this, UserHandle.USER_ALL);

            cr.registerContentObserver(
                    Settings.System.getUriFor(Settings.System.QS_DYNAMIC_USBTETHER),
                    false, this, UserHandle.USER_ALL);

            cr.registerContentObserver(
                    Settings.System.getUriFor(Settings.System.QS_DYNAMIC_WIFI),
                    false, this, UserHandle.USER_ALL);
        }
    }

}<|MERGE_RESOLUTION|>--- conflicted
+++ resolved
@@ -89,12 +89,9 @@
 import android.widget.TextView;
 
 import com.android.internal.statusbar.StatusBarIcon;
-<<<<<<< HEAD
 import com.android.internal.statusbar.StatusBarNotification;
 import com.android.internal.util.pie.PiePosition;
-=======
 import com.android.systemui.EventLogTags;
->>>>>>> a34a64d2
 import com.android.systemui.R;
 import com.android.systemui.statusbar.BaseStatusBar;
 import com.android.systemui.statusbar.CommandQueue;
@@ -649,36 +646,21 @@
         mNetworkController.addSignalCluster(mSignalView);
         mSignalView.setNetworkController(mNetworkController);
 
-<<<<<<< HEAD
-        mEmergencyCallLabel = (TextView)mStatusBarWindow.findViewById(R.id.emergency_calls_only);
-        if (mEmergencyCallLabel != null) {
-            mNetworkController.addEmergencyLabelView(mEmergencyCallLabel);
-            mEmergencyCallLabel.setOnClickListener(new View.OnClickListener() {
-                @Override
-                public void onClick(View v) { }});
-            mEmergencyCallLabel.addOnLayoutChangeListener(new View.OnLayoutChangeListener() {
-                @Override
-                public void onLayoutChange(View v, int left, int top, int right, int bottom,
-                        int oldLeft, int oldTop, int oldRight, int oldBottom) {
-                    updateCarrierLabelVisibility(false);
-                }});
-=======
         final boolean isAPhone = mNetworkController.hasVoiceCallingFeature();
         if (isAPhone) {
-            mEmergencyCallLabel =
-                    (TextView) mStatusBarWindow.findViewById(R.id.emergency_calls_only);
+            mEmergencyCallLabel = (TextView)mStatusBarWindow.findViewById(R.id.emergency_calls_only);
             if (mEmergencyCallLabel != null) {
                 mNetworkController.addEmergencyLabelView(mEmergencyCallLabel);
                 mEmergencyCallLabel.setOnClickListener(new View.OnClickListener() {
-                    public void onClick(View v) { }});
+                        @Override
+                        public void onClick(View v) { }});
                 mEmergencyCallLabel.addOnLayoutChangeListener(new View.OnLayoutChangeListener() {
-                    @Override
-                    public void onLayoutChange(View v, int left, int top, int right, int bottom,
+                        @Override
+                        public void onLayoutChange(View v, int left, int top, int right, int bottom,
                             int oldLeft, int oldTop, int oldRight, int oldBottom) {
                         updateCarrierLabelVisibility(false);
-                    }});
-            }
->>>>>>> a34a64d2
+                        }});
+            }
         }
 
         mCarrierLabel = (TextView)mStatusBarWindow.findViewById(R.id.carrier_label);
@@ -1014,9 +996,6 @@
         mWindowManager.addView(mIntruderAlertView, lp);
     }
 
-<<<<<<< HEAD
-    @Override
-=======
     public void refreshAllStatusBarIcons() {
         refreshAllIconsForLayout(mStatusIcons);
         refreshAllIconsForLayout(mNotificationIcons);
@@ -1032,7 +1011,7 @@
         }
     }
 
->>>>>>> a34a64d2
+    @Override
     public void addIcon(String slot, int index, int viewIndex, StatusBarIcon icon) {
         if (SPEW) Slog.d(TAG, "addIcon slot=" + slot + " index=" + index + " viewIndex=" + viewIndex
                 + " icon=" + icon);
@@ -1148,13 +1127,6 @@
             if (ENABLE_INTRUDERS && old == mCurrentlyIntrudingNotification) {
                 mHandler.sendEmptyMessage(MSG_HIDE_INTRUDER);
             }
-<<<<<<< HEAD
-=======
-
-            if (CLOSE_PANEL_WHEN_EMPTIED && mNotificationData.size() == 0) {
-                animateCollapsePanels();
-            }
->>>>>>> a34a64d2
         }
 
         setAreThereNotifications();
@@ -2362,11 +2334,7 @@
         // until status bar window is attached to the window manager,
         // because...  well, what's the point otherwise?  And trying to
         // run a ticker without being attached will crash!
-<<<<<<< HEAD
-        if (n.notification.tickerText != null && mStatusBarContainer.getWindowToken() != null) {
-=======
-        if (n.getNotification().tickerText != null && mStatusBarWindow.getWindowToken() != null) {
->>>>>>> a34a64d2
+        if (n.getNotification().tickerText != null && mStatusBarContainer.getWindowToken() != null) {
             if (0 == (mDisabled & (StatusBarManager.DISABLE_NOTIFICATION_ICONS
                             | StatusBarManager.DISABLE_NOTIFICATION_TICKER))) {
                 mTicker.addEntry(n);
@@ -2440,19 +2408,6 @@
                     + ", mTrackingPosition=" + mTrackingPosition);
             pw.println("  mTicking=" + mTicking);
             pw.println("  mTracking=" + mTracking);
-<<<<<<< HEAD
-            pw.println("  mNotificationPanel=" +
-                    ((mNotificationPanel == null)
-                            ? "null"
-                            : (mNotificationPanel + " params=" + mNotificationPanel.getLayoutParams().debug(""))));
-            pw.println("  mAnimating=" + mAnimating
-                    + ", mAnimY=" + mAnimY + ", mAnimVel=" + mAnimVel
-                    + ", mAnimAccel=" + mAnimAccel);
-            pw.println("  mAnimLastTimeNanos=" + mAnimLastTimeNanos);
-            pw.println("  mAnimatingReveal=" + mAnimatingReveal
-                    + " mViewDelta=" + mViewDelta);
-=======
->>>>>>> a34a64d2
             pw.println("  mDisplayMetrics=" + mDisplayMetrics);
             pw.println("  mPile: " + viewInfo(mPile));
             pw.println("  mTickerView: " + viewInfo(mTickerView));

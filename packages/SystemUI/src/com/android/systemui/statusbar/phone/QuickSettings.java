--- conflicted
+++ resolved
@@ -721,19 +721,6 @@
         mContainerView.requestLayout();
     }
 
-<<<<<<< HEAD
-    private Runnable mDismissBrightnessDialogRunnable = new Runnable() {
-        @Override
-        public void run() {
-            if (mBrightnessDialog != null && mBrightnessDialog.isShowing()) {
-                mBrightnessDialog.dismiss();
-            }
-            removeAllBrightnessDialogCallbacks();
-        };
-    };
-=======
->>>>>>> a34a64d2
-
     private void showBrightnessDialog() {
         Intent intent = new Intent(Intent.ACTION_SHOW_BRIGHTNESS_DIALOG);
         mContext.sendBroadcast(intent);

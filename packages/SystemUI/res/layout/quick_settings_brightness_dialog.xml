--- conflicted
+++ resolved
@@ -14,15 +14,10 @@
      limitations under the License.
 -->
 <LinearLayout xmlns:android="http://schemas.android.com/apk/res/android"
-<<<<<<< HEAD
-    xmlns:systemui="http://schemas.android.com/apk/res/com.android.systemui"
+        xmlns:systemui="http://schemas.android.com/apk/res/com.android.systemui"
     android:paddingStart="16dp"
     android:paddingEnd="16dp"
-=======
-    xmlns:systemui="http://schemas.android.com/apk/res-auto"
-    android:paddingLeft="16dp"
-    android:paddingRight="16dp"
->>>>>>> d0f748a7
+
     style="@style/BrightnessDialogContainer">
 
     <ImageView

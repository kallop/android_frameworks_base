# Copyright (C) 2008 The Android Open Source Project
#
# Licensed under the Apache License, Version 2.0 (the "License");
# you may not use this file except in compliance with the License.
# You may obtain a copy of the License at
#
#      http://www.apache.org/licenses/LICENSE-2.0
#
# Unless required by applicable law or agreed to in writing, software
# distributed under the License is distributed on an "AS IS" BASIS,
# WITHOUT WARRANTIES OR CONDITIONS OF ANY KIND, either express or implied.
# See the License for the specific language governing permissions and
# limitations under the License.

LOCAL_PATH:= $(call my-dir)

# libutils is a little unique: It's built twice, once for the host
# and once for the device.

commonSources:= \
	Asset.cpp \
	AssetDir.cpp \
	AssetManager.cpp \
	BufferedTextOutput.cpp \
	CallStack.cpp \
	Debug.cpp \
	FileMap.cpp \
	RefBase.cpp \
	ResourceTypes.cpp \
	SharedBuffer.cpp \
	Static.cpp \
	StopWatch.cpp \
	String8.cpp \
	String16.cpp \
	StringArray.cpp \
	SystemClock.cpp \
	TextOutput.cpp \
	Threads.cpp \
	Timers.cpp \
	VectorImpl.cpp \
    ZipFileCRO.cpp \
	ZipFileRO.cpp \
	ZipUtils.cpp \
<<<<<<< HEAD
	misc.cpp

=======
	ZipEntry.cpp \
	ZipFile.cpp \
	misc.cpp \
	ported.cpp \
	LogSocket.cpp

#
# The cpp files listed here do not belong in the device
# build.  Consult with the swetland before even thinking about
# putting them in commonSources.
#
# They're used by the simulator runtime and by host-side tools like
# aapt and the simulator front-end.
#
hostSources:= \
	InetAddress.cpp \
	Pipe.cpp \
	Socket.cpp
>>>>>>> 9effa6db

# For the host
# =====================================================

include $(CLEAR_VARS)

LOCAL_SRC_FILES:= $(commonSources)

LOCAL_MODULE:= libutils

LOCAL_CFLAGS += -DLIBUTILS_NATIVE=1 $(TOOL_CFLAGS)
LOCAL_C_INCLUDES += external/zlib

ifeq ($(HOST_OS),windows)
ifeq ($(strip $(USE_CYGWIN),),)
# Under MinGW, ctype.h doesn't need multi-byte support
LOCAL_CFLAGS += -DMB_CUR_MAX=1
endif
endif

include $(BUILD_HOST_STATIC_LIBRARY)



# For the device
# =====================================================
include $(CLEAR_VARS)


# we have the common sources, plus some device-specific stuff
LOCAL_SRC_FILES:= \
	$(commonSources) \
	Unicode.cpp \
    BackupData.cpp \
	BackupHelpers.cpp

ifeq ($(TARGET_OS),linux)
LOCAL_LDLIBS += -lrt -ldl
endif

LOCAL_C_INCLUDES += \
		external/zlib \
		external/icu4c/common

LOCAL_LDLIBS += -lpthread

LOCAL_SHARED_LIBRARIES := \
	libz \
	liblog \
	libcutils

ifneq ($(TARGET_SIMULATOR),true)
ifeq ($(TARGET_OS)-$(TARGET_ARCH),linux-x86)
# This is needed on x86 to bring in dl_iterate_phdr for CallStack.cpp
LOCAL_SHARED_LIBRARIES += libdl
endif # linux-x86
endif # sim

LOCAL_MODULE:= libutils
include $(BUILD_SHARED_LIBRARY)
<|MERGE_RESOLUTION|>--- conflicted
+++ resolved
@@ -41,29 +41,10 @@
     ZipFileCRO.cpp \
 	ZipFileRO.cpp \
 	ZipUtils.cpp \
-<<<<<<< HEAD
+	../../tools/aapt/ZipFile.cpp \
+	../../tools/aapt/ZipEntry.cpp \
 	misc.cpp
 
-=======
-	ZipEntry.cpp \
-	ZipFile.cpp \
-	misc.cpp \
-	ported.cpp \
-	LogSocket.cpp
-
-#
-# The cpp files listed here do not belong in the device
-# build.  Consult with the swetland before even thinking about
-# putting them in commonSources.
-#
-# They're used by the simulator runtime and by host-side tools like
-# aapt and the simulator front-end.
-#
-hostSources:= \
-	InetAddress.cpp \
-	Pipe.cpp \
-	Socket.cpp
->>>>>>> 9effa6db
 
 # For the host
 # =====================================================

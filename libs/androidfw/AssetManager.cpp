/*
 * Copyright (C) 2006 The Android Open Source Project
 *
 * Licensed under the Apache License, Version 2.0 (the "License");
 * you may not use this file except in compliance with the License.
 * You may obtain a copy of the License at
 *
 *      http://www.apache.org/licenses/LICENSE-2.0
 *
 * Unless required by applicable law or agreed to in writing, software
 * distributed under the License is distributed on an "AS IS" BASIS,
 * WITHOUT WARRANTIES OR CONDITIONS OF ANY KIND, either express or implied.
 * See the License for the specific language governing permissions and
 * limitations under the License.
 */

//
// Provide access to read-only assets.
//

#define LOG_TAG "asset"
#define ATRACE_TAG ATRACE_TAG_RESOURCES
//#define LOG_NDEBUG 0

#include <androidfw/Asset.h>
#include <androidfw/AssetDir.h>
#include <androidfw/AssetManager.h>
#include <androidfw/misc.h>
#include <androidfw/ResourceTypes.h>
#include <androidfw/ZipFileRO.h>
#include <utils/Atomic.h>
#include <utils/Log.h>
#include <utils/String8.h>
#include <utils/String8.h>
#include <utils/threads.h>
#include <utils/Timers.h>
#ifdef HAVE_ANDROID_OS
#include <cutils/trace.h>
#endif

#include <assert.h>
#include <dirent.h>
#include <errno.h>
#include <string.h> // strerror
#include <strings.h>

#ifndef TEMP_FAILURE_RETRY
/* Used to retry syscalls that can return EINTR. */
#define TEMP_FAILURE_RETRY(exp) ({         \
    typeof (exp) _rc;                      \
    do {                                   \
        _rc = (exp);                       \
    } while (_rc == -1 && errno == EINTR); \
    _rc; })
#endif

#ifdef HAVE_ANDROID_OS
#define MY_TRACE_BEGIN(x) ATRACE_BEGIN(x)
#define MY_TRACE_END() ATRACE_END()
#else
#define MY_TRACE_BEGIN(x)
#define MY_TRACE_END()
#endif

using namespace android;

/*
 * Names for default app, locale, and vendor.  We might want to change
 * these to be an actual locale, e.g. always use en-US as the default.
 */
static const char* kDefaultLocale = "default";
static const char* kDefaultVendor = "default";
static const char* kAssetsRoot = "assets";
static const char* kAppZipName = NULL; //"classes.jar";
static const char* kSystemAssets = "framework/framework-res.apk";
static const char* kResourceCache = "resource-cache";
static const char* kAndroidManifest = "AndroidManifest.xml";

static const char* kExcludeExtension = ".EXCLUDE";

static Asset* const kExcludedAsset = (Asset*) 0xd000000d;

static volatile int32_t gCount = 0;

const char* AssetManager::RESOURCES_FILENAME = "resources.arsc";
const char* AssetManager::IDMAP_BIN = "/system/bin/idmap";
const char* AssetManager::OVERLAY_DIR = "/vendor/overlay";
const char* AssetManager::TARGET_PACKAGE_NAME = "android";
const char* AssetManager::TARGET_APK_PATH = "/system/framework/framework-res.apk";
const char* AssetManager::IDMAP_DIR = "/data/resource-cache";

namespace {
    String8 idmapPathForPackagePath(const String8& pkgPath)
    {
        const char* root = getenv("ANDROID_DATA");
        LOG_ALWAYS_FATAL_IF(root == NULL, "ANDROID_DATA not set");
        String8 path(root);
        path.appendPath(kResourceCache);

        char buf[256]; // 256 chars should be enough for anyone...
        strncpy(buf, pkgPath.string(), 255);
        buf[255] = '\0';
        char* filename = buf;
        while (*filename && *filename == '/') {
            ++filename;
        }
        char* p = filename;
        while (*p) {
            if (*p == '/') {
                *p = '@';
            }
            ++p;
        }
        path.appendPath(filename);
        path.append("@idmap");

        return path;
    }

    /*
     * Like strdup(), but uses C++ "new" operator instead of malloc.
     */
    static char* strdupNew(const char* str)
    {
        char* newStr;
        int len;

        if (str == NULL)
            return NULL;

        len = strlen(str);
        newStr = new char[len+1];
        memcpy(newStr, str, len+1);

        return newStr;
    }
}

/*
 * ===========================================================================
 *      AssetManager
 * ===========================================================================
 */

int32_t AssetManager::getGlobalCount()
{
    return gCount;
}

AssetManager::AssetManager(CacheMode cacheMode)
    : mLocale(NULL), mVendor(NULL),
      mResources(NULL), mConfig(new ResTable_config),
      mCacheMode(cacheMode), mCacheValid(false)
{
    int count = android_atomic_inc(&gCount)+1;
    //ALOGI("Creating AssetManager %p #%d\n", this, count);
    memset(mConfig, 0, sizeof(ResTable_config));
}

AssetManager::~AssetManager(void)
{
    int count = android_atomic_dec(&gCount);
    //ALOGI("Destroying AssetManager in %p #%d\n", this, count);

    delete mConfig;
    delete mResources;

    // don't have a String class yet, so make sure we clean up
    delete[] mLocale;
    delete[] mVendor;
}

bool AssetManager::addAssetPath(const String8& path, int32_t* cookie)
{
    AutoMutex _l(mLock);

    asset_path ap;

    String8 realPath(path);
    if (kAppZipName) {
        realPath.appendPath(kAppZipName);
    }
    ap.type = ::getFileType(realPath.string());
    if (ap.type == kFileTypeRegular) {
        ap.path = realPath;
    } else {
        ap.path = path;
        ap.type = ::getFileType(path.string());
        if (ap.type != kFileTypeDirectory && ap.type != kFileTypeRegular) {
            ALOGW("Asset path %s is neither a directory nor file (type=%d).",
                 path.string(), (int)ap.type);
            return false;
        }
    }

    // Skip if we have it already.
    for (size_t i=0; i<mAssetPaths.size(); i++) {
        if (mAssetPaths[i].path == ap.path) {
            if (cookie) {
                *cookie = static_cast<int32_t>(i+1);
            }
            return true;
        }
    }

    ALOGV("In %p Asset %s path: %s", this,
         ap.type == kFileTypeDirectory ? "dir" : "zip", ap.path.string());

    // Check that the path has an AndroidManifest.xml
    Asset* manifestAsset = const_cast<AssetManager*>(this)->openNonAssetInPathLocked(
            kAndroidManifest, Asset::ACCESS_BUFFER, ap);
    if (manifestAsset == NULL) {
        // This asset path does not contain any resources.
        delete manifestAsset;
        return false;
    }
    delete manifestAsset;

    mAssetPaths.add(ap);

    // new paths are always added at the end
    if (cookie) {
        *cookie = static_cast<int32_t>(mAssetPaths.size());
    }

#ifdef HAVE_ANDROID_OS
    // Load overlays, if any
    asset_path oap;
    for (size_t idx = 0; mZipSet.getOverlay(ap.path, idx, &oap); idx++) {
        mAssetPaths.add(oap);
    }
#endif

    return true;
}

bool AssetManager::addOverlayPath(const String8& packagePath, int32_t* cookie)
{
    const String8 idmapPath = idmapPathForPackagePath(packagePath);

    AutoMutex _l(mLock);

    for (size_t i = 0; i < mAssetPaths.size(); ++i) {
        if (mAssetPaths[i].idmap == idmapPath) {
           *cookie = static_cast<int32_t>(i + 1);
            return true;
         }
     }

    Asset* idmap = NULL;
    if ((idmap = openAssetFromFileLocked(idmapPath, Asset::ACCESS_BUFFER)) == NULL) {
        ALOGW("failed to open idmap file %s\n", idmapPath.string());
        return false;
    }

    String8 targetPath;
    String8 overlayPath;
    if (!ResTable::getIdmapInfo(idmap->getBuffer(false), idmap->getLength(),
                NULL, NULL, NULL, &targetPath, &overlayPath)) {
        ALOGW("failed to read idmap file %s\n", idmapPath.string());
        delete idmap;
        return false;
    }
    delete idmap;

    if (overlayPath != packagePath) {
        ALOGW("idmap file %s inconcistent: expected path %s does not match actual path %s\n",
                idmapPath.string(), packagePath.string(), overlayPath.string());
        return false;
    }
    if (access(targetPath.string(), R_OK) != 0) {
        ALOGW("failed to access file %s: %s\n", targetPath.string(), strerror(errno));
        return false;
    }
    if (access(idmapPath.string(), R_OK) != 0) {
        ALOGW("failed to access file %s: %s\n", idmapPath.string(), strerror(errno));
        return false;
    }
    if (access(overlayPath.string(), R_OK) != 0) {
        ALOGW("failed to access file %s: %s\n", overlayPath.string(), strerror(errno));
        return false;
    }

    asset_path oap;
    oap.path = overlayPath;
    oap.type = ::getFileType(overlayPath.string());
    oap.idmap = idmapPath;
#if 0
    ALOGD("Overlay added: targetPath=%s overlayPath=%s idmapPath=%s\n",
            targetPath.string(), overlayPath.string(), idmapPath.string());
#endif
    mAssetPaths.add(oap);
    *cookie = static_cast<int32_t>(mAssetPaths.size());

    return true;
 }

bool AssetManager::createIdmap(const char* targetApkPath, const char* overlayApkPath,
        uint32_t targetCrc, uint32_t overlayCrc, uint32_t** outData, size_t* outSize)
{
    AutoMutex _l(mLock);
    const String8 paths[2] = { String8(targetApkPath), String8(overlayApkPath) };
    ResTable tables[2];

    for (int i = 0; i < 2; ++i) {
        asset_path ap;
        ap.type = kFileTypeRegular;
        ap.path = paths[i];
        Asset* ass = openNonAssetInPathLocked("resources.arsc", Asset::ACCESS_BUFFER, ap);
        if (ass == NULL) {
            ALOGW("failed to find resources.arsc in %s\n", ap.path.string());
            return false;
        }
        tables[i].add(ass);
    }

    return tables[0].createIdmap(tables[1], targetCrc, overlayCrc,
            targetApkPath, overlayApkPath, (void**)outData, outSize) == NO_ERROR;
}

bool AssetManager::addDefaultAssets()
{
    const char* root = getenv("ANDROID_ROOT");
    LOG_ALWAYS_FATAL_IF(root == NULL, "ANDROID_ROOT not set");

    String8 path(root);
    path.appendPath(kSystemAssets);

    return addAssetPath(path, NULL);
}

int32_t AssetManager::nextAssetPath(const int32_t cookie) const
{
    AutoMutex _l(mLock);
    const size_t next = static_cast<size_t>(cookie) + 1;
    return next > mAssetPaths.size() ? -1 : next;
}

String8 AssetManager::getAssetPath(const int32_t cookie) const
{
    AutoMutex _l(mLock);
    const size_t which = static_cast<size_t>(cookie) - 1;
    if (which < mAssetPaths.size()) {
        return mAssetPaths[which].path;
    }
    return String8();
}

/*
 * Set the current locale.  Use NULL to indicate no locale.
 *
 * Close and reopen Zip archives as appropriate, and reset cached
 * information in the locale-specific sections of the tree.
 */
void AssetManager::setLocale(const char* locale)
{
    AutoMutex _l(mLock);
    setLocaleLocked(locale);
}


static const char kFilPrefix[] = "fil";
static const char kTlPrefix[] = "tl";

// The sizes of the prefixes, excluding the 0 suffix.
// char.
static const int kFilPrefixLen = sizeof(kFilPrefix) - 1;
static const int kTlPrefixLen = sizeof(kTlPrefix) - 1;

void AssetManager::setLocaleLocked(const char* locale)
{
    if (mLocale != NULL) {
        /* previously set, purge cached data */
        purgeFileNameCacheLocked();
        //mZipSet.purgeLocale();
        delete[] mLocale;
    }
<<<<<<< HEAD
    mLocale = strdupNew(locale);
    
=======


    // If we're attempting to set a locale that starts with "fil",
    // we should convert it to "tl" for backwards compatibility since
    // we've been using "tl" instead of "fil" prior to L.
    //
    // If the resource table already has entries for "fil", we use that
    // instead of attempting a fallback.
    if (strncmp(locale, kFilPrefix, kFilPrefixLen) == 0) {
        Vector<String8> locales;
        getLocales(&locales);
        const size_t localesSize = locales.size();
        bool hasFil = false;
        for (size_t i = 0; i < localesSize; ++i) {
            if (locales[i].find(kFilPrefix) == 0) {
                hasFil = true;
                break;
            }
        }


        if (!hasFil) {
            const size_t newLocaleLen = strlen(locale);
            // This isn't a bug. We really do want mLocale to be 1 byte
            // shorter than locale, because we're replacing "fil-" with
            // "tl-".
            mLocale = new char[newLocaleLen];
            // Copy over "tl".
            memcpy(mLocale, kTlPrefix, kTlPrefixLen);
            // Copy the rest of |locale|, including the terminating '\0'.
            memcpy(mLocale + kTlPrefixLen, locale + kFilPrefixLen,
                   newLocaleLen - kFilPrefixLen + 1);
            updateResourceParamsLocked();
            return;
        }
    }

    mLocale = strdupNew(locale);
>>>>>>> a8dbd7b4
    updateResourceParamsLocked();
}

/*
 * Set the current vendor.  Use NULL to indicate no vendor.
 *
 * Close and reopen Zip archives as appropriate, and reset cached
 * information in the vendor-specific sections of the tree.
 */
void AssetManager::setVendor(const char* vendor)
{
    AutoMutex _l(mLock);

    if (mVendor != NULL) {
        /* previously set, purge cached data */
        purgeFileNameCacheLocked();
        //mZipSet.purgeVendor();
        delete[] mVendor;
    }
    mVendor = strdupNew(vendor);
}

void AssetManager::setConfiguration(const ResTable_config& config, const char* locale)
{
    AutoMutex _l(mLock);
    *mConfig = config;
    if (locale) {
        setLocaleLocked(locale);
    } else if (config.language[0] != 0) {
        char spec[RESTABLE_MAX_LOCALE_LEN];
        config.getBcp47Locale(spec);
        setLocaleLocked(spec);
    } else {
        updateResourceParamsLocked();
    }
}

void AssetManager::getConfiguration(ResTable_config* outConfig) const
{
    AutoMutex _l(mLock);
    *outConfig = *mConfig;
}

/*
 * Open an asset.
 *
 * The data could be;
 *  - In a file on disk (assetBase + fileName).
 *  - In a compressed file on disk (assetBase + fileName.gz).
 *  - In a Zip archive, uncompressed or compressed.
 *
 * It can be in a number of different directories and Zip archives.
 * The search order is:
 *  - [appname]
 *    - locale + vendor
 *    - "default" + vendor
 *    - locale + "default"
 *    - "default + "default"
 *  - "common"
 *    - (same as above)
 *
 * To find a particular file, we have to try up to eight paths with
 * all three forms of data.
 *
 * We should probably reject requests for "illegal" filenames, e.g. those
 * with illegal characters or "../" backward relative paths.
 */
Asset* AssetManager::open(const char* fileName, AccessMode mode)
{
    AutoMutex _l(mLock);

    LOG_FATAL_IF(mAssetPaths.size() == 0, "No assets added to AssetManager");


    if (mCacheMode != CACHE_OFF && !mCacheValid)
        loadFileNameCacheLocked();

    String8 assetName(kAssetsRoot);
    assetName.appendPath(fileName);

    /*
     * For each top-level asset path, search for the asset.
     */

    size_t i = mAssetPaths.size();
    while (i > 0) {
        i--;
        ALOGV("Looking for asset '%s' in '%s'\n",
                assetName.string(), mAssetPaths.itemAt(i).path.string());
        Asset* pAsset = openNonAssetInPathLocked(assetName.string(), mode, mAssetPaths.itemAt(i));
        if (pAsset != NULL) {
            return pAsset != kExcludedAsset ? pAsset : NULL;
        }
    }

    return NULL;
}

/*
 * Open a non-asset file as if it were an asset.
 *
 * The "fileName" is the partial path starting from the application
 * name.
 */
Asset* AssetManager::openNonAsset(const char* fileName, AccessMode mode, int32_t* outCookie)
{
    AutoMutex _l(mLock);

    LOG_FATAL_IF(mAssetPaths.size() == 0, "No assets added to AssetManager");


    if (mCacheMode != CACHE_OFF && !mCacheValid)
        loadFileNameCacheLocked();

    /*
     * For each top-level asset path, search for the asset.
     */

    size_t i = mAssetPaths.size();
    while (i > 0) {
        i--;
        ALOGV("Looking for non-asset '%s' in '%s'\n", fileName, mAssetPaths.itemAt(i).path.string());
        Asset* pAsset = openNonAssetInPathLocked(
            fileName, mode, mAssetPaths.itemAt(i));
        if (pAsset != NULL) {
            if (outCookie != NULL) *outCookie = static_cast<int32_t>(i + 1);
            return pAsset != kExcludedAsset ? pAsset : NULL;
        }
    }

    return NULL;
}

Asset* AssetManager::openNonAsset(const int32_t cookie, const char* fileName, AccessMode mode)
{
    const size_t which = static_cast<size_t>(cookie) - 1;

    AutoMutex _l(mLock);

    LOG_FATAL_IF(mAssetPaths.size() == 0, "No assets added to AssetManager");

    if (mCacheMode != CACHE_OFF && !mCacheValid)
        loadFileNameCacheLocked();

    if (which < mAssetPaths.size()) {
        ALOGV("Looking for non-asset '%s' in '%s'\n", fileName,
                mAssetPaths.itemAt(which).path.string());
        Asset* pAsset = openNonAssetInPathLocked(
            fileName, mode, mAssetPaths.itemAt(which));
        if (pAsset != NULL) {
            return pAsset != kExcludedAsset ? pAsset : NULL;
        }
    }

    return NULL;
}

/*
 * Get the type of a file in the asset namespace.
 *
 * This currently only works for regular files.  All others (including
 * directories) will return kFileTypeNonexistent.
 */
FileType AssetManager::getFileType(const char* fileName)
{
    Asset* pAsset = NULL;

    /*
     * Open the asset.  This is less efficient than simply finding the
     * file, but it's not too bad (we don't uncompress or mmap data until
     * the first read() call).
     */
    pAsset = open(fileName, Asset::ACCESS_STREAMING);
    delete pAsset;

    if (pAsset == NULL)
        return kFileTypeNonexistent;
    else
        return kFileTypeRegular;
}

const ResTable* AssetManager::getResTable(bool required) const
{
    ResTable* rt = mResources;
    if (rt) {
        return rt;
    }

    // Iterate through all asset packages, collecting resources from each.

    AutoMutex _l(mLock);

    if (mResources != NULL) {
        return mResources;
    }

    if (required) {
        LOG_FATAL_IF(mAssetPaths.size() == 0, "No assets added to AssetManager");
    }

    if (mCacheMode != CACHE_OFF && !mCacheValid) {
        const_cast<AssetManager*>(this)->loadFileNameCacheLocked();
    }

    mResources = new ResTable();
    updateResourceParamsLocked();

    bool onlyEmptyResources = true;
    const size_t N = mAssetPaths.size();
    for (size_t i=0; i<N; i++) {
        Asset* ass = NULL;
        ResTable* sharedRes = NULL;
        bool shared = true;
        const asset_path& ap = mAssetPaths.itemAt(i);
        MY_TRACE_BEGIN(ap.path.string());
        Asset* idmap = openIdmapLocked(ap);
        ALOGV("Looking for resource asset in '%s'\n", ap.path.string());
        if (ap.type != kFileTypeDirectory) {
            if (i == 0) {
                // The first item is typically the framework resources,
                // which we want to avoid parsing every time.
                sharedRes = const_cast<AssetManager*>(this)->
                    mZipSet.getZipResourceTable(ap.path);
                if (sharedRes != NULL) {
                    // skip ahead the number of system overlay packages preloaded
                    i += sharedRes->getTableCount() - 1;
                }
            }
            if (sharedRes == NULL) {
                ass = const_cast<AssetManager*>(this)->
                    mZipSet.getZipResourceTableAsset(ap.path);
                if (ass == NULL) {
                    ALOGV("loading resource table %s\n", ap.path.string());
                    ass = const_cast<AssetManager*>(this)->
                        openNonAssetInPathLocked("resources.arsc",
                                                 Asset::ACCESS_BUFFER,
                                                 ap);
                    if (ass != NULL && ass != kExcludedAsset) {
                        ass = const_cast<AssetManager*>(this)->
                            mZipSet.setZipResourceTableAsset(ap.path, ass);
                    }
                }
                
                if (i == 0 && ass != NULL) {
                    // If this is the first resource table in the asset
                    // manager, then we are going to cache it so that we
                    // can quickly copy it out for others.
                    ALOGV("Creating shared resources for %s", ap.path.string());
                    sharedRes = new ResTable();
                    sharedRes->add(ass, idmap, i + 1, false);
#ifdef HAVE_ANDROID_OS
                    const char* data = getenv("ANDROID_DATA");
                    LOG_ALWAYS_FATAL_IF(data == NULL, "ANDROID_DATA not set");
                    String8 overlaysListPath(data);
                    overlaysListPath.appendPath(kResourceCache);
                    overlaysListPath.appendPath("overlays.list");
                    addSystemOverlays(overlaysListPath.string(), ap.path, sharedRes, i);
#endif
                    sharedRes = const_cast<AssetManager*>(this)->
                        mZipSet.setZipResourceTable(ap.path, sharedRes);
                }
            }
        } else {
            ALOGV("loading resource table %s\n", ap.path.string());
            ass = const_cast<AssetManager*>(this)->
                openNonAssetInPathLocked("resources.arsc",
                                         Asset::ACCESS_BUFFER,
                                         ap);
            shared = false;
        }

        if ((ass != NULL || sharedRes != NULL) && ass != kExcludedAsset) {
            ALOGV("Installing resource asset %p in to table %p\n", ass, mResources);
            if (sharedRes != NULL) {
                ALOGV("Copying existing resources for %s", ap.path.string());
                mResources->add(sharedRes);
            } else {
                ALOGV("Parsing resources for %s", ap.path.string());
                mResources->add(ass, idmap, i + 1, !shared);
            }
            onlyEmptyResources = false;

            if (!shared) {
                delete ass;
            }
        } else {
            ALOGV("Installing empty resources in to table %p\n", mResources);
            mResources->addEmpty(i + 1);
        }

        if (idmap != NULL) {
            delete idmap;
        }
        MY_TRACE_END();
    }

    if (required && onlyEmptyResources) {
        ALOGW("Unable to find resources file resources.arsc");
        delete mResources;
        mResources = NULL;
    }

    return mResources;
}

void AssetManager::updateResourceParamsLocked() const
{
    ResTable* res = mResources;
    if (!res) {
        return;
    }

    if (mLocale) {
        mConfig->setBcp47Locale(mLocale);
    } else {
        mConfig->clearLocale();
    }

    res->setParameters(mConfig);
}

Asset* AssetManager::openIdmapLocked(const struct asset_path& ap) const
{
    Asset* ass = NULL;
    if (ap.idmap.size() != 0) {
        ass = const_cast<AssetManager*>(this)->
            openAssetFromFileLocked(ap.idmap, Asset::ACCESS_BUFFER);
        if (ass) {
            ALOGV("loading idmap %s\n", ap.idmap.string());
        } else {
            ALOGW("failed to load idmap %s\n", ap.idmap.string());
        }
    }
    return ass;
}

void AssetManager::addSystemOverlays(const char* pathOverlaysList,
        const String8& targetPackagePath, ResTable* sharedRes, size_t offset) const
{
    FILE* fin = fopen(pathOverlaysList, "r");
    if (fin == NULL) {
        return;
    }

    char buf[1024];
    while (fgets(buf, sizeof(buf), fin)) {
        // format of each line:
        //   <path to apk><space><path to idmap><newline>
        char* space = strchr(buf, ' ');
        char* newline = strchr(buf, '\n');
        asset_path oap;

        if (space == NULL || newline == NULL || newline < space) {
            continue;
        }

        oap.path = String8(buf, space - buf);
        oap.type = kFileTypeRegular;
        oap.idmap = String8(space + 1, newline - space - 1);

        Asset* oass = const_cast<AssetManager*>(this)->
            openNonAssetInPathLocked("resources.arsc",
                    Asset::ACCESS_BUFFER,
                    oap);

        if (oass != NULL) {
            Asset* oidmap = openIdmapLocked(oap);
            offset++;
            sharedRes->add(oass, oidmap, offset + 1, false);
            const_cast<AssetManager*>(this)->mAssetPaths.add(oap);
            const_cast<AssetManager*>(this)->mZipSet.addOverlay(targetPackagePath, oap);
        }
    }
    fclose(fin);
}

const ResTable& AssetManager::getResources(bool required) const
{
    const ResTable* rt = getResTable(required);
    return *rt;
}

bool AssetManager::isUpToDate()
{
    AutoMutex _l(mLock);
    return mZipSet.isUpToDate();
}

void AssetManager::getLocales(Vector<String8>* locales) const
{
    ResTable* res = mResources;
    if (res != NULL) {
        res->getLocales(locales);
    }

    const size_t numLocales = locales->size();
    for (size_t i = 0; i < numLocales; ++i) {
        const String8& localeStr = locales->itemAt(i);
        if (localeStr.find(kTlPrefix) == 0) {
            String8 replaced("fil");
            replaced += (localeStr.string() + kTlPrefixLen);
            locales->editItemAt(i) = replaced;
        }
    }
}

/*
 * Open a non-asset file as if it were an asset, searching for it in the
 * specified app.
 *
 * Pass in a NULL values for "appName" if the common app directory should
 * be used.
 */
Asset* AssetManager::openNonAssetInPathLocked(const char* fileName, AccessMode mode,
    const asset_path& ap)
{
    Asset* pAsset = NULL;

    /* look at the filesystem on disk */
    if (ap.type == kFileTypeDirectory) {
        String8 path(ap.path);
        path.appendPath(fileName);

        pAsset = openAssetFromFileLocked(path, mode);

        if (pAsset == NULL) {
            /* try again, this time with ".gz" */
            path.append(".gz");
            pAsset = openAssetFromFileLocked(path, mode);
        }

        if (pAsset != NULL) {
            //printf("FOUND NA '%s' on disk\n", fileName);
            pAsset->setAssetSource(path);
        }

    /* look inside the zip file */
    } else {
        String8 path(fileName);

        /* check the appropriate Zip file */
        ZipFileRO* pZip = getZipFileLocked(ap);
        if (pZip != NULL) {
            //printf("GOT zip, checking NA '%s'\n", (const char*) path);
            ZipEntryRO entry = pZip->findEntryByName(path.string());
            if (entry != NULL) {
                //printf("FOUND NA in Zip file for %s\n", appName ? appName : kAppCommon);
                pAsset = openAssetFromZipLocked(pZip, entry, mode, path);
                pZip->releaseEntry(entry);
            }
        }

        if (pAsset != NULL) {
            /* create a "source" name, for debug/display */
            pAsset->setAssetSource(
                    createZipSourceNameLocked(ZipSet::getPathName(ap.path.string()), String8(""),
                                                String8(fileName)));
        }
    }

    return pAsset;
}

/*
 * Open an asset, searching for it in the directory hierarchy for the
 * specified app.
 *
 * Pass in a NULL values for "appName" if the common app directory should
 * be used.
 */
Asset* AssetManager::openInPathLocked(const char* fileName, AccessMode mode,
    const asset_path& ap)
{
    Asset* pAsset = NULL;

    /*
     * Try various combinations of locale and vendor.
     */
    if (mLocale != NULL && mVendor != NULL)
        pAsset = openInLocaleVendorLocked(fileName, mode, ap, mLocale, mVendor);
    if (pAsset == NULL && mVendor != NULL)
        pAsset = openInLocaleVendorLocked(fileName, mode, ap, NULL, mVendor);
    if (pAsset == NULL && mLocale != NULL)
        pAsset = openInLocaleVendorLocked(fileName, mode, ap, mLocale, NULL);
    if (pAsset == NULL)
        pAsset = openInLocaleVendorLocked(fileName, mode, ap, NULL, NULL);

    return pAsset;
}

/*
 * Open an asset, searching for it in the directory hierarchy for the
 * specified locale and vendor.
 *
 * We also search in "app.jar".
 *
 * Pass in NULL values for "appName", "locale", and "vendor" if the
 * defaults should be used.
 */
Asset* AssetManager::openInLocaleVendorLocked(const char* fileName, AccessMode mode,
    const asset_path& ap, const char* locale, const char* vendor)
{
    Asset* pAsset = NULL;

    if (ap.type == kFileTypeDirectory) {
        if (mCacheMode == CACHE_OFF) {
            /* look at the filesystem on disk */
            String8 path(createPathNameLocked(ap, locale, vendor));
            path.appendPath(fileName);
    
            String8 excludeName(path);
            excludeName.append(kExcludeExtension);
            if (::getFileType(excludeName.string()) != kFileTypeNonexistent) {
                /* say no more */
                //printf("+++ excluding '%s'\n", (const char*) excludeName);
                return kExcludedAsset;
            }
    
            pAsset = openAssetFromFileLocked(path, mode);
    
            if (pAsset == NULL) {
                /* try again, this time with ".gz" */
                path.append(".gz");
                pAsset = openAssetFromFileLocked(path, mode);
            }
    
            if (pAsset != NULL)
                pAsset->setAssetSource(path);
        } else {
            /* find in cache */
            String8 path(createPathNameLocked(ap, locale, vendor));
            path.appendPath(fileName);
    
            AssetDir::FileInfo tmpInfo;
            bool found = false;
    
            String8 excludeName(path);
            excludeName.append(kExcludeExtension);
    
            if (mCache.indexOf(excludeName) != NAME_NOT_FOUND) {
                /* go no farther */
                //printf("+++ Excluding '%s'\n", (const char*) excludeName);
                return kExcludedAsset;
            }

            /*
             * File compression extensions (".gz") don't get stored in the
             * name cache, so we have to try both here.
             */
            if (mCache.indexOf(path) != NAME_NOT_FOUND) {
                found = true;
                pAsset = openAssetFromFileLocked(path, mode);
                if (pAsset == NULL) {
                    /* try again, this time with ".gz" */
                    path.append(".gz");
                    pAsset = openAssetFromFileLocked(path, mode);
                }
            }

            if (pAsset != NULL)
                pAsset->setAssetSource(path);

            /*
             * Don't continue the search into the Zip files.  Our cached info
             * said it was a file on disk; to be consistent with openDir()
             * we want to return the loose asset.  If the cached file gets
             * removed, we fail.
             *
             * The alternative is to update our cache when files get deleted,
             * or make some sort of "best effort" promise, but for now I'm
             * taking the hard line.
             */
            if (found) {
                if (pAsset == NULL)
                    ALOGD("Expected file not found: '%s'\n", path.string());
                return pAsset;
            }
        }
    }

    /*
     * Either it wasn't found on disk or on the cached view of the disk.
     * Dig through the currently-opened set of Zip files.  If caching
     * is disabled, the Zip file may get reopened.
     */
    if (pAsset == NULL && ap.type == kFileTypeRegular) {
        String8 path;

        path.appendPath((locale != NULL) ? locale : kDefaultLocale);
        path.appendPath((vendor != NULL) ? vendor : kDefaultVendor);
        path.appendPath(fileName);

        /* check the appropriate Zip file */
        ZipFileRO* pZip = getZipFileLocked(ap);
        if (pZip != NULL) {
            //printf("GOT zip, checking '%s'\n", (const char*) path);
            ZipEntryRO entry = pZip->findEntryByName(path.string());
            if (entry != NULL) {
                //printf("FOUND in Zip file for %s/%s-%s\n",
                //    appName, locale, vendor);
                pAsset = openAssetFromZipLocked(pZip, entry, mode, path);
                pZip->releaseEntry(entry);
            }
        }

        if (pAsset != NULL) {
            /* create a "source" name, for debug/display */
            pAsset->setAssetSource(createZipSourceNameLocked(ZipSet::getPathName(ap.path.string()),
                                                             String8(""), String8(fileName)));
        }
    }

    return pAsset;
}

/*
 * Create a "source name" for a file from a Zip archive.
 */
String8 AssetManager::createZipSourceNameLocked(const String8& zipFileName,
    const String8& dirName, const String8& fileName)
{
    String8 sourceName("zip:");
    sourceName.append(zipFileName);
    sourceName.append(":");
    if (dirName.length() > 0) {
        sourceName.appendPath(dirName);
    }
    sourceName.appendPath(fileName);
    return sourceName;
}

/*
 * Create a path to a loose asset (asset-base/app/locale/vendor).
 */
String8 AssetManager::createPathNameLocked(const asset_path& ap, const char* locale,
    const char* vendor)
{
    String8 path(ap.path);
    path.appendPath((locale != NULL) ? locale : kDefaultLocale);
    path.appendPath((vendor != NULL) ? vendor : kDefaultVendor);
    return path;
}

/*
 * Create a path to a loose asset (asset-base/app/rootDir).
 */
String8 AssetManager::createPathNameLocked(const asset_path& ap, const char* rootDir)
{
    String8 path(ap.path);
    if (rootDir != NULL) path.appendPath(rootDir);
    return path;
}

/*
 * Return a pointer to one of our open Zip archives.  Returns NULL if no
 * matching Zip file exists.
 *
 * Right now we have 2 possible Zip files (1 each in app/"common").
 *
 * If caching is set to CACHE_OFF, to get the expected behavior we
 * need to reopen the Zip file on every request.  That would be silly
 * and expensive, so instead we just check the file modification date.
 *
 * Pass in NULL values for "appName", "locale", and "vendor" if the
 * generics should be used.
 */
ZipFileRO* AssetManager::getZipFileLocked(const asset_path& ap)
{
    ALOGV("getZipFileLocked() in %p\n", this);

    return mZipSet.getZip(ap.path);
}

/*
 * Try to open an asset from a file on disk.
 *
 * If the file is compressed with gzip, we seek to the start of the
 * deflated data and pass that in (just like we would for a Zip archive).
 *
 * For uncompressed data, we may already have an mmap()ed version sitting
 * around.  If so, we want to hand that to the Asset instead.
 *
 * This returns NULL if the file doesn't exist, couldn't be opened, or
 * claims to be a ".gz" but isn't.
 */
Asset* AssetManager::openAssetFromFileLocked(const String8& pathName,
    AccessMode mode)
{
    Asset* pAsset = NULL;

    if (strcasecmp(pathName.getPathExtension().string(), ".gz") == 0) {
        //printf("TRYING '%s'\n", (const char*) pathName);
        pAsset = Asset::createFromCompressedFile(pathName.string(), mode);
    } else {
        //printf("TRYING '%s'\n", (const char*) pathName);
        pAsset = Asset::createFromFile(pathName.string(), mode);
    }

    return pAsset;
}

/*
 * Given an entry in a Zip archive, create a new Asset object.
 *
 * If the entry is uncompressed, we may want to create or share a
 * slice of shared memory.
 */
Asset* AssetManager::openAssetFromZipLocked(const ZipFileRO* pZipFile,
    const ZipEntryRO entry, AccessMode mode, const String8& entryName)
{
    Asset* pAsset = NULL;

    // TODO: look for previously-created shared memory slice?
    int method;
    size_t uncompressedLen;

    //printf("USING Zip '%s'\n", pEntry->getFileName());

    //pZipFile->getEntryInfo(entry, &method, &uncompressedLen, &compressedLen,
    //    &offset);
    if (!pZipFile->getEntryInfo(entry, &method, &uncompressedLen, NULL, NULL,
            NULL, NULL))
    {
        ALOGW("getEntryInfo failed\n");
        return NULL;
    }

    FileMap* dataMap = pZipFile->createEntryFileMap(entry);
    if (dataMap == NULL) {
        ALOGW("create map from entry failed\n");
        return NULL;
    }

    if (method == ZipFileRO::kCompressStored) {
        pAsset = Asset::createFromUncompressedMap(dataMap, mode);
        ALOGV("Opened uncompressed entry %s in zip %s mode %d: %p", entryName.string(),
                dataMap->getFileName(), mode, pAsset);
    } else {
        pAsset = Asset::createFromCompressedMap(dataMap, method,
            uncompressedLen, mode);
        ALOGV("Opened compressed entry %s in zip %s mode %d: %p", entryName.string(),
                dataMap->getFileName(), mode, pAsset);
    }
    if (pAsset == NULL) {
        /* unexpected */
        ALOGW("create from segment failed\n");
    }

    return pAsset;
}



/*
 * Open a directory in the asset namespace.
 *
 * An "asset directory" is simply the combination of all files in all
 * locations, with ".gz" stripped for loose files.  With app, locale, and
 * vendor defined, we have 8 directories and 2 Zip archives to scan.
 *
 * Pass in "" for the root dir.
 */
AssetDir* AssetManager::openDir(const char* dirName)
{
    AutoMutex _l(mLock);

    AssetDir* pDir = NULL;
    SortedVector<AssetDir::FileInfo>* pMergedInfo = NULL;

    LOG_FATAL_IF(mAssetPaths.size() == 0, "No assets added to AssetManager");
    assert(dirName != NULL);

    //printf("+++ openDir(%s) in '%s'\n", dirName, (const char*) mAssetBase);

    if (mCacheMode != CACHE_OFF && !mCacheValid)
        loadFileNameCacheLocked();

    pDir = new AssetDir;

    /*
     * Scan the various directories, merging what we find into a single
     * vector.  We want to scan them in reverse priority order so that
     * the ".EXCLUDE" processing works correctly.  Also, if we decide we
     * want to remember where the file is coming from, we'll get the right
     * version.
     *
     * We start with Zip archives, then do loose files.
     */
    pMergedInfo = new SortedVector<AssetDir::FileInfo>;

    size_t i = mAssetPaths.size();
    while (i > 0) {
        i--;
        const asset_path& ap = mAssetPaths.itemAt(i);
        if (ap.type == kFileTypeRegular) {
            ALOGV("Adding directory %s from zip %s", dirName, ap.path.string());
            scanAndMergeZipLocked(pMergedInfo, ap, kAssetsRoot, dirName);
        } else {
            ALOGV("Adding directory %s from dir %s", dirName, ap.path.string());
            scanAndMergeDirLocked(pMergedInfo, ap, kAssetsRoot, dirName);
        }
    }

#if 0
    printf("FILE LIST:\n");
    for (i = 0; i < (size_t) pMergedInfo->size(); i++) {
        printf(" %d: (%d) '%s'\n", i,
            pMergedInfo->itemAt(i).getFileType(),
            (const char*) pMergedInfo->itemAt(i).getFileName());
    }
#endif

    pDir->setFileList(pMergedInfo);
    return pDir;
}

/*
 * Open a directory in the non-asset namespace.
 *
 * An "asset directory" is simply the combination of all files in all
 * locations, with ".gz" stripped for loose files.  With app, locale, and
 * vendor defined, we have 8 directories and 2 Zip archives to scan.
 *
 * Pass in "" for the root dir.
 */
AssetDir* AssetManager::openNonAssetDir(const int32_t cookie, const char* dirName)
{
    AutoMutex _l(mLock);

    AssetDir* pDir = NULL;
    SortedVector<AssetDir::FileInfo>* pMergedInfo = NULL;

    LOG_FATAL_IF(mAssetPaths.size() == 0, "No assets added to AssetManager");
    assert(dirName != NULL);

    //printf("+++ openDir(%s) in '%s'\n", dirName, (const char*) mAssetBase);

    if (mCacheMode != CACHE_OFF && !mCacheValid)
        loadFileNameCacheLocked();

    pDir = new AssetDir;

    pMergedInfo = new SortedVector<AssetDir::FileInfo>;

    const size_t which = static_cast<size_t>(cookie) - 1;

    if (which < mAssetPaths.size()) {
        const asset_path& ap = mAssetPaths.itemAt(which);
        if (ap.type == kFileTypeRegular) {
            ALOGV("Adding directory %s from zip %s", dirName, ap.path.string());
            scanAndMergeZipLocked(pMergedInfo, ap, NULL, dirName);
        } else {
            ALOGV("Adding directory %s from dir %s", dirName, ap.path.string());
            scanAndMergeDirLocked(pMergedInfo, ap, NULL, dirName);
        }
    }

#if 0
    printf("FILE LIST:\n");
    for (i = 0; i < (size_t) pMergedInfo->size(); i++) {
        printf(" %d: (%d) '%s'\n", i,
            pMergedInfo->itemAt(i).getFileType(),
            (const char*) pMergedInfo->itemAt(i).getFileName());
    }
#endif

    pDir->setFileList(pMergedInfo);
    return pDir;
}

/*
 * Scan the contents of the specified directory and merge them into the
 * "pMergedInfo" vector, removing previous entries if we find "exclude"
 * directives.
 *
 * Returns "false" if we found nothing to contribute.
 */
bool AssetManager::scanAndMergeDirLocked(SortedVector<AssetDir::FileInfo>* pMergedInfo,
    const asset_path& ap, const char* rootDir, const char* dirName)
{
    SortedVector<AssetDir::FileInfo>* pContents;
    String8 path;

    assert(pMergedInfo != NULL);

    //printf("scanAndMergeDir: %s %s %s %s\n", appName, locale, vendor,dirName);

    if (mCacheValid) {
        int i, start, count;

        pContents = new SortedVector<AssetDir::FileInfo>;

        /*
         * Get the basic partial path and find it in the cache.  That's
         * the start point for the search.
         */
        path = createPathNameLocked(ap, rootDir);
        if (dirName[0] != '\0')
            path.appendPath(dirName);

        start = mCache.indexOf(path);
        if (start == NAME_NOT_FOUND) {
            //printf("+++ not found in cache: dir '%s'\n", (const char*) path);
            delete pContents;
            return false;
        }

        /*
         * The match string looks like "common/default/default/foo/bar/".
         * The '/' on the end ensures that we don't match on the directory
         * itself or on ".../foo/barfy/".
         */
        path.append("/");

        count = mCache.size();

        /*
         * Pick out the stuff in the current dir by examining the pathname.
         * It needs to match the partial pathname prefix, and not have a '/'
         * (fssep) anywhere after the prefix.
         */
        for (i = start+1; i < count; i++) {
            if (mCache[i].getFileName().length() > path.length() &&
                strncmp(mCache[i].getFileName().string(), path.string(), path.length()) == 0)
            {
                const char* name = mCache[i].getFileName().string();
                // XXX THIS IS BROKEN!  Looks like we need to store the full
                // path prefix separately from the file path.
                if (strchr(name + path.length(), '/') == NULL) {
                    /* grab it, reducing path to just the filename component */
                    AssetDir::FileInfo tmp = mCache[i];
                    tmp.setFileName(tmp.getFileName().getPathLeaf());
                    pContents->add(tmp);
                }
            } else {
                /* no longer in the dir or its subdirs */
                break;
            }

        }
    } else {
        path = createPathNameLocked(ap, rootDir);
        if (dirName[0] != '\0')
            path.appendPath(dirName);
        pContents = scanDirLocked(path);
        if (pContents == NULL)
            return false;
    }

    // if we wanted to do an incremental cache fill, we would do it here

    /*
     * Process "exclude" directives.  If we find a filename that ends with
     * ".EXCLUDE", we look for a matching entry in the "merged" set, and
     * remove it if we find it.  We also delete the "exclude" entry.
     */
    int i, count, exclExtLen;

    count = pContents->size();
    exclExtLen = strlen(kExcludeExtension);
    for (i = 0; i < count; i++) {
        const char* name;
        int nameLen;

        name = pContents->itemAt(i).getFileName().string();
        nameLen = strlen(name);
        if (nameLen > exclExtLen &&
            strcmp(name + (nameLen - exclExtLen), kExcludeExtension) == 0)
        {
            String8 match(name, nameLen - exclExtLen);
            int matchIdx;

            matchIdx = AssetDir::FileInfo::findEntry(pMergedInfo, match);
            if (matchIdx > 0) {
                ALOGV("Excluding '%s' [%s]\n",
                    pMergedInfo->itemAt(matchIdx).getFileName().string(),
                    pMergedInfo->itemAt(matchIdx).getSourceName().string());
                pMergedInfo->removeAt(matchIdx);
            } else {
                //printf("+++ no match on '%s'\n", (const char*) match);
            }

            ALOGD("HEY: size=%d removing %d\n", (int)pContents->size(), i);
            pContents->removeAt(i);
            i--;        // adjust "for" loop
            count--;    //  and loop limit
        }
    }

    mergeInfoLocked(pMergedInfo, pContents);

    delete pContents;

    return true;
}

/*
 * Scan the contents of the specified directory, and stuff what we find
 * into a newly-allocated vector.
 *
 * Files ending in ".gz" will have their extensions removed.
 *
 * We should probably think about skipping files with "illegal" names,
 * e.g. illegal characters (/\:) or excessive length.
 *
 * Returns NULL if the specified directory doesn't exist.
 */
SortedVector<AssetDir::FileInfo>* AssetManager::scanDirLocked(const String8& path)
{
    SortedVector<AssetDir::FileInfo>* pContents = NULL;
    DIR* dir;
    struct dirent* entry;
    FileType fileType;

    ALOGV("Scanning dir '%s'\n", path.string());

    dir = opendir(path.string());
    if (dir == NULL)
        return NULL;

    pContents = new SortedVector<AssetDir::FileInfo>;

    while (1) {
        entry = readdir(dir);
        if (entry == NULL)
            break;

        if (strcmp(entry->d_name, ".") == 0 ||
            strcmp(entry->d_name, "..") == 0)
            continue;

#ifdef _DIRENT_HAVE_D_TYPE
        if (entry->d_type == DT_REG)
            fileType = kFileTypeRegular;
        else if (entry->d_type == DT_DIR)
            fileType = kFileTypeDirectory;
        else
            fileType = kFileTypeUnknown;
#else
        // stat the file
        fileType = ::getFileType(path.appendPathCopy(entry->d_name).string());
#endif

        if (fileType != kFileTypeRegular && fileType != kFileTypeDirectory)
            continue;

        AssetDir::FileInfo info;
        info.set(String8(entry->d_name), fileType);
        if (strcasecmp(info.getFileName().getPathExtension().string(), ".gz") == 0)
            info.setFileName(info.getFileName().getBasePath());
        info.setSourceName(path.appendPathCopy(info.getFileName()));
        pContents->add(info);
    }

    closedir(dir);
    return pContents;
}

/*
 * Scan the contents out of the specified Zip archive, and merge what we
 * find into "pMergedInfo".  If the Zip archive in question doesn't exist,
 * we return immediately.
 *
 * Returns "false" if we found nothing to contribute.
 */
bool AssetManager::scanAndMergeZipLocked(SortedVector<AssetDir::FileInfo>* pMergedInfo,
    const asset_path& ap, const char* rootDir, const char* baseDirName)
{
    ZipFileRO* pZip;
    Vector<String8> dirs;
    AssetDir::FileInfo info;
    SortedVector<AssetDir::FileInfo> contents;
    String8 sourceName, zipName, dirName;

    pZip = mZipSet.getZip(ap.path);
    if (pZip == NULL) {
        ALOGW("Failure opening zip %s\n", ap.path.string());
        return false;
    }

    zipName = ZipSet::getPathName(ap.path.string());

    /* convert "sounds" to "rootDir/sounds" */
    if (rootDir != NULL) dirName = rootDir;
    dirName.appendPath(baseDirName);

    /*
     * Scan through the list of files, looking for a match.  The files in
     * the Zip table of contents are not in sorted order, so we have to
     * process the entire list.  We're looking for a string that begins
     * with the characters in "dirName", is followed by a '/', and has no
     * subsequent '/' in the stuff that follows.
     *
     * What makes this especially fun is that directories are not stored
     * explicitly in Zip archives, so we have to infer them from context.
     * When we see "sounds/foo.wav" we have to leave a note to ourselves
     * to insert a directory called "sounds" into the list.  We store
     * these in temporary vector so that we only return each one once.
     *
     * Name comparisons are case-sensitive to match UNIX filesystem
     * semantics.
     */
    int dirNameLen = dirName.length();
    void *iterationCookie;
    if (!pZip->startIteration(&iterationCookie)) {
        ALOGW("ZipFileRO::startIteration returned false");
        return false;
    }

    ZipEntryRO entry;
    while ((entry = pZip->nextEntry(iterationCookie)) != NULL) {
        char nameBuf[256];

        if (pZip->getEntryFileName(entry, nameBuf, sizeof(nameBuf)) != 0) {
            // TODO: fix this if we expect to have long names
            ALOGE("ARGH: name too long?\n");
            continue;
        }
        //printf("Comparing %s in %s?\n", nameBuf, dirName.string());
        if (dirNameLen == 0 ||
            (strncmp(nameBuf, dirName.string(), dirNameLen) == 0 &&
             nameBuf[dirNameLen] == '/'))
        {
            const char* cp;
            const char* nextSlash;

            cp = nameBuf + dirNameLen;
            if (dirNameLen != 0)
                cp++;       // advance past the '/'

            nextSlash = strchr(cp, '/');
//xxx this may break if there are bare directory entries
            if (nextSlash == NULL) {
                /* this is a file in the requested directory */

                info.set(String8(nameBuf).getPathLeaf(), kFileTypeRegular);

                info.setSourceName(
                    createZipSourceNameLocked(zipName, dirName, info.getFileName()));

                contents.add(info);
                //printf("FOUND: file '%s'\n", info.getFileName().string());
            } else {
                /* this is a subdir; add it if we don't already have it*/
                String8 subdirName(cp, nextSlash - cp);
                size_t j;
                size_t N = dirs.size();

                for (j = 0; j < N; j++) {
                    if (subdirName == dirs[j]) {
                        break;
                    }
                }
                if (j == N) {
                    dirs.add(subdirName);
                }

                //printf("FOUND: dir '%s'\n", subdirName.string());
            }
        }
    }

    pZip->endIteration(iterationCookie);

    /*
     * Add the set of unique directories.
     */
    for (int i = 0; i < (int) dirs.size(); i++) {
        info.set(dirs[i], kFileTypeDirectory);
        info.setSourceName(
            createZipSourceNameLocked(zipName, dirName, info.getFileName()));
        contents.add(info);
    }

    mergeInfoLocked(pMergedInfo, &contents);

    return true;
}


/*
 * Merge two vectors of FileInfo.
 *
 * The merged contents will be stuffed into *pMergedInfo.
 *
 * If an entry for a file exists in both "pMergedInfo" and "pContents",
 * we use the newer "pContents" entry.
 */
void AssetManager::mergeInfoLocked(SortedVector<AssetDir::FileInfo>* pMergedInfo,
    const SortedVector<AssetDir::FileInfo>* pContents)
{
    /*
     * Merge what we found in this directory with what we found in
     * other places.
     *
     * Two basic approaches:
     * (1) Create a new array that holds the unique values of the two
     *     arrays.
     * (2) Take the elements from pContents and shove them into pMergedInfo.
     *
     * Because these are vectors of complex objects, moving elements around
     * inside the vector requires constructing new objects and allocating
     * storage for members.  With approach #1, we're always adding to the
     * end, whereas with #2 we could be inserting multiple elements at the
     * front of the vector.  Approach #1 requires a full copy of the
     * contents of pMergedInfo, but approach #2 requires the same copy for
     * every insertion at the front of pMergedInfo.
     *
     * (We should probably use a SortedVector interface that allows us to
     * just stuff items in, trusting us to maintain the sort order.)
     */
    SortedVector<AssetDir::FileInfo>* pNewSorted;
    int mergeMax, contMax;
    int mergeIdx, contIdx;

    pNewSorted = new SortedVector<AssetDir::FileInfo>;
    mergeMax = pMergedInfo->size();
    contMax = pContents->size();
    mergeIdx = contIdx = 0;

    while (mergeIdx < mergeMax || contIdx < contMax) {
        if (mergeIdx == mergeMax) {
            /* hit end of "merge" list, copy rest of "contents" */
            pNewSorted->add(pContents->itemAt(contIdx));
            contIdx++;
        } else if (contIdx == contMax) {
            /* hit end of "cont" list, copy rest of "merge" */
            pNewSorted->add(pMergedInfo->itemAt(mergeIdx));
            mergeIdx++;
        } else if (pMergedInfo->itemAt(mergeIdx) == pContents->itemAt(contIdx))
        {
            /* items are identical, add newer and advance both indices */
            pNewSorted->add(pContents->itemAt(contIdx));
            mergeIdx++;
            contIdx++;
        } else if (pMergedInfo->itemAt(mergeIdx) < pContents->itemAt(contIdx))
        {
            /* "merge" is lower, add that one */
            pNewSorted->add(pMergedInfo->itemAt(mergeIdx));
            mergeIdx++;
        } else {
            /* "cont" is lower, add that one */
            assert(pContents->itemAt(contIdx) < pMergedInfo->itemAt(mergeIdx));
            pNewSorted->add(pContents->itemAt(contIdx));
            contIdx++;
        }
    }

    /*
     * Overwrite the "merged" list with the new stuff.
     */
    *pMergedInfo = *pNewSorted;
    delete pNewSorted;

#if 0       // for Vector, rather than SortedVector
    int i, j;
    for (i = pContents->size() -1; i >= 0; i--) {
        bool add = true;

        for (j = pMergedInfo->size() -1; j >= 0; j--) {
            /* case-sensitive comparisons, to behave like UNIX fs */
            if (strcmp(pContents->itemAt(i).mFileName,
                       pMergedInfo->itemAt(j).mFileName) == 0)
            {
                /* match, don't add this entry */
                add = false;
                break;
            }
        }

        if (add)
            pMergedInfo->add(pContents->itemAt(i));
    }
#endif
}


/*
 * Load all files into the file name cache.  We want to do this across
 * all combinations of { appname, locale, vendor }, performing a recursive
 * directory traversal.
 *
 * This is not the most efficient data structure.  Also, gathering the
 * information as we needed it (file-by-file or directory-by-directory)
 * would be faster.  However, on the actual device, 99% of the files will
 * live in Zip archives, so this list will be very small.  The trouble
 * is that we have to check the "loose" files first, so it's important
 * that we don't beat the filesystem silly looking for files that aren't
 * there.
 *
 * Note on thread safety: this is the only function that causes updates
 * to mCache, and anybody who tries to use it will call here if !mCacheValid,
 * so we need to employ a mutex here.
 */
void AssetManager::loadFileNameCacheLocked(void)
{
    assert(!mCacheValid);
    assert(mCache.size() == 0);

#ifdef DO_TIMINGS   // need to link against -lrt for this now
    DurationTimer timer;
    timer.start();
#endif

    fncScanLocked(&mCache, "");

#ifdef DO_TIMINGS
    timer.stop();
    ALOGD("Cache scan took %.3fms\n",
        timer.durationUsecs() / 1000.0);
#endif

#if 0
    int i;
    printf("CACHED FILE LIST (%d entries):\n", mCache.size());
    for (i = 0; i < (int) mCache.size(); i++) {
        printf(" %d: (%d) '%s'\n", i,
            mCache.itemAt(i).getFileType(),
            (const char*) mCache.itemAt(i).getFileName());
    }
#endif

    mCacheValid = true;
}

/*
 * Scan up to 8 versions of the specified directory.
 */
void AssetManager::fncScanLocked(SortedVector<AssetDir::FileInfo>* pMergedInfo,
    const char* dirName)
{
    size_t i = mAssetPaths.size();
    while (i > 0) {
        i--;
        const asset_path& ap = mAssetPaths.itemAt(i);
        fncScanAndMergeDirLocked(pMergedInfo, ap, NULL, NULL, dirName);
        if (mLocale != NULL)
            fncScanAndMergeDirLocked(pMergedInfo, ap, mLocale, NULL, dirName);
        if (mVendor != NULL)
            fncScanAndMergeDirLocked(pMergedInfo, ap, NULL, mVendor, dirName);
        if (mLocale != NULL && mVendor != NULL)
            fncScanAndMergeDirLocked(pMergedInfo, ap, mLocale, mVendor, dirName);
    }
}

/*
 * Recursively scan this directory and all subdirs.
 *
 * This is similar to scanAndMergeDir, but we don't remove the .EXCLUDE
 * files, and we prepend the extended partial path to the filenames.
 */
bool AssetManager::fncScanAndMergeDirLocked(
    SortedVector<AssetDir::FileInfo>* pMergedInfo,
    const asset_path& ap, const char* locale, const char* vendor,
    const char* dirName)
{
    SortedVector<AssetDir::FileInfo>* pContents;
    String8 partialPath;
    String8 fullPath;

    // XXX This is broken -- the filename cache needs to hold the base
    // asset path separately from its filename.
    
    partialPath = createPathNameLocked(ap, locale, vendor);
    if (dirName[0] != '\0') {
        partialPath.appendPath(dirName);
    }

    fullPath = partialPath;
    pContents = scanDirLocked(fullPath);
    if (pContents == NULL) {
        return false;       // directory did not exist
    }

    /*
     * Scan all subdirectories of the current dir, merging what we find
     * into "pMergedInfo".
     */
    for (int i = 0; i < (int) pContents->size(); i++) {
        if (pContents->itemAt(i).getFileType() == kFileTypeDirectory) {
            String8 subdir(dirName);
            subdir.appendPath(pContents->itemAt(i).getFileName());

            fncScanAndMergeDirLocked(pMergedInfo, ap, locale, vendor, subdir.string());
        }
    }

    /*
     * To be consistent, we want entries for the root directory.  If
     * we're the root, add one now.
     */
    if (dirName[0] == '\0') {
        AssetDir::FileInfo tmpInfo;

        tmpInfo.set(String8(""), kFileTypeDirectory);
        tmpInfo.setSourceName(createPathNameLocked(ap, locale, vendor));
        pContents->add(tmpInfo);
    }

    /*
     * We want to prepend the extended partial path to every entry in
     * "pContents".  It's the same value for each entry, so this will
     * not change the sorting order of the vector contents.
     */
    for (int i = 0; i < (int) pContents->size(); i++) {
        const AssetDir::FileInfo& info = pContents->itemAt(i);
        pContents->editItemAt(i).setFileName(partialPath.appendPathCopy(info.getFileName()));
    }

    mergeInfoLocked(pMergedInfo, pContents);
    delete pContents;
    return true;
}

/*
 * Trash the cache.
 */
void AssetManager::purgeFileNameCacheLocked(void)
{
    mCacheValid = false;
    mCache.clear();
}

/*
 * ===========================================================================
 *      AssetManager::SharedZip
 * ===========================================================================
 */


Mutex AssetManager::SharedZip::gLock;
DefaultKeyedVector<String8, wp<AssetManager::SharedZip> > AssetManager::SharedZip::gOpen;

AssetManager::SharedZip::SharedZip(const String8& path, time_t modWhen)
    : mPath(path), mZipFile(NULL), mModWhen(modWhen),
      mResourceTableAsset(NULL), mResourceTable(NULL)
{
    //ALOGI("Creating SharedZip %p %s\n", this, (const char*)mPath);
    ALOGV("+++ opening zip '%s'\n", mPath.string());
    mZipFile = ZipFileRO::open(mPath.string());
    if (mZipFile == NULL) {
        ALOGD("failed to open Zip archive '%s'\n", mPath.string());
    }
}

sp<AssetManager::SharedZip> AssetManager::SharedZip::get(const String8& path,
        bool createIfNotPresent)
{
    AutoMutex _l(gLock);
    time_t modWhen = getFileModDate(path);
    sp<SharedZip> zip = gOpen.valueFor(path).promote();
    if (zip != NULL && zip->mModWhen == modWhen) {
        return zip;
    }
    if (zip == NULL && !createIfNotPresent) {
        return NULL;
    }
    zip = new SharedZip(path, modWhen);
    gOpen.add(path, zip);
    return zip;

}

ZipFileRO* AssetManager::SharedZip::getZip()
{
    return mZipFile;
}

Asset* AssetManager::SharedZip::getResourceTableAsset()
{
    ALOGV("Getting from SharedZip %p resource asset %p\n", this, mResourceTableAsset);
    return mResourceTableAsset;
}

Asset* AssetManager::SharedZip::setResourceTableAsset(Asset* asset)
{
    {
        AutoMutex _l(gLock);
        if (mResourceTableAsset == NULL) {
            mResourceTableAsset = asset;
            // This is not thread safe the first time it is called, so
            // do it here with the global lock held.
            asset->getBuffer(true);
            return asset;
        }
    }
    delete asset;
    return mResourceTableAsset;
}

ResTable* AssetManager::SharedZip::getResourceTable()
{
    ALOGV("Getting from SharedZip %p resource table %p\n", this, mResourceTable);
    return mResourceTable;
}

ResTable* AssetManager::SharedZip::setResourceTable(ResTable* res)
{
    {
        AutoMutex _l(gLock);
        if (mResourceTable == NULL) {
            mResourceTable = res;
            return res;
        }
    }
    delete res;
    return mResourceTable;
}

bool AssetManager::SharedZip::isUpToDate()
{
    time_t modWhen = getFileModDate(mPath.string());
    return mModWhen == modWhen;
}

void AssetManager::SharedZip::addOverlay(const asset_path& ap)
{
    mOverlays.add(ap);
}

bool AssetManager::SharedZip::getOverlay(size_t idx, asset_path* out) const
{
    if (idx >= mOverlays.size()) {
        return false;
    }
    *out = mOverlays[idx];
    return true;
}

AssetManager::SharedZip::~SharedZip()
{
    //ALOGI("Destroying SharedZip %p %s\n", this, (const char*)mPath);
    if (mResourceTable != NULL) {
        delete mResourceTable;
    }
    if (mResourceTableAsset != NULL) {
        delete mResourceTableAsset;
    }
    if (mZipFile != NULL) {
        delete mZipFile;
        ALOGV("Closed '%s'\n", mPath.string());
    }
}

/*
 * ===========================================================================
 *      AssetManager::ZipSet
 * ===========================================================================
 */

/*
 * Constructor.
 */
AssetManager::ZipSet::ZipSet(void)
{
}

/*
 * Destructor.  Close any open archives.
 */
AssetManager::ZipSet::~ZipSet(void)
{
    size_t N = mZipFile.size();
    for (size_t i = 0; i < N; i++)
        closeZip(i);
}

/*
 * Close a Zip file and reset the entry.
 */
void AssetManager::ZipSet::closeZip(int idx)
{
    mZipFile.editItemAt(idx) = NULL;
}


/*
 * Retrieve the appropriate Zip file from the set.
 */
ZipFileRO* AssetManager::ZipSet::getZip(const String8& path)
{
    int idx = getIndex(path);
    sp<SharedZip> zip = mZipFile[idx];
    if (zip == NULL) {
        zip = SharedZip::get(path);
        mZipFile.editItemAt(idx) = zip;
    }
    return zip->getZip();
}

Asset* AssetManager::ZipSet::getZipResourceTableAsset(const String8& path)
{
    int idx = getIndex(path);
    sp<SharedZip> zip = mZipFile[idx];
    if (zip == NULL) {
        zip = SharedZip::get(path);
        mZipFile.editItemAt(idx) = zip;
    }
    return zip->getResourceTableAsset();
}

Asset* AssetManager::ZipSet::setZipResourceTableAsset(const String8& path,
                                                 Asset* asset)
{
    int idx = getIndex(path);
    sp<SharedZip> zip = mZipFile[idx];
    // doesn't make sense to call before previously accessing.
    return zip->setResourceTableAsset(asset);
}

ResTable* AssetManager::ZipSet::getZipResourceTable(const String8& path)
{
    int idx = getIndex(path);
    sp<SharedZip> zip = mZipFile[idx];
    if (zip == NULL) {
        zip = SharedZip::get(path);
        mZipFile.editItemAt(idx) = zip;
    }
    return zip->getResourceTable();
}

ResTable* AssetManager::ZipSet::setZipResourceTable(const String8& path,
                                                    ResTable* res)
{
    int idx = getIndex(path);
    sp<SharedZip> zip = mZipFile[idx];
    // doesn't make sense to call before previously accessing.
    return zip->setResourceTable(res);
}

/*
 * Generate the partial pathname for the specified archive.  The caller
 * gets to prepend the asset root directory.
 *
 * Returns something like "common/en-US-noogle.jar".
 */
/*static*/ String8 AssetManager::ZipSet::getPathName(const char* zipPath)
{
    return String8(zipPath);
}

bool AssetManager::ZipSet::isUpToDate()
{
    const size_t N = mZipFile.size();
    for (size_t i=0; i<N; i++) {
        if (mZipFile[i] != NULL && !mZipFile[i]->isUpToDate()) {
            return false;
        }
    }
    return true;
}

void AssetManager::ZipSet::addOverlay(const String8& path, const asset_path& overlay)
{
    int idx = getIndex(path);
    sp<SharedZip> zip = mZipFile[idx];
    zip->addOverlay(overlay);
}

bool AssetManager::ZipSet::getOverlay(const String8& path, size_t idx, asset_path* out) const
{
    sp<SharedZip> zip = SharedZip::get(path, false);
    if (zip == NULL) {
        return false;
    }
    return zip->getOverlay(idx, out);
}

/*
 * Compute the zip file's index.
 *
 * "appName", "locale", and "vendor" should be set to NULL to indicate the
 * default directory.
 */
int AssetManager::ZipSet::getIndex(const String8& zip) const
{
    const size_t N = mZipPath.size();
    for (size_t i=0; i<N; i++) {
        if (mZipPath[i] == zip) {
            return i;
        }
    }

    mZipPath.add(zip);
    mZipFile.add(NULL);

    return mZipPath.size()-1;
}<|MERGE_RESOLUTION|>--- conflicted
+++ resolved
@@ -375,10 +375,6 @@
         //mZipSet.purgeLocale();
         delete[] mLocale;
     }
-<<<<<<< HEAD
-    mLocale = strdupNew(locale);
-    
-=======
 
 
     // If we're attempting to set a locale that starts with "fil",
@@ -417,7 +413,6 @@
     }
 
     mLocale = strdupNew(locale);
->>>>>>> a8dbd7b4
     updateResourceParamsLocked();
 }
 

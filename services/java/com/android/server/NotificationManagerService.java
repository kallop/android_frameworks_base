/*
 * Copyright (C) 2007 The Android Open Source Project
 *
 * Licensed under the Apache License, Version 2.0 (the "License");
 * you may not use this file except in compliance with the License.
 * You may obtain a copy of the License at
 *
 *      http://www.apache.org/licenses/LICENSE-2.0
 *
 * Unless required by applicable law or agreed to in writing, software
 * distributed under the License is distributed on an "AS IS" BASIS,
 * WITHOUT WARRANTIES OR CONDITIONS OF ANY KIND, either express or implied.
 * See the License for the specific language governing permissions and
 * limitations under the License.
 */

package com.android.server;

import static org.xmlpull.v1.XmlPullParser.END_DOCUMENT;
import static org.xmlpull.v1.XmlPullParser.END_TAG;
import static org.xmlpull.v1.XmlPullParser.START_TAG;

import android.app.ActivityManager;
import android.app.ActivityManagerNative;
import android.app.AppGlobals;
import android.app.IActivityManager;
import android.app.INotificationManager;
import android.app.ITransientNotification;
import android.app.Notification;
import android.app.NotificationGroup;
import android.app.NotificationManager;
import android.app.PendingIntent;
import android.app.Profile;
import android.app.ProfileGroup;
import android.app.ProfileManager;
import android.app.StatusBarManager;
import android.content.BroadcastReceiver;
import android.content.ContentResolver;
import android.content.Context;
import android.content.Intent;
import android.content.IntentFilter;
import android.content.pm.ApplicationInfo;
import android.content.pm.PackageManager;
import android.content.pm.PackageManager.NameNotFoundException;
import android.content.res.Resources;
import android.database.ContentObserver;
import android.media.AudioManager;
import android.media.IAudioService;
import android.media.IRingtonePlayer;
import android.net.Uri;
import android.os.Binder;
import android.os.Bundle;
import android.os.Handler;
import android.os.IBinder;
import android.os.Message;
import android.os.Process;
import android.os.RemoteException;
import android.os.ServiceManager;
import android.os.UserHandle;
import android.os.Vibrator;
import android.provider.Settings;
import android.telephony.TelephonyManager;
import android.text.TextUtils;
import android.util.AtomicFile;
import android.util.EventLog;
import android.util.Log;
import android.util.Slog;
import android.util.Xml;
import android.view.accessibility.AccessibilityEvent;
import android.view.accessibility.AccessibilityManager;
import android.widget.RemoteViews;
import android.widget.Toast;

import com.android.internal.statusbar.StatusBarNotification;
import com.android.internal.util.FastXmlSerializer;

import org.xmlpull.v1.XmlPullParser;
import org.xmlpull.v1.XmlPullParserException;
import org.xmlpull.v1.XmlSerializer;

import java.io.File;

import com.android.internal.app.ThemeUtils;

import java.io.FileDescriptor;
import java.io.FileInputStream;
import java.io.FileNotFoundException;
import java.io.FileOutputStream;
import java.io.IOException;
import java.io.PrintWriter;
import java.util.ArrayList;
import java.util.Arrays;
import java.util.HashMap;
import java.util.HashSet;
import java.util.Calendar;
import java.util.Map;

import libcore.io.IoUtils;


/** {@hide} */
public class NotificationManagerService extends INotificationManager.Stub
{
    private static final String TAG = "NotificationService";
    private static final boolean DBG = false;

    private static final int MAX_PACKAGE_NOTIFICATIONS = 50;

    // message codes
    private static final int MESSAGE_TIMEOUT = 2;

    private static final int LONG_DELAY = 3500; // 3.5 seconds
    private static final int SHORT_DELAY = 2000; // 2 seconds

    private static final long[] DEFAULT_VIBRATE_PATTERN = {0, 250, 250, 250};
    private static final int VIBRATE_PATTERN_MAXLEN = 8 * 2 + 1; // up to eight bumps

    private static final int DEFAULT_STREAM_TYPE = AudioManager.STREAM_NOTIFICATION;
    private static final boolean SCORE_ONGOING_HIGHER = false;

    private static final int JUNK_SCORE = -1000;
    private static final int NOTIFICATION_PRIORITY_MULTIPLIER = 10;
    private static final int SCORE_DISPLAY_THRESHOLD = Notification.PRIORITY_MIN * NOTIFICATION_PRIORITY_MULTIPLIER;

    private static final boolean ENABLE_BLOCKED_NOTIFICATIONS = true;
    private static final boolean ENABLE_BLOCKED_TOASTS = true;

    final Context mContext;
    Context mUiContext;
    final IActivityManager mAm;
    final IBinder mForegroundToken = new Binder();

    private WorkerHandler mHandler;
    private StatusBarManagerService mStatusBar;
    private LightsService.Light mNotificationLight;
    private LightsService.Light mAttentionLight;

    private int mDefaultNotificationColor;
    private int mDefaultNotificationLedOn;
    private int mDefaultNotificationLedOff;

    private long[] mDefaultVibrationPattern;
    private long[] mFallbackVibrationPattern;

    private boolean mSystemReady;
    private int mDisabledNotifications;

    private NotificationRecord mSoundNotification;
    private NotificationRecord mVibrateNotification;

    private IAudioService mAudioService;
    private Vibrator mVibrator;

    // for enabling and disabling notification pulse behaviour
    private boolean mScreenOn = true;
    private boolean mWasScreenOn = false;
    private boolean mInCall = false;
    private boolean mNotificationPulseEnabled;
    private HashMap<String, NotificationLedValues> mNotificationPulseCustomLedValues;
    private Map<String, String> mPackageNameMappings;

    private final ArrayList<NotificationRecord> mNotificationList =
            new ArrayList<NotificationRecord>();

    private ArrayList<ToastRecord> mToastQueue;

    private ArrayList<NotificationRecord> mLights = new ArrayList<NotificationRecord>();
    private NotificationRecord mLedNotification;

    private boolean mQuietHoursEnabled = false;
    // Minutes from midnight when quiet hours begin.
    private int mQuietHoursStart = 0;
    // Minutes from midnight when quiet hours end.
    private int mQuietHoursEnd = 0;
    // Don't play sounds.
    private boolean mQuietHoursMute = true;
    // Don't vibrate.
    private boolean mQuietHoursStill = true;
    // Dim LED if hardware supports it.
    private boolean mQuietHoursDim = true;

    // Notification control database. For now just contains disabled packages.
    private AtomicFile mPolicyFile;
    private HashSet<String> mBlockedPackages = new HashSet<String>();

    private static final int DB_VERSION = 1;

    private static final String TAG_BODY = "notification-policy";
    private static final String ATTR_VERSION = "version";

    private static final String TAG_BLOCKED_PKGS = "blocked-packages";
    private static final String TAG_PACKAGE = "package";
    private static final String ATTR_NAME = "name";

    private void loadBlockDb() {
        synchronized(mBlockedPackages) {
            if (mPolicyFile == null) {
                File dir = new File("/data/system");
                mPolicyFile = new AtomicFile(new File(dir, "notification_policy.xml"));

                mBlockedPackages.clear();

                FileInputStream infile = null;
                try {
                    infile = mPolicyFile.openRead();
                    final XmlPullParser parser = Xml.newPullParser();
                    parser.setInput(infile, null);

                    int type;
                    String tag;
                    int version = DB_VERSION;
                    while ((type = parser.next()) != END_DOCUMENT) {
                        tag = parser.getName();
                        if (type == START_TAG) {
                            if (TAG_BODY.equals(tag)) {
                                version = Integer.parseInt(parser.getAttributeValue(null, ATTR_VERSION));
                            } else if (TAG_BLOCKED_PKGS.equals(tag)) {
                                while ((type = parser.next()) != END_DOCUMENT) {
                                    tag = parser.getName();
                                    if (TAG_PACKAGE.equals(tag)) {
                                        mBlockedPackages.add(parser.getAttributeValue(null, ATTR_NAME));
                                    } else if (TAG_BLOCKED_PKGS.equals(tag) && type == END_TAG) {
                                        break;
                                    }
                                }
                            }
                        }
                    }
                } catch (FileNotFoundException e) {
                    // No data yet
                } catch (IOException e) {
                    Log.wtf(TAG, "Unable to read blocked notifications database", e);
                } catch (NumberFormatException e) {
                    Log.wtf(TAG, "Unable to parse blocked notifications database", e);
                } catch (XmlPullParserException e) {
                    Log.wtf(TAG, "Unable to parse blocked notifications database", e);
                } finally {
                    IoUtils.closeQuietly(infile);
                }
            }
        }
    }

    private void writeBlockDb() {
        synchronized(mBlockedPackages) {
            FileOutputStream outfile = null;
            try {
                outfile = mPolicyFile.startWrite();

                XmlSerializer out = new FastXmlSerializer();
                out.setOutput(outfile, "utf-8");

                out.startDocument(null, true);

                out.startTag(null, TAG_BODY); {
                    out.attribute(null, ATTR_VERSION, String.valueOf(DB_VERSION));
                    out.startTag(null, TAG_BLOCKED_PKGS); {
                        // write all known network policies
                        for (String pkg : mBlockedPackages) {
                            out.startTag(null, TAG_PACKAGE); {
                                out.attribute(null, ATTR_NAME, pkg);
                            } out.endTag(null, TAG_PACKAGE);
                        }
                    } out.endTag(null, TAG_BLOCKED_PKGS);
                } out.endTag(null, TAG_BODY);

                out.endDocument();

                mPolicyFile.finishWrite(outfile);
            } catch (IOException e) {
                if (outfile != null) {
                    mPolicyFile.failWrite(outfile);
                }
            }
        }
    }

    public boolean areNotificationsEnabledForPackage(String pkg) {
        checkCallerIsSystem();
        return areNotificationsEnabledForPackageInt(pkg);
    }

    // Unchecked. Not exposed via Binder, but can be called in the course of enqueue*().
    private boolean areNotificationsEnabledForPackageInt(String pkg) {
        final boolean enabled = !mBlockedPackages.contains(pkg);
        if (DBG) {
            Slog.v(TAG, "notifications are " + (enabled?"en":"dis") + "abled for " + pkg);
        }
        return enabled;
    }

    public void setNotificationsEnabledForPackage(String pkg, boolean enabled) {
        checkCallerIsSystem();
        if (DBG) {
            Slog.v(TAG, (enabled?"en":"dis") + "abling notifications for " + pkg);
        }
        if (enabled) {
            mBlockedPackages.remove(pkg);
        } else {
            mBlockedPackages.add(pkg);

            // Now, cancel any outstanding notifications that are part of a just-disabled app
            if (ENABLE_BLOCKED_NOTIFICATIONS) {
                synchronized (mNotificationList) {
                    final int N = mNotificationList.size();
                    for (int i=0; i<N; i++) {
                        final NotificationRecord r = mNotificationList.get(i);
                        if (r.pkg.equals(pkg)) {
                            cancelNotificationLocked(r, false);
                        }
                    }
                }
            }
            // Don't bother canceling toasts, they'll go away soon enough.
        }
        writeBlockDb();
    }


    private static String idDebugString(Context baseContext, String packageName, int id) {
        Context c = null;

        if (packageName != null) {
            try {
                c = baseContext.createPackageContext(packageName, 0);
            } catch (NameNotFoundException e) {
                c = baseContext;
            }
        } else {
            c = baseContext;
        }

        String pkg;
        String type;
        String name;

        Resources r = c.getResources();
        try {
            return r.getResourceName(id);
        } catch (Resources.NotFoundException e) {
            return "<name unknown>";
        }
    }

    private static final class NotificationRecord
    {
        final String pkg;
        final String tag;
        final int id;
        final int uid;
        final int initialPid;
        final int userId;
        final Notification notification;
        final int score;
        IBinder statusBarKey;

        NotificationRecord(String pkg, String tag, int id, int uid, int initialPid,
                int userId, int score, Notification notification)
        {
            this.pkg = pkg;
            this.tag = tag;
            this.id = id;
            this.uid = uid;
            this.initialPid = initialPid;
            this.userId = userId;
            this.score = score;
            this.notification = notification;
        }

        void dump(PrintWriter pw, String prefix, Context baseContext) {
            pw.println(prefix + this);
            pw.println(prefix + "  icon=0x" + Integer.toHexString(notification.icon)
                    + " / " + idDebugString(baseContext, this.pkg, notification.icon));
            pw.println(prefix + "  pri=" + notification.priority);
            pw.println(prefix + "  score=" + this.score);
            pw.println(prefix + "  contentIntent=" + notification.contentIntent);
            pw.println(prefix + "  deleteIntent=" + notification.deleteIntent);
            pw.println(prefix + "  tickerText=" + notification.tickerText);
            pw.println(prefix + "  contentView=" + notification.contentView);
            pw.println(prefix + "  uid=" + uid + " userId=" + userId);
            pw.println(prefix + "  defaults=0x" + Integer.toHexString(notification.defaults));
            pw.println(prefix + "  flags=0x" + Integer.toHexString(notification.flags));
            pw.println(prefix + "  sound=" + notification.sound);
            pw.println(prefix + "  vibrate=" + Arrays.toString(notification.vibrate));
            pw.println(prefix + "  ledARGB=0x" + Integer.toHexString(notification.ledARGB)
                    + " ledOnMS=" + notification.ledOnMS
                    + " ledOffMS=" + notification.ledOffMS);
        }

        @Override
        public final String toString()
        {
            return "NotificationRecord{"
                + Integer.toHexString(System.identityHashCode(this))
                + " pkg=" + pkg
                + " id=" + Integer.toHexString(id)
                + " tag=" + tag 
                + " score=" + score
                + "}";
        }
    }

    private static final class ToastRecord
    {
        final int pid;
        final String pkg;
        final ITransientNotification callback;
        int duration;

        ToastRecord(int pid, String pkg, ITransientNotification callback, int duration)
        {
            this.pid = pid;
            this.pkg = pkg;
            this.callback = callback;
            this.duration = duration;
        }

        void update(int duration) {
            this.duration = duration;
        }

        void dump(PrintWriter pw, String prefix) {
            pw.println(prefix + this);
        }

        @Override
        public final String toString()
        {
            return "ToastRecord{"
                + Integer.toHexString(System.identityHashCode(this))
                + " pkg=" + pkg
                + " callback=" + callback
                + " duration=" + duration;
        }
    }

    class NotificationLedValues {
        public int color;
        public int onMS;
        public int offMS;
    }

    private StatusBarManagerService.NotificationCallbacks mNotificationCallbacks
            = new StatusBarManagerService.NotificationCallbacks() {

        public void onSetDisabled(int status) {
            synchronized (mNotificationList) {
                mDisabledNotifications = status;
                if ((mDisabledNotifications & StatusBarManager.DISABLE_NOTIFICATION_ALERTS) != 0) {
                    // cancel whatever's going on
                    long identity = Binder.clearCallingIdentity();
                    try {
                        final IRingtonePlayer player = mAudioService.getRingtonePlayer();
                        if (player != null) {
                            player.stopAsync();
                        }
                    } catch (RemoteException e) {
                    } finally {
                        Binder.restoreCallingIdentity(identity);
                    }

                    identity = Binder.clearCallingIdentity();
                    try {
                        mVibrator.cancel();
                    } finally {
                        Binder.restoreCallingIdentity(identity);
                    }
                }
            }
        }

        public void onClearAll() {
            // XXX to be totally correct, the caller should tell us which user
            // this is for.
            cancelAll(ActivityManager.getCurrentUser());
        }

        public void onNotificationClick(String pkg, String tag, int id) {
            // XXX to be totally correct, the caller should tell us which user
            // this is for.
            cancelNotification(pkg, tag, id, Notification.FLAG_AUTO_CANCEL,
                    Notification.FLAG_FOREGROUND_SERVICE, false,
                    ActivityManager.getCurrentUser());
        }

        public void onNotificationClear(String pkg, String tag, int id) {
            // XXX to be totally correct, the caller should tell us which user
            // this is for.
            cancelNotification(pkg, tag, id, 0,
                Notification.FLAG_ONGOING_EVENT | Notification.FLAG_FOREGROUND_SERVICE,
                true, ActivityManager.getCurrentUser());
        }

        public void onPanelRevealed() {
            synchronized (mNotificationList) {
                // sound
                mSoundNotification = null;

                long identity = Binder.clearCallingIdentity();
                try {
                    final IRingtonePlayer player = mAudioService.getRingtonePlayer();
                    if (player != null) {
                        player.stopAsync();
                    }
                } catch (RemoteException e) {
                } finally {
                    Binder.restoreCallingIdentity(identity);
                }

                // vibrate
                mVibrateNotification = null;
                identity = Binder.clearCallingIdentity();
                try {
                    mVibrator.cancel();
                } finally {
                    Binder.restoreCallingIdentity(identity);
                }

                // light
                mLights.clear();
                mLedNotification = null;
                updateLightsLocked();
            }
        }

        public void onNotificationError(String pkg, String tag, int id,
                int uid, int initialPid, String message) {
            Slog.d(TAG, "onNotification error pkg=" + pkg + " tag=" + tag + " id=" + id
                    + "; will crashApplication(uid=" + uid + ", pid=" + initialPid + ")");
            // XXX to be totally correct, the caller should tell us which user
            // this is for.
            cancelNotification(pkg, tag, id, 0, 0, false, UserHandle.getUserId(uid));
            long ident = Binder.clearCallingIdentity();
            try {
                ActivityManagerNative.getDefault().crashApplication(uid, initialPid, pkg,
                        "Bad notification posted from package " + pkg
                        + ": " + message);
            } catch (RemoteException e) {
            }
            Binder.restoreCallingIdentity(ident);
        }
    };

    private BroadcastReceiver mThemeChangeReceiver = new BroadcastReceiver() {
        @Override
        public void onReceive(Context context, Intent intent) {
            mUiContext = null;
        }
    };

    private BroadcastReceiver mIntentReceiver = new BroadcastReceiver() {
        @Override
        public void onReceive(Context context, Intent intent) {
            String action = intent.getAction();

            boolean queryRestart = false;
            boolean packageChanged = false;
            
            if (action.equals(Intent.ACTION_PACKAGE_REMOVED)
                    || action.equals(Intent.ACTION_PACKAGE_RESTARTED)
                    || (packageChanged=action.equals(Intent.ACTION_PACKAGE_CHANGED))
                    || (queryRestart=action.equals(Intent.ACTION_QUERY_PACKAGE_RESTART))
                    || action.equals(Intent.ACTION_EXTERNAL_APPLICATIONS_UNAVAILABLE)) {
                String pkgList[] = null;
                if (action.equals(Intent.ACTION_EXTERNAL_APPLICATIONS_UNAVAILABLE)) {
                    pkgList = intent.getStringArrayExtra(Intent.EXTRA_CHANGED_PACKAGE_LIST);
                } else if (queryRestart) {
                    pkgList = intent.getStringArrayExtra(Intent.EXTRA_PACKAGES);
                } else {
                    Uri uri = intent.getData();
                    if (uri == null) {
                        return;
                    }
                    String pkgName = uri.getSchemeSpecificPart();
                    if (pkgName == null) {
                        return;
                    }
                    if (packageChanged) {
                        // We cancel notifications for packages which have just been disabled
                        final int enabled = mContext.getPackageManager()
                                .getApplicationEnabledSetting(pkgName);
                        if (enabled == PackageManager.COMPONENT_ENABLED_STATE_ENABLED
                                || enabled == PackageManager.COMPONENT_ENABLED_STATE_DEFAULT) {
                            return;
                        }
                    }
                    pkgList = new String[]{pkgName};
                }
                if (pkgList != null && (pkgList.length > 0)) {
                    for (String pkgName : pkgList) {
                        cancelAllNotificationsInt(pkgName, 0, 0, !queryRestart,
                                UserHandle.USER_ALL);
                    }
                }
            } else if (action.equals(Intent.ACTION_SCREEN_ON)) {
                // Keep track of screen on/off state, but do not turn off the notification light
                // until user passes through the lock screen or views the notification.
                mScreenOn = true;
            } else if (action.equals(Intent.ACTION_SCREEN_OFF)) {
                mScreenOn = false;
                mWasScreenOn = true;
                updateLightsLocked();
            } else if (action.equals(TelephonyManager.ACTION_PHONE_STATE_CHANGED)) {
                mInCall = (intent.getStringExtra(TelephonyManager.EXTRA_STATE).equals(
                        TelephonyManager.EXTRA_STATE_OFFHOOK));
                updateNotificationPulse();
            } else if (action.equals(Intent.ACTION_USER_STOPPED)) {
                int userHandle = intent.getIntExtra(Intent.EXTRA_USER_HANDLE, -1);
                if (userHandle >= 0) {
                    cancelAllNotificationsInt(null, 0, 0, true, userHandle);
                }
            } else if (action.equals(Intent.ACTION_USER_PRESENT)) {
                // turn off LED when user passes through lock screen
                mNotificationLight.turnOff();
            }
        }
    };

    class LEDSettingsObserver extends ContentObserver {
        LEDSettingsObserver(Handler handler) {
            super(handler);
        }

        void observe() {
            ContentResolver resolver = mContext.getContentResolver();
            resolver.registerContentObserver(Settings.System.getUriFor(
                    Settings.System.NOTIFICATION_LIGHT_PULSE), false, this);
            resolver.registerContentObserver(Settings.System.getUriFor(
                    Settings.System.NOTIFICATION_LIGHT_PULSE_DEFAULT_COLOR), false, this);
            resolver.registerContentObserver(Settings.System.getUriFor(
                    Settings.System.NOTIFICATION_LIGHT_PULSE_DEFAULT_LED_ON), false, this);
            resolver.registerContentObserver(Settings.System.getUriFor(
                    Settings.System.NOTIFICATION_LIGHT_PULSE_DEFAULT_LED_OFF), false, this);
            resolver.registerContentObserver(Settings.System.getUriFor(
                    Settings.System.NOTIFICATION_LIGHT_PULSE_CUSTOM_ENABLE), false, this);
            resolver.registerContentObserver(Settings.System.getUriFor(
                    Settings.System.NOTIFICATION_LIGHT_PULSE_CUSTOM_VALUES), false, this);
            update();
        }

        @Override public void onChange(boolean selfChange) {
            update();
            updateNotificationPulse();
        }

        public void update() {
            ContentResolver resolver = mContext.getContentResolver();
            // LED enabled
            mNotificationPulseEnabled = Settings.System.getInt(resolver,
                    Settings.System.NOTIFICATION_LIGHT_PULSE, 0) != 0;

            // LED default color
            mDefaultNotificationColor = Settings.System.getInt(resolver,
                    Settings.System.NOTIFICATION_LIGHT_PULSE_DEFAULT_COLOR, mDefaultNotificationColor);

            // LED default on MS
            mDefaultNotificationLedOn = Settings.System.getInt(resolver,
                    Settings.System.NOTIFICATION_LIGHT_PULSE_DEFAULT_LED_ON, mDefaultNotificationLedOn);

            // LED default off MS
            mDefaultNotificationLedOff = Settings.System.getInt(resolver,
                    Settings.System.NOTIFICATION_LIGHT_PULSE_DEFAULT_LED_OFF, mDefaultNotificationLedOff);

            // LED custom notification colors
            mNotificationPulseCustomLedValues.clear();
            if (Settings.System.getInt(resolver,
                    Settings.System.NOTIFICATION_LIGHT_PULSE_CUSTOM_ENABLE, 0) != 0) {
                parseNotificationPulseCustomValuesString(Settings.System.getString(resolver,
                        Settings.System.NOTIFICATION_LIGHT_PULSE_CUSTOM_VALUES));
            }
        }
    }

<<<<<<< HEAD
    class QuietHoursSettingsObserver extends ContentObserver {
        QuietHoursSettingsObserver(Handler handler) {
            super(handler);
        }

        void observe() {
            ContentResolver resolver = mContext.getContentResolver();
            resolver.registerContentObserver(Settings.System.getUriFor(
                    Settings.System.QUIET_HOURS_ENABLED), false, this);
            resolver.registerContentObserver(Settings.System.getUriFor(
                    Settings.System.QUIET_HOURS_START), false, this);
            resolver.registerContentObserver(Settings.System.getUriFor(
                    Settings.System.QUIET_HOURS_END), false, this);
            resolver.registerContentObserver(Settings.System.getUriFor(
                    Settings.System.QUIET_HOURS_MUTE), false, this);
            resolver.registerContentObserver(Settings.System.getUriFor(
                    Settings.System.QUIET_HOURS_STILL), false, this);
            resolver.registerContentObserver(Settings.System.getUriFor(
                    Settings.System.QUIET_HOURS_DIM), false, this);
            update();
        }

        @Override public void onChange(boolean selfChange) {
            update();
            updateNotificationPulse();
        }

        public void update() {
            ContentResolver resolver = mContext.getContentResolver();
            mQuietHoursEnabled = Settings.System.getInt(resolver,
                    Settings.System.QUIET_HOURS_ENABLED, 0) != 0;
            mQuietHoursStart = Settings.System.getInt(resolver,
                    Settings.System.QUIET_HOURS_START, 0);
            mQuietHoursEnd = Settings.System.getInt(resolver,
                    Settings.System.QUIET_HOURS_END, 0);
            mQuietHoursMute = Settings.System.getInt(resolver,
                    Settings.System.QUIET_HOURS_MUTE, 0) != 0;
            mQuietHoursStill = Settings.System.getInt(resolver,
                    Settings.System.QUIET_HOURS_STILL, 0) != 0;
            mQuietHoursDim = Settings.System.getInt(resolver,
                    Settings.System.QUIET_HOURS_DIM, 0) != 0;
        }
=======
    static long[] getLongArray(Resources r, int resid, int maxlen, long[] def) {
        int[] ar = r.getIntArray(resid);
        if (ar == null) {
            return def;
        }
        final int len = ar.length > maxlen ? maxlen : ar.length;
        long[] out = new long[len];
        for (int i=0; i<len; i++) {
            out[i] = ar[i];
        }
        return out;
>>>>>>> b361b304
    }

    NotificationManagerService(Context context, StatusBarManagerService statusBar,
            LightsService lights)
    {
        super();
        mContext = context;
        mVibrator = (Vibrator)context.getSystemService(Context.VIBRATOR_SERVICE);
        mAm = ActivityManagerNative.getDefault();
        mToastQueue = new ArrayList<ToastRecord>();
        mHandler = new WorkerHandler();

        loadBlockDb();

        mStatusBar = statusBar;
        statusBar.setNotificationCallbacks(mNotificationCallbacks);

        mNotificationLight = lights.getLight(LightsService.LIGHT_ID_NOTIFICATIONS);
        mAttentionLight = lights.getLight(LightsService.LIGHT_ID_ATTENTION);

        Resources resources = mContext.getResources();
        mDefaultNotificationColor = resources.getColor(
                com.android.internal.R.color.config_defaultNotificationColor);
        mDefaultNotificationLedOn = resources.getInteger(
                com.android.internal.R.integer.config_defaultNotificationLedOn);
        mDefaultNotificationLedOff = resources.getInteger(
                com.android.internal.R.integer.config_defaultNotificationLedOff);

<<<<<<< HEAD
        mNotificationPulseCustomLedValues = new HashMap<String, NotificationLedValues>();

        mPackageNameMappings = new HashMap<String, String>();
        for(String mapping : resources.getStringArray(
                com.android.internal.R.array.notification_light_package_mapping)) {
            String[] map = mapping.split("\\|");
            mPackageNameMappings.put(map[0], map[1]);
        }
=======
        mDefaultVibrationPattern = getLongArray(resources,
                com.android.internal.R.array.config_defaultNotificationVibePattern,
                VIBRATE_PATTERN_MAXLEN,
                DEFAULT_VIBRATE_PATTERN);

        mFallbackVibrationPattern = getLongArray(resources,
                com.android.internal.R.array.config_notificationFallbackVibePattern,
                VIBRATE_PATTERN_MAXLEN,
                DEFAULT_VIBRATE_PATTERN);
>>>>>>> b361b304

        // Don't start allowing notifications until the setup wizard has run once.
        // After that, including subsequent boots, init with notifications turned on.
        // This works on the first boot because the setup wizard will toggle this
        // flag at least once and we'll go back to 0 after that.
        if (0 == Settings.Global.getInt(mContext.getContentResolver(),
                    Settings.Global.DEVICE_PROVISIONED, 0)) {
            mDisabledNotifications = StatusBarManager.DISABLE_NOTIFICATION_ALERTS;
        }

        // register for various Intents
        IntentFilter filter = new IntentFilter();
        filter.addAction(Intent.ACTION_SCREEN_ON);
        filter.addAction(Intent.ACTION_SCREEN_OFF);
        filter.addAction(TelephonyManager.ACTION_PHONE_STATE_CHANGED);
        filter.addAction(Intent.ACTION_USER_PRESENT);
        filter.addAction(Intent.ACTION_USER_STOPPED);
        mContext.registerReceiver(mIntentReceiver, filter);
        IntentFilter pkgFilter = new IntentFilter();
        pkgFilter.addAction(Intent.ACTION_PACKAGE_REMOVED);
        pkgFilter.addAction(Intent.ACTION_PACKAGE_CHANGED);
        pkgFilter.addAction(Intent.ACTION_PACKAGE_RESTARTED);
        pkgFilter.addAction(Intent.ACTION_QUERY_PACKAGE_RESTART);
        pkgFilter.addDataScheme("package");
        mContext.registerReceiver(mIntentReceiver, pkgFilter);
        IntentFilter sdFilter = new IntentFilter(Intent.ACTION_EXTERNAL_APPLICATIONS_UNAVAILABLE);
        mContext.registerReceiver(mIntentReceiver, sdFilter);

        LEDSettingsObserver ledObserver = new LEDSettingsObserver(mHandler);
        ledObserver.observe();
        QuietHoursSettingsObserver qhObserver = new QuietHoursSettingsObserver(mHandler);
        qhObserver.observe();
        ThemeUtils.registerThemeChangeReceiver(mContext, mThemeChangeReceiver);
    }

    void systemReady() {
        mAudioService = IAudioService.Stub.asInterface(
                ServiceManager.getService(Context.AUDIO_SERVICE));

        // no beeping until we're basically done booting
        mSystemReady = true;
    }

    // Toasts
    // ============================================================================
    public void enqueueToast(String pkg, ITransientNotification callback, int duration)
    {
        if (DBG) Slog.i(TAG, "enqueueToast pkg=" + pkg + " callback=" + callback + " duration=" + duration);

        if (pkg == null || callback == null) {
            Slog.e(TAG, "Not doing toast. pkg=" + pkg + " callback=" + callback);
            return ;
        }

        final boolean isSystemToast = ("android".equals(pkg));

        if (ENABLE_BLOCKED_TOASTS && !isSystemToast && !areNotificationsEnabledForPackageInt(pkg)) {
            Slog.e(TAG, "Suppressing toast from package " + pkg + " by user request.");
            return;
        }

        synchronized (mToastQueue) {
            int callingPid = Binder.getCallingPid();
            long callingId = Binder.clearCallingIdentity();
            try {
                ToastRecord record;
                int index = indexOfToastLocked(pkg, callback);
                // If it's already in the queue, we update it in place, we don't
                // move it to the end of the queue.
                if (index >= 0) {
                    record = mToastQueue.get(index);
                    record.update(duration);
                } else {
                    // Limit the number of toasts that any given package except the android
                    // package can enqueue.  Prevents DOS attacks and deals with leaks.
                    if (!isSystemToast) {
                        int count = 0;
                        final int N = mToastQueue.size();
                        for (int i=0; i<N; i++) {
                             final ToastRecord r = mToastQueue.get(i);
                             if (r.pkg.equals(pkg)) {
                                 count++;
                                 if (count >= MAX_PACKAGE_NOTIFICATIONS) {
                                     Slog.e(TAG, "Package has already posted " + count
                                            + " toasts. Not showing more. Package=" + pkg);
                                     return;
                                 }
                             }
                        }
                    }

                    record = new ToastRecord(callingPid, pkg, callback, duration);
                    mToastQueue.add(record);
                    index = mToastQueue.size() - 1;
                    keepProcessAliveLocked(callingPid);
                }
                // If it's at index 0, it's the current toast.  It doesn't matter if it's
                // new or just been updated.  Call back and tell it to show itself.
                // If the callback fails, this will remove it from the list, so don't
                // assume that it's valid after this.
                if (index == 0) {
                    showNextToastLocked();
                }
            } finally {
                Binder.restoreCallingIdentity(callingId);
            }
        }
    }

    public void cancelToast(String pkg, ITransientNotification callback) {
        Slog.i(TAG, "cancelToast pkg=" + pkg + " callback=" + callback);

        if (pkg == null || callback == null) {
            Slog.e(TAG, "Not cancelling notification. pkg=" + pkg + " callback=" + callback);
            return ;
        }

        synchronized (mToastQueue) {
            long callingId = Binder.clearCallingIdentity();
            try {
                int index = indexOfToastLocked(pkg, callback);
                if (index >= 0) {
                    cancelToastLocked(index);
                } else {
                    Slog.w(TAG, "Toast already cancelled. pkg=" + pkg + " callback=" + callback);
                }
            } finally {
                Binder.restoreCallingIdentity(callingId);
            }
        }
    }

    private void showNextToastLocked() {
        ToastRecord record = mToastQueue.get(0);
        while (record != null) {
            if (DBG) Slog.d(TAG, "Show pkg=" + record.pkg + " callback=" + record.callback);
            try {
                record.callback.show();
                scheduleTimeoutLocked(record, false);
                return;
            } catch (RemoteException e) {
                Slog.w(TAG, "Object died trying to show notification " + record.callback
                        + " in package " + record.pkg);
                // remove it from the list and let the process die
                int index = mToastQueue.indexOf(record);
                if (index >= 0) {
                    mToastQueue.remove(index);
                }
                keepProcessAliveLocked(record.pid);
                if (mToastQueue.size() > 0) {
                    record = mToastQueue.get(0);
                } else {
                    record = null;
                }
            }
        }
    }

    private void cancelToastLocked(int index) {
        ToastRecord record = mToastQueue.get(index);
        try {
            record.callback.hide();
        } catch (RemoteException e) {
            Slog.w(TAG, "Object died trying to hide notification " + record.callback
                    + " in package " + record.pkg);
            // don't worry about this, we're about to remove it from
            // the list anyway
        }
        mToastQueue.remove(index);
        keepProcessAliveLocked(record.pid);
        if (mToastQueue.size() > 0) {
            // Show the next one. If the callback fails, this will remove
            // it from the list, so don't assume that the list hasn't changed
            // after this point.
            showNextToastLocked();
        }
    }

    private void scheduleTimeoutLocked(ToastRecord r, boolean immediate)
    {
        Message m = Message.obtain(mHandler, MESSAGE_TIMEOUT, r);
        long delay = immediate ? 0 : (r.duration == Toast.LENGTH_LONG ? LONG_DELAY : SHORT_DELAY);
        mHandler.removeCallbacksAndMessages(r);
        mHandler.sendMessageDelayed(m, delay);
    }

    private void handleTimeout(ToastRecord record)
    {
        if (DBG) Slog.d(TAG, "Timeout pkg=" + record.pkg + " callback=" + record.callback);
        synchronized (mToastQueue) {
            int index = indexOfToastLocked(record.pkg, record.callback);
            if (index >= 0) {
                cancelToastLocked(index);
            }
        }
    }

    // lock on mToastQueue
    private int indexOfToastLocked(String pkg, ITransientNotification callback)
    {
        IBinder cbak = callback.asBinder();
        ArrayList<ToastRecord> list = mToastQueue;
        int len = list.size();
        for (int i=0; i<len; i++) {
            ToastRecord r = list.get(i);
            if (r.pkg.equals(pkg) && r.callback.asBinder() == cbak) {
                return i;
            }
        }
        return -1;
    }

    // lock on mToastQueue
    private void keepProcessAliveLocked(int pid)
    {
        int toastCount = 0; // toasts from this pid
        ArrayList<ToastRecord> list = mToastQueue;
        int N = list.size();
        for (int i=0; i<N; i++) {
            ToastRecord r = list.get(i);
            if (r.pid == pid) {
                toastCount++;
            }
        }
        try {
            mAm.setProcessForeground(mForegroundToken, pid, toastCount > 0);
        } catch (RemoteException e) {
            // Shouldn't happen.
        }
    }

    private final class WorkerHandler extends Handler
    {
        @Override
        public void handleMessage(Message msg)
        {
            switch (msg.what)
            {
                case MESSAGE_TIMEOUT:
                    handleTimeout((ToastRecord)msg.obj);
                    break;
            }
        }
    }


    // Notifications
    // ============================================================================
    public void enqueueNotificationWithTag(String pkg, String tag, int id, Notification notification,
            int[] idOut, int userId)
    {
        enqueueNotificationInternal(pkg, Binder.getCallingUid(), Binder.getCallingPid(),
                tag, id, notification, idOut, userId);
    }
    
    private final static int clamp(int x, int low, int high) {
        return (x < low) ? low : ((x > high) ? high : x);
    }

    // Not exposed via Binder; for system use only (otherwise malicious apps could spoof the
    // uid/pid of another application)
    public void enqueueNotificationInternal(String pkg, int callingUid, int callingPid,
            String tag, int id, Notification notification, int[] idOut, int userId)
    {
        if (DBG) {
            Slog.v(TAG, "enqueueNotificationInternal: pkg=" + pkg + " id=" + id + " notification=" + notification);
        }
        checkCallerIsSystemOrSameApp(pkg);
        final boolean isSystemNotification = ("android".equals(pkg));

        userId = ActivityManager.handleIncomingUser(callingPid,
                callingUid, userId, true, false, "enqueueNotification", pkg);
        final UserHandle user = new UserHandle(userId);

        // Limit the number of notifications that any given package except the android
        // package can enqueue.  Prevents DOS attacks and deals with leaks.
        if (!isSystemNotification) {
            synchronized (mNotificationList) {
                int count = 0;
                final int N = mNotificationList.size();
                for (int i=0; i<N; i++) {
                    final NotificationRecord r = mNotificationList.get(i);
                    if (r.pkg.equals(pkg) && r.userId == userId) {
                        count++;
                        if (count >= MAX_PACKAGE_NOTIFICATIONS) {
                            Slog.e(TAG, "Package has already posted " + count
                                    + " notifications.  Not showing more.  package=" + pkg);
                            return;
                        }
                    }
                }
            }
        }

        // This conditional is a dirty hack to limit the logging done on
        //     behalf of the download manager without affecting other apps.
        if (!pkg.equals("com.android.providers.downloads")
                || Log.isLoggable("DownloadManager", Log.VERBOSE)) {
            EventLog.writeEvent(EventLogTags.NOTIFICATION_ENQUEUE, pkg, id, tag, userId,
                    notification.toString());
        }

        if (pkg == null || notification == null) {
            throw new IllegalArgumentException("null not allowed: pkg=" + pkg
                    + " id=" + id + " notification=" + notification);
        }
        if (notification.icon != 0) {
            if (notification.contentView == null) {
                throw new IllegalArgumentException("contentView required: pkg=" + pkg
                        + " id=" + id + " notification=" + notification);
            }
        }

        // === Scoring ===

        // 0. Sanitize inputs
        notification.priority = clamp(notification.priority, Notification.PRIORITY_MIN, Notification.PRIORITY_MAX);
        // Migrate notification flags to scores
        if (0 != (notification.flags & Notification.FLAG_HIGH_PRIORITY)) {
            if (notification.priority < Notification.PRIORITY_MAX) notification.priority = Notification.PRIORITY_MAX;
        } else if (SCORE_ONGOING_HIGHER && 0 != (notification.flags & Notification.FLAG_ONGOING_EVENT)) {
            if (notification.priority < Notification.PRIORITY_HIGH) notification.priority = Notification.PRIORITY_HIGH;
        }

        // 1. initial score: buckets of 10, around the app 
        int score = notification.priority * NOTIFICATION_PRIORITY_MULTIPLIER; //[-20..20]

        // 2. Consult external heuristics (TBD)

        // 3. Apply local rules

        // blocked apps
        if (ENABLE_BLOCKED_NOTIFICATIONS && !isSystemNotification && !areNotificationsEnabledForPackageInt(pkg)) {
            score = JUNK_SCORE;
            Slog.e(TAG, "Suppressing notification from package " + pkg + " by user request.");
        }

        if (DBG) {
            Slog.v(TAG, "Assigned score=" + score + " to " + notification);
        }

        if (score < SCORE_DISPLAY_THRESHOLD) {
            // Notification will be blocked because the score is too low.
            return;
        }

        synchronized (mNotificationList) {
            final boolean inQuietHours = inQuietHours();

            NotificationRecord r = new NotificationRecord(pkg, tag, id, 
                    callingUid, callingPid, userId,
                    score,
                    notification);
            NotificationRecord old = null;

            int index = indexOfNotificationLocked(pkg, tag, id, userId);
            if (index < 0) {
                mNotificationList.add(r);
            } else {
                old = mNotificationList.remove(index);
                mNotificationList.add(index, r);
                // Make sure we don't lose the foreground service state.
                if (old != null) {
                    notification.flags |=
                        old.notification.flags&Notification.FLAG_FOREGROUND_SERVICE;
                }
            }

            // Ensure if this is a foreground service that the proper additional
            // flags are set.
            if ((notification.flags&Notification.FLAG_FOREGROUND_SERVICE) != 0) {
                notification.flags |= Notification.FLAG_ONGOING_EVENT
                        | Notification.FLAG_NO_CLEAR;
            }

            final int currentUser;
            final long token = Binder.clearCallingIdentity();
            try {
                currentUser = ActivityManager.getCurrentUser();
            } finally {
                Binder.restoreCallingIdentity(token);
            }

            if (notification.icon != 0) {
                final StatusBarNotification n = new StatusBarNotification(
                        pkg, id, tag, r.uid, r.initialPid, score, notification, user);
                if (old != null && old.statusBarKey != null) {
                    r.statusBarKey = old.statusBarKey;
                    long identity = Binder.clearCallingIdentity();
                    try {
                        mStatusBar.updateNotification(r.statusBarKey, n);
                    }
                    finally {
                        Binder.restoreCallingIdentity(identity);
                    }
                } else {
                    long identity = Binder.clearCallingIdentity();
                    try {
                        r.statusBarKey = mStatusBar.addNotification(n);
                        if ((n.notification.flags & Notification.FLAG_SHOW_LIGHTS) != 0) {
                            mAttentionLight.pulse();
                        }
                    }
                    finally {
                        Binder.restoreCallingIdentity(identity);
                    }
                }
                // Send accessibility events only for the current user.
                if (currentUser == userId) {
                    sendAccessibilityEvent(notification, pkg);
                }
            } else {
                Slog.e(TAG, "Ignoring notification with icon==0: " + notification);
                if (old != null && old.statusBarKey != null) {
                    long identity = Binder.clearCallingIdentity();
                    try {
                        mStatusBar.removeNotification(old.statusBarKey);
                    }
                    finally {
                        Binder.restoreCallingIdentity(identity);
                    }
                }
            }

            try {
                final ProfileManager profileManager =
                        (ProfileManager) mContext.getSystemService(Context.PROFILE_SERVICE);

                ProfileGroup group = profileManager.getActiveProfileGroup(pkg);
                notification = group.processNotification(notification);
            } catch(Throwable th) {
                Log.e(TAG, "An error occurred profiling the notification.", th);
            }

            // If we're not supposed to beep, vibrate, etc. then don't.
            if (((mDisabledNotifications & StatusBarManager.DISABLE_NOTIFICATION_ALERTS) == 0)
                    && (!(old != null
                        && (notification.flags & Notification.FLAG_ONLY_ALERT_ONCE) != 0 ))
                    && (r.userId == UserHandle.USER_ALL ||
                        (r.userId == userId && r.userId == currentUser))
                    && mSystemReady) {

                final AudioManager audioManager = (AudioManager) mContext
                .getSystemService(Context.AUDIO_SERVICE);
                // sound
                final boolean useDefaultSound =
                    (notification.defaults & Notification.DEFAULT_SOUND) != 0;
                if (!(inQuietHours && mQuietHoursMute)
                        && (useDefaultSound || notification.sound != null)) {
                    Uri uri;
                    if (useDefaultSound) {
                        uri = Settings.System.DEFAULT_NOTIFICATION_URI;
                    } else {
                        uri = notification.sound;
                    }
                    boolean looping = (notification.flags & Notification.FLAG_INSISTENT) != 0;
                    int audioStreamType;
                    if (notification.audioStreamType >= 0) {
                        audioStreamType = notification.audioStreamType;
                    } else {
                        audioStreamType = DEFAULT_STREAM_TYPE;
                    }
                    mSoundNotification = r;
                    // do not play notifications if stream volume is 0
                    // (typically because ringer mode is silent) or if speech recognition is active.
                    if ((audioManager.getStreamVolume(audioStreamType) != 0)
                            && !audioManager.isSpeechRecognitionActive()) {
                        final long identity = Binder.clearCallingIdentity();
                        try {
                            final IRingtonePlayer player = mAudioService.getRingtonePlayer();
                            if (player != null) {
                                player.playAsync(uri, user, looping, audioStreamType);
                            }
                        } catch (RemoteException e) {
                        } finally {
                            Binder.restoreCallingIdentity(identity);
                        }
                    }
                }

                // vibrate
                // Does the notification want to specify its own vibration?
                final boolean hasCustomVibrate = notification.vibrate != null;

                // new in 4.2: if there was supposed to be a sound and we're in vibrate mode,
                // and no other vibration is specified, we apply the default vibration anyway
                final boolean convertSoundToVibration =
                           !hasCustomVibrate
                        && (useDefaultSound || notification.sound != null)
                        && (audioManager.getRingerMode() == AudioManager.RINGER_MODE_VIBRATE);

                // The DEFAULT_VIBRATE flag trumps any custom vibration.
                final boolean useDefaultVibrate =
<<<<<<< HEAD
                    (notification.defaults & Notification.DEFAULT_VIBRATE) != 0
                    || convertSoundToVibration;
                if (!(inQuietHours && mQuietHoursStill)
                        && (useDefaultVibrate || notification.vibrate != null)
=======
                        (notification.defaults & Notification.DEFAULT_VIBRATE) != 0;

                if ((useDefaultVibrate || convertSoundToVibration || hasCustomVibrate)
>>>>>>> b361b304
                        && !(audioManager.getRingerMode() == AudioManager.RINGER_MODE_SILENT)) {
                    mVibrateNotification = r;

                    if (useDefaultVibrate || convertSoundToVibration) {
                        // Escalate privileges so we can use the vibrator even if the notifying app
                        // does not have the VIBRATE permission.
                        long identity = Binder.clearCallingIdentity();
                        try {
                            mVibrator.vibrate(convertSoundToVibration ? mFallbackVibrationPattern
                                                                      : mDefaultVibrationPattern,
                                ((notification.flags & Notification.FLAG_INSISTENT) != 0) ? 0: -1);
                        } finally {
                            Binder.restoreCallingIdentity(identity);
                        }
                    } else if (notification.vibrate.length > 1) {
                        // If you want your own vibration pattern, you need the VIBRATE permission
                        mVibrator.vibrate(notification.vibrate,
                            ((notification.flags & Notification.FLAG_INSISTENT) != 0) ? 0: -1);
                    }
                }
            }

            // this option doesn't shut off the lights

            // light
            // the most recent thing gets the light
            mLights.remove(old);
            if (mLedNotification == old) {
                mLedNotification = null;
            }
            //Slog.i(TAG, "notification.lights="
            //        + ((old.notification.lights.flags & Notification.FLAG_SHOW_LIGHTS) != 0));
            if ((notification.flags & Notification.FLAG_SHOW_LIGHTS) != 0) {
                mLights.add(r);
                updateLightsLocked();
            } else {
                if (old != null
                        && ((old.notification.flags & Notification.FLAG_SHOW_LIGHTS) != 0)) {
                    updateLightsLocked();
                }
            }
        }

        idOut[0] = id;
    }

    private boolean inQuietHours() {
        if (mQuietHoursEnabled && (mQuietHoursStart != mQuietHoursEnd)) {
            // Get the date in "quiet hours" format.
            Calendar calendar = Calendar.getInstance();
            int minutes = calendar.get(Calendar.HOUR_OF_DAY) * 60 + calendar.get(Calendar.MINUTE);
            if (mQuietHoursEnd < mQuietHoursStart) {
                // Starts at night, ends in the morning.
                return (minutes > mQuietHoursStart) || (minutes < mQuietHoursEnd);
            } else {
                return (minutes > mQuietHoursStart) && (minutes < mQuietHoursEnd);
            }
        }
        return false;
    }

    private void sendAccessibilityEvent(Notification notification, CharSequence packageName) {
        AccessibilityManager manager = AccessibilityManager.getInstance(mContext);
        if (!manager.isEnabled()) {
            return;
        }

        AccessibilityEvent event =
            AccessibilityEvent.obtain(AccessibilityEvent.TYPE_NOTIFICATION_STATE_CHANGED);
        event.setPackageName(packageName);
        event.setClassName(Notification.class.getName());
        event.setParcelableData(notification);
        CharSequence tickerText = notification.tickerText;
        if (!TextUtils.isEmpty(tickerText)) {
            event.getText().add(tickerText);
        }

        manager.sendAccessibilityEvent(event);
    }

    private void cancelNotificationLocked(NotificationRecord r, boolean sendDelete) {
        // tell the app
        if (sendDelete) {
            if (r.notification.deleteIntent != null) {
                try {
                    r.notification.deleteIntent.send();
                } catch (PendingIntent.CanceledException ex) {
                    // do nothing - there's no relevant way to recover, and
                    //     no reason to let this propagate
                    Slog.w(TAG, "canceled PendingIntent for " + r.pkg, ex);
                }
            }
        }

        // status bar
        if (r.notification.icon != 0) {
            long identity = Binder.clearCallingIdentity();
            try {
                mStatusBar.removeNotification(r.statusBarKey);
            }
            finally {
                Binder.restoreCallingIdentity(identity);
            }
            r.statusBarKey = null;
        }

        // sound
        if (mSoundNotification == r) {
            mSoundNotification = null;
            final long identity = Binder.clearCallingIdentity();
            try {
                final IRingtonePlayer player = mAudioService.getRingtonePlayer();
                if (player != null) {
                    player.stopAsync();
                }
            } catch (RemoteException e) {
            } finally {
                Binder.restoreCallingIdentity(identity);
            }
        }

        // vibrate
        if (mVibrateNotification == r) {
            mVibrateNotification = null;
            long identity = Binder.clearCallingIdentity();
            try {
                mVibrator.cancel();
            }
            finally {
                Binder.restoreCallingIdentity(identity);
            }
        }

        // light
        mLights.remove(r);
        if (mLedNotification == r) {
            mLedNotification = null;
        }
    }

    /**
     * Cancels a notification ONLY if it has all of the {@code mustHaveFlags}
     * and none of the {@code mustNotHaveFlags}.
     */
    private void cancelNotification(String pkg, String tag, int id, int mustHaveFlags,
            int mustNotHaveFlags, boolean sendDelete, int userId) {
        EventLog.writeEvent(EventLogTags.NOTIFICATION_CANCEL, pkg, id, tag, userId,
                mustHaveFlags, mustNotHaveFlags);

        synchronized (mNotificationList) {
            int index = indexOfNotificationLocked(pkg, tag, id, userId);
            if (index >= 0) {
                NotificationRecord r = mNotificationList.get(index);

                if ((r.notification.flags & mustHaveFlags) != mustHaveFlags) {
                    return;
                }
                if ((r.notification.flags & mustNotHaveFlags) != 0) {
                    return;
                }

                mNotificationList.remove(index);

                cancelNotificationLocked(r, sendDelete);
                updateLightsLocked();
            }
        }
    }

    /**
     * Determine whether the userId applies to the notification in question, either because
     * they match exactly, or one of them is USER_ALL (which is treated as a wildcard).
     */
    private boolean notificationMatchesUserId(NotificationRecord r, int userId) {
        return
                // looking for USER_ALL notifications? match everything
                   userId == UserHandle.USER_ALL
                // a notification sent to USER_ALL matches any query
                || r.userId == UserHandle.USER_ALL
                // an exact user match
                || r.userId == userId;
    }

    /**
     * Cancels all notifications from a given package that have all of the
     * {@code mustHaveFlags}.
     */
    boolean cancelAllNotificationsInt(String pkg, int mustHaveFlags,
            int mustNotHaveFlags, boolean doit, int userId) {
        EventLog.writeEvent(EventLogTags.NOTIFICATION_CANCEL_ALL, pkg, userId,
                mustHaveFlags, mustNotHaveFlags);

        synchronized (mNotificationList) {
            final int N = mNotificationList.size();
            boolean canceledSomething = false;
            for (int i = N-1; i >= 0; --i) {
                NotificationRecord r = mNotificationList.get(i);
                if (!notificationMatchesUserId(r, userId)) {
                    continue;
                }
                // Don't remove notifications to all, if there's no package name specified
                if (r.userId == UserHandle.USER_ALL && pkg == null) {
                    continue;
                }
                if ((r.notification.flags & mustHaveFlags) != mustHaveFlags) {
                    continue;
                }
                if ((r.notification.flags & mustNotHaveFlags) != 0) {
                    continue;
                }
                if (pkg != null && !r.pkg.equals(pkg)) {
                    continue;
                }
                canceledSomething = true;
                if (!doit) {
                    return true;
                }
                mNotificationList.remove(i);
                cancelNotificationLocked(r, false);
            }
            if (canceledSomething) {
                updateLightsLocked();
            }
            return canceledSomething;
        }
    }

    public void cancelNotificationWithTag(String pkg, String tag, int id, int userId) {
        checkCallerIsSystemOrSameApp(pkg);
        userId = ActivityManager.handleIncomingUser(Binder.getCallingPid(),
                Binder.getCallingUid(), userId, true, false, "cancelNotificationWithTag", pkg);
        // Don't allow client applications to cancel foreground service notis.
        cancelNotification(pkg, tag, id, 0,
                Binder.getCallingUid() == Process.SYSTEM_UID
                ? 0 : Notification.FLAG_FOREGROUND_SERVICE, false, userId);
    }

    public void cancelAllNotifications(String pkg, int userId) {
        checkCallerIsSystemOrSameApp(pkg);

        userId = ActivityManager.handleIncomingUser(Binder.getCallingPid(),
                Binder.getCallingUid(), userId, true, false, "cancelAllNotifications", pkg);

        // Calling from user space, don't allow the canceling of actively
        // running foreground services.
        cancelAllNotificationsInt(pkg, 0, Notification.FLAG_FOREGROUND_SERVICE, true, userId);
    }

    void checkCallerIsSystem() {
        int uid = Binder.getCallingUid();
        if (UserHandle.getAppId(uid) == Process.SYSTEM_UID || uid == 0) {
            return;
        }
        throw new SecurityException("Disallowed call for uid " + uid);
    }

    void checkCallerIsSystemOrSameApp(String pkg) {
        int uid = Binder.getCallingUid();
        if (UserHandle.getAppId(uid) == Process.SYSTEM_UID || uid == 0) {
            return;
        }
        try {
            ApplicationInfo ai = AppGlobals.getPackageManager().getApplicationInfo(
                    pkg, 0, UserHandle.getCallingUserId());
            if (!UserHandle.isSameApp(ai.uid, uid)) {
                throw new SecurityException("Calling uid " + uid + " gave package"
                        + pkg + " which is owned by uid " + ai.uid);
            }
        } catch (RemoteException re) {
            throw new SecurityException("Unknown package " + pkg + "\n" + re);
        }
    }

    void cancelAll(int userId) {
        synchronized (mNotificationList) {
            final int N = mNotificationList.size();
            for (int i=N-1; i>=0; i--) {
                NotificationRecord r = mNotificationList.get(i);

                if (!notificationMatchesUserId(r, userId)) {
                    continue;
                }

                if ((r.notification.flags & (Notification.FLAG_ONGOING_EVENT
                                | Notification.FLAG_NO_CLEAR)) == 0) {
                    mNotificationList.remove(i);
                    cancelNotificationLocked(r, true);
                }
            }

            updateLightsLocked();
        }
    }

    // lock on mNotificationList
    private void updateLightsLocked()
    {
        // handle notification lights
        if (mLedNotification == null) {
            // get next notification, if any
            int n = mLights.size();
            if (n > 0) {
                mLedNotification = mLights.get(n-1);
            }
        }

        boolean wasScreenOn = mWasScreenOn;
        mWasScreenOn = false;

        if (mLedNotification == null) {
            mNotificationLight.turnOff();
            return;
        }

        // We can assume that if the user turned the screen off while there was
        // still an active notification then they wanted to keep the notification
        // for later. In this case we shouldn't flash the notification light.
        // For special notifications that automatically turn the screen on (such
        // as missed calls), we use this flag to force the notification light
        // even if the screen was turned off.
        boolean forceWithScreenOff = (mLedNotification.notification.flags &
                Notification.FLAG_FORCE_LED_SCREEN_OFF) != 0;

        // Don't flash while we are in a call, screen is on or we are in quiet hours with light dimmed
        if (mInCall || mScreenOn || (inQuietHours() && mQuietHoursDim) || (wasScreenOn && !forceWithScreenOff)) {
            mNotificationLight.turnOff();
        } else {
            int ledARGB;
            int ledOnMS;
            int ledOffMS;
            NotificationLedValues ledValues = getLedValuesForNotification(mLedNotification);
            if (ledValues != null) {
                ledARGB = ledValues.color != 0 ? ledValues.color : mDefaultNotificationColor;
                ledOnMS = ledValues.onMS >= 0 ? ledValues.onMS : mDefaultNotificationLedOn;
                ledOffMS = ledValues.offMS >= 0 ? ledValues.offMS : mDefaultNotificationLedOn;
            } else {
                if ((mLedNotification.notification.defaults & Notification.DEFAULT_LIGHTS) != 0) {
                    ledARGB = mDefaultNotificationColor;
                    ledOnMS = mDefaultNotificationLedOn;
                    ledOffMS = mDefaultNotificationLedOff;
                } else {
                    ledARGB = mLedNotification.notification.ledARGB;
                    ledOnMS = mLedNotification.notification.ledOnMS;
                    ledOffMS = mLedNotification.notification.ledOffMS;
                }
            }
            if (mNotificationPulseEnabled) {
                // pulse repeatedly
                mNotificationLight.setFlashing(ledARGB, LightsService.LIGHT_FLASH_TIMED,
                        ledOnMS, ledOffMS);
            }
        }
    }

    private void parseNotificationPulseCustomValuesString(String customLedValuesString) {
        if (TextUtils.isEmpty(customLedValuesString)) {
            return;
        }

        for (String packageValuesString : customLedValuesString.split("\\|")) {
            String[] packageValues = packageValuesString.split("=");
            if (packageValues.length != 2) {
                Log.e(TAG, "Error parsing custom led values for unknown package");
                continue;
            }
            String packageName = packageValues[0];
            String[] values = packageValues[1].split(";");
            if (values.length != 3) {
                Log.e(TAG, "Error parsing custom led values '" + packageValues[1] + "' for " + packageName);
                continue;
            }
            NotificationLedValues ledValues = new NotificationLedValues();
            try {
                ledValues.color = Integer.parseInt(values[0]);
                ledValues.onMS = Integer.parseInt(values[1]);
                ledValues.offMS = Integer.parseInt(values[2]);
            } catch (Exception e) {
                Log.e(TAG, "Error parsing custom led values '" + packageValues[1] + "' for " + packageName);
                continue;
            }
            mNotificationPulseCustomLedValues.put(packageName, ledValues);
        }
    }

    private NotificationLedValues getLedValuesForNotification(NotificationRecord ledNotification) {
        return mNotificationPulseCustomLedValues.get(mapPackage(ledNotification.pkg));
    }

    private String mapPackage(String pkg) {
        if(!mPackageNameMappings.containsKey(pkg)) {
            return pkg;
        }
        return mPackageNameMappings.get(pkg);
    }

    // lock on mNotificationList
    private int indexOfNotificationLocked(String pkg, String tag, int id, int userId)
    {
        ArrayList<NotificationRecord> list = mNotificationList;
        final int len = list.size();
        for (int i=0; i<len; i++) {
            NotificationRecord r = list.get(i);
            if (!notificationMatchesUserId(r, userId) || r.id != id) {
                continue;
            }
            if (tag == null) {
                if (r.tag != null) {
                    continue;
                }
            } else {
                if (!tag.equals(r.tag)) {
                    continue;
                }
            }
            if (r.pkg.equals(pkg)) {
                return i;
            }
        }
        return -1;
    }

    private Context getUiContext() {
        if (mUiContext == null) {
            mUiContext = ThemeUtils.createUiContext(mContext);
        }
        return mUiContext != null ? mUiContext : mContext;
    }

    private void updateNotificationPulse() {
        synchronized (mNotificationList) {
            updateLightsLocked();
        }
    }

    // ======================================================================
    @Override
    protected void dump(FileDescriptor fd, PrintWriter pw, String[] args) {
        if (mContext.checkCallingOrSelfPermission(android.Manifest.permission.DUMP)
                != PackageManager.PERMISSION_GRANTED) {
            pw.println("Permission Denial: can't dump NotificationManager from from pid="
                    + Binder.getCallingPid()
                    + ", uid=" + Binder.getCallingUid());
            return;
        }

        pw.println("Current Notification Manager state:");

        int N;

        synchronized (mToastQueue) {
            N = mToastQueue.size();
            if (N > 0) {
                pw.println("  Toast Queue:");
                for (int i=0; i<N; i++) {
                    mToastQueue.get(i).dump(pw, "    ");
                }
                pw.println("  ");
            }

        }

        synchronized (mNotificationList) {
            N = mNotificationList.size();
            if (N > 0) {
                pw.println("  Notification List:");
                for (int i=0; i<N; i++) {
                    mNotificationList.get(i).dump(pw, "    ", mContext);
                }
                pw.println("  ");
            }

            N = mLights.size();
            if (N > 0) {
                pw.println("  Lights List:");
                for (int i=0; i<N; i++) {
                    mLights.get(i).dump(pw, "    ", mContext);
                }
                pw.println("  ");
            }

            pw.println("  mSoundNotification=" + mSoundNotification);
            pw.println("  mVibrateNotification=" + mVibrateNotification);
            pw.println("  mDisabledNotifications=0x" + Integer.toHexString(mDisabledNotifications));
            pw.println("  mSystemReady=" + mSystemReady);
        }
    }
}<|MERGE_RESOLUTION|>--- conflicted
+++ resolved
@@ -671,7 +671,6 @@
         }
     }
 
-<<<<<<< HEAD
     class QuietHoursSettingsObserver extends ContentObserver {
         QuietHoursSettingsObserver(Handler handler) {
             super(handler);
@@ -714,7 +713,8 @@
             mQuietHoursDim = Settings.System.getInt(resolver,
                     Settings.System.QUIET_HOURS_DIM, 0) != 0;
         }
-=======
+    }
+
     static long[] getLongArray(Resources r, int resid, int maxlen, long[] def) {
         int[] ar = r.getIntArray(resid);
         if (ar == null) {
@@ -726,7 +726,6 @@
             out[i] = ar[i];
         }
         return out;
->>>>>>> b361b304
     }
 
     NotificationManagerService(Context context, StatusBarManagerService statusBar,
@@ -755,7 +754,6 @@
         mDefaultNotificationLedOff = resources.getInteger(
                 com.android.internal.R.integer.config_defaultNotificationLedOff);
 
-<<<<<<< HEAD
         mNotificationPulseCustomLedValues = new HashMap<String, NotificationLedValues>();
 
         mPackageNameMappings = new HashMap<String, String>();
@@ -764,7 +762,7 @@
             String[] map = mapping.split("\\|");
             mPackageNameMappings.put(map[0], map[1]);
         }
-=======
+
         mDefaultVibrationPattern = getLongArray(resources,
                 com.android.internal.R.array.config_defaultNotificationVibePattern,
                 VIBRATE_PATTERN_MAXLEN,
@@ -774,7 +772,6 @@
                 com.android.internal.R.array.config_notificationFallbackVibePattern,
                 VIBRATE_PATTERN_MAXLEN,
                 DEFAULT_VIBRATE_PATTERN);
->>>>>>> b361b304
 
         // Don't start allowing notifications until the setup wizard has run once.
         // After that, including subsequent boots, init with notifications turned on.
@@ -1268,19 +1265,11 @@
 
                 // The DEFAULT_VIBRATE flag trumps any custom vibration.
                 final boolean useDefaultVibrate =
-<<<<<<< HEAD
-                    (notification.defaults & Notification.DEFAULT_VIBRATE) != 0
-                    || convertSoundToVibration;
+                        (notification.defaults & Notification.DEFAULT_VIBRATE) != 0;
                 if (!(inQuietHours && mQuietHoursStill)
-                        && (useDefaultVibrate || notification.vibrate != null)
-=======
-                        (notification.defaults & Notification.DEFAULT_VIBRATE) != 0;
-
-                if ((useDefaultVibrate || convertSoundToVibration || hasCustomVibrate)
->>>>>>> b361b304
+                        && (useDefaultVibrate || convertSoundToVibration || hasCustomVibrate)
                         && !(audioManager.getRingerMode() == AudioManager.RINGER_MODE_SILENT)) {
                     mVibrateNotification = r;
-
                     if (useDefaultVibrate || convertSoundToVibration) {
                         // Escalate privileges so we can use the vibrator even if the notifying app
                         // does not have the VIBRATE permission.

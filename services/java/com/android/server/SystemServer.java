--- conflicted
+++ resolved
@@ -862,18 +862,14 @@
             public void run() {
                 Slog.i(TAG, "Making services ready");
 
-<<<<<<< HEAD
+                try {
+                    ActivityManagerService.self().startObservingNativeCrashes();
+                } catch (Throwable e) {
+                    reportWtf("observing native crashes", e);
+                }
                 if (!headless) {
                     startSystemUi(contextF);
                 }
-=======
-                try {
-                    ActivityManagerService.self().startObservingNativeCrashes();
-                } catch (Throwable e) {
-                    reportWtf("observing native crashes", e);
-                }
-                if (!headless) startSystemUi(contextF);
->>>>>>> c16da6aa
                 try {
                     if (mountServiceF != null) mountServiceF.systemReady();
                 } catch (Throwable e) {

--- conflicted
+++ resolved
@@ -497,14 +497,8 @@
                 mPersistWifiState.set(WIFI_ENABLED);
             }
         } else {
-<<<<<<< HEAD
-            if (airplane && mWifiState.get() != WIFI_ENABLED_AIRPLANE_OVERRIDE) {
-                // In this state, Wi-Fi will be re-enabled after airplane mode is off
-                mWifiState.set(WIFI_DISABLED_AIRPLANE_ON);
-=======
             if (airplane) {
                 mPersistWifiState.set(WIFI_DISABLED_AIRPLANE_ON);
->>>>>>> 8b6ed2d1
             } else {
                 mPersistWifiState.set(WIFI_DISABLED);
             }

--- conflicted
+++ resolved
@@ -55,15 +55,9 @@
     static final boolean DEBUG_BROADCAST_LIGHT = ActivityManagerService.DEBUG_BROADCAST_LIGHT;
     static final boolean DEBUG_MU = ActivityManagerService.DEBUG_MU;
 
-<<<<<<< HEAD
-    static final int MAX_BROADCAST_HISTORY = ActivityManager.isLowRamDeviceStatic() ? 10 : 25;
-    static final int MAX_BROADCAST_SUMMARY_HISTORY
-            = ActivityManager.isLowRamDeviceStatic() ? 25 : 100;
-=======
     static final int MAX_BROADCAST_HISTORY = ActivityManager.isLowRamDeviceStatic() ? 10 : 50;
     static final int MAX_BROADCAST_SUMMARY_HISTORY
             = ActivityManager.isLowRamDeviceStatic() ? 25 : 300;
->>>>>>> bac61807
 
     final ActivityManagerService mService;
 
@@ -227,12 +221,8 @@
         r.curApp = app;
         app.curReceiver = r;
         app.forceProcessStateUpTo(ActivityManager.PROCESS_STATE_RECEIVER);
-<<<<<<< HEAD
-        mService.updateLruProcessLocked(app, true, false);
-=======
         mService.updateLruProcessLocked(app, false, null);
         mService.updateOomAdjLocked();
->>>>>>> bac61807
 
         // Tell the application to launch this receiver.
         r.intent.setComponent(r.curComponent);

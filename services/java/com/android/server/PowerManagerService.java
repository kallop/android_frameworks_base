--- conflicted
+++ resolved
@@ -2127,12 +2127,7 @@
                     mWakeLockState = mLocks.reactivateScreenLocksLocked();
                     setPowerState(mUserState | mWakeLockState, noChangeLights,
                             WindowManagerPolicy.OFF_BECAUSE_OF_USER);
-<<<<<<< HEAD
-                    setTimeoutLocked(time, SCREEN_BRIGHT);
-                    mAlwaysOnAndDimmed = false;
-=======
                     setTimeoutLocked(time, timeoutOverride, SCREEN_BRIGHT);
->>>>>>> b37bca9e
                 }
             }
         }

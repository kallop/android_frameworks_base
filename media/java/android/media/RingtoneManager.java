/*
 * Copyright (C) 2007 The Android Open Source Project
 * This code has been modified.  Portions copyright (C) 2010, T-Mobile USA, Inc.
 *
 * Licensed under the Apache License, Version 2.0 (the "License");
 * you may not use this file except in compliance with the License.
 * You may obtain a copy of the License at
 *
 *      http://www.apache.org/licenses/LICENSE-2.0
 *
 * Unless required by applicable law or agreed to in writing, software
 * distributed under the License is distributed on an "AS IS" BASIS,
 * WITHOUT WARRANTIES OR CONDITIONS OF ANY KIND, either express or implied.
 * See the License for the specific language governing permissions and
 * limitations under the License.
 */

package android.media;

import com.android.internal.database.SortCursor;

import android.annotation.SdkConstant;
import android.annotation.SdkConstant.SdkConstantType;
import android.app.Activity;
<<<<<<< HEAD
import android.content.ContentUris;
import android.app.ProfileGroup;
import android.app.ProfileManager;
=======
>>>>>>> 44ffc93b
import android.content.Context;
import android.database.Cursor;
import android.net.Uri;
import android.os.Environment;
import android.provider.DrmStore;
import android.provider.MediaStore;
import android.provider.Settings;
import android.provider.Settings.System;
import android.util.Log;

import java.util.ArrayList;
import java.util.List;

/**
 * RingtoneManager provides access to ringtones, notification, and other types
 * of sounds. It manages querying the different media providers and combines the
 * results into a single cursor. It also provides a {@link Ringtone} for each
 * ringtone. We generically call these sounds ringtones, however the
 * {@link #TYPE_RINGTONE} refers to the type of sounds that are suitable for the
 * phone ringer.
 * <p>
 * To show a ringtone picker to the user, use the
 * {@link #ACTION_RINGTONE_PICKER} intent to launch the picker as a subactivity.
 * 
 * @see Ringtone
 */
public class RingtoneManager {

    private static final String TAG = "RingtoneManager";

    // Make sure these are in sync with attrs.xml:
    // <attr name="ringtoneType">

    /**
     * Type that refers to sounds that are used for the phone ringer.
     */
    public static final int TYPE_RINGTONE = 1;

    /**
     * Type that refers to sounds that are used for notifications.
     */
    public static final int TYPE_NOTIFICATION = 2;

    /**
     * Type that refers to sounds that are used for the alarm.
     */
    public static final int TYPE_ALARM = 4;

    /**
     * All types of sounds.
     */
    public static final int TYPE_ALL = TYPE_RINGTONE | TYPE_NOTIFICATION | TYPE_ALARM;
    
    // </attr>

    /**
     * Activity Action: Shows a ringtone picker.
     * <p>
     * Input: {@link #EXTRA_RINGTONE_EXISTING_URI},
     * {@link #EXTRA_RINGTONE_SHOW_DEFAULT},
     * {@link #EXTRA_RINGTONE_SHOW_SILENT}, {@link #EXTRA_RINGTONE_TYPE},
     * {@link #EXTRA_RINGTONE_DEFAULT_URI}, {@link #EXTRA_RINGTONE_TITLE},
     * {@link #EXTRA_RINGTONE_INCLUDE_DRM}.
     * <p>
     * Output: {@link #EXTRA_RINGTONE_PICKED_URI}.
     */
    @SdkConstant(SdkConstantType.ACTIVITY_INTENT_ACTION)
    public static final String ACTION_RINGTONE_PICKER = "android.intent.action.RINGTONE_PICKER";

    /**
     * Given to the ringtone picker as a boolean. Whether to show an item for
     * "Default".
     * 
     * @see #ACTION_RINGTONE_PICKER
     */
    public static final String EXTRA_RINGTONE_SHOW_DEFAULT =
            "android.intent.extra.ringtone.SHOW_DEFAULT";
    
    /**
     * Given to the ringtone picker as a boolean. Whether to show an item for
     * "Silent". If the "Silent" item is picked,
     * {@link #EXTRA_RINGTONE_PICKED_URI} will be null.
     * 
     * @see #ACTION_RINGTONE_PICKER
     */
    public static final String EXTRA_RINGTONE_SHOW_SILENT =
            "android.intent.extra.ringtone.SHOW_SILENT";

    /**
     * Given to the ringtone picker as a boolean. Whether to include DRM ringtones.
     */
    public static final String EXTRA_RINGTONE_INCLUDE_DRM =
            "android.intent.extra.ringtone.INCLUDE_DRM";
    
    /**
     * Given to the ringtone picker as a {@link Uri}. The {@link Uri} of the
     * current ringtone, which will be used to show a checkmark next to the item
     * for this {@link Uri}. If showing an item for "Default" (@see
     * {@link #EXTRA_RINGTONE_SHOW_DEFAULT}), this can also be one of
     * {@link System#DEFAULT_RINGTONE_URI},
     * {@link System#DEFAULT_NOTIFICATION_URI}, or
     * {@link System#DEFAULT_ALARM_ALERT_URI} to have the "Default" item
     * checked.
     * 
     * @see #ACTION_RINGTONE_PICKER
     */
    public static final String EXTRA_RINGTONE_EXISTING_URI =
            "android.intent.extra.ringtone.EXISTING_URI";

    /**
     * Given to the ringtone picker as a {@link Uri}. The {@link Uri} of the
     * ringtone to play when the user attempts to preview the "Default"
     * ringtone. This can be one of {@link System#DEFAULT_RINGTONE_URI},
     * {@link System#DEFAULT_NOTIFICATION_URI}, or
     * {@link System#DEFAULT_ALARM_ALERT_URI} to have the "Default" point to
     * the current sound for the given default sound type. If you are showing a
     * ringtone picker for some other type of sound, you are free to provide any
     * {@link Uri} here.
     */
    public static final String EXTRA_RINGTONE_DEFAULT_URI =
            "android.intent.extra.ringtone.DEFAULT_URI";

    /**
     * Given to the ringtone picker as an int. Specifies which ringtone type(s) should be
     * shown in the picker. One or more of {@link #TYPE_RINGTONE},
     * {@link #TYPE_NOTIFICATION}, {@link #TYPE_ALARM}, or {@link #TYPE_ALL}
     * (bitwise-ored together).
     */
    public static final String EXTRA_RINGTONE_TYPE = "android.intent.extra.ringtone.TYPE";

    /**
     * Given to the ringtone picker as a {@link CharSequence}. The title to
     * show for the ringtone picker. This has a default value that is suitable
     * in most cases.
     */
    public static final String EXTRA_RINGTONE_TITLE = "android.intent.extra.ringtone.TITLE";
    
    /**
     * Returned from the ringtone picker as a {@link Uri}.
     * <p>
     * It will be one of:
     * <li> the picked ringtone,
     * <li> a {@link Uri} that equals {@link System#DEFAULT_RINGTONE_URI},
     * {@link System#DEFAULT_NOTIFICATION_URI}, or
     * {@link System#DEFAULT_ALARM_ALERT_URI} if the default was chosen,
     * <li> null if the "Silent" item was picked.
     * 
     * @see #ACTION_RINGTONE_PICKER
     */
    public static final String EXTRA_RINGTONE_PICKED_URI =
            "android.intent.extra.ringtone.PICKED_URI";
    
    /**
     * @hide
     */
    public static final String THEME_AUTHORITY = "com.tmobile.thememanager.packageresources";

    // Make sure the column ordering and then ..._COLUMN_INDEX are in sync
    
    private static final String[] INTERNAL_COLUMNS = new String[] {
        MediaStore.Audio.Media._ID, MediaStore.Audio.Media.TITLE,
        "\"" + MediaStore.Audio.Media.INTERNAL_CONTENT_URI + "/\" || " + MediaStore.Audio.Media._ID,
        MediaStore.Audio.Media.TITLE_KEY
    };

    private static final String[] DRM_COLUMNS = new String[] {
        DrmStore.Audio._ID, DrmStore.Audio.TITLE,
        "\"" + DrmStore.Audio.CONTENT_URI + "/\" || " + DrmStore.Audio._ID,
        DrmStore.Audio.TITLE + " AS " + MediaStore.Audio.Media.TITLE_KEY
    };

    private static final String[] MEDIA_COLUMNS = new String[] {
        MediaStore.Audio.Media._ID, MediaStore.Audio.Media.TITLE,
        "\"" + MediaStore.Audio.Media.EXTERNAL_CONTENT_URI + "/\" || " + MediaStore.Audio.Media._ID,
        MediaStore.Audio.Media.TITLE_KEY
    };

    /**
     * The column index (in the cursor returned by {@link #getCursor()} for the
     * row ID.
     */
    public static final int ID_COLUMN_INDEX = 0;

    /**
     * The column index (in the cursor returned by {@link #getCursor()} for the
     * title.
     */
    public static final int TITLE_COLUMN_INDEX = 1;

    /**
     * The column index (in the cursor returned by {@link #getCursor()} for the
     * media provider's URI.
     */
    public static final int URI_COLUMN_INDEX = 2;

    private Activity mActivity;
    private Context mContext;

    private Cursor mCursor;

    private int mType = TYPE_RINGTONE;

    /**
     * If a column (item from this list) exists in the Cursor, its value must
     * be true (value of 1) for the row to be returned.
     */
    private List<String> mFilterColumns = new ArrayList<String>();
    
    private boolean mStopPreviousRingtone = true;
    private Ringtone mPreviousRingtone;

    private boolean mIncludeDrm;

    /**
     * Constructs a RingtoneManager. This constructor is recommended as its
     * constructed instance manages cursor(s).
     * 
     * @param activity The activity used to get a managed cursor.
     */
    public RingtoneManager(Activity activity) {
        mContext = mActivity = activity;
        setType(mType);
    }

    /**
     * Constructs a RingtoneManager. The instance constructed by this
     * constructor will not manage the cursor(s), so the client should handle
     * this itself.
     * 
     * @param context The context to used to get a cursor.
     */
    public RingtoneManager(Context context) {
        mContext = context;
        setType(mType);
    }

    /**
     * Sets which type(s) of ringtones will be listed by this.
     * 
     * @param type The type(s), one or more of {@link #TYPE_RINGTONE},
     *            {@link #TYPE_NOTIFICATION}, {@link #TYPE_ALARM},
     *            {@link #TYPE_ALL}.
     * @see #EXTRA_RINGTONE_TYPE           
     */
    public void setType(int type) {

        if (mCursor != null) {
            throw new IllegalStateException(
                    "Setting filter columns should be done before querying for ringtones.");
        }
        
        mType = type;
        setFilterColumnsList(type);
    }

    /**
     * Infers the playback stream type based on what type of ringtones this
     * manager is returning.
     * 
     * @return The stream type.
     */
    public int inferStreamType() {
        switch (mType) {
            
            case TYPE_ALARM:
                return AudioManager.STREAM_ALARM;
                
            case TYPE_NOTIFICATION:
                return AudioManager.STREAM_NOTIFICATION;
                
            default:
                return AudioManager.STREAM_RING;
        }
    }
    
    /**
     * Whether retrieving another {@link Ringtone} will stop playing the
     * previously retrieved {@link Ringtone}.
     * <p>
     * If this is false, make sure to {@link Ringtone#stop()} any previous
     * ringtones to free resources.
     * 
     * @param stopPreviousRingtone If true, the previously retrieved
     *            {@link Ringtone} will be stopped.
     */
    public void setStopPreviousRingtone(boolean stopPreviousRingtone) {
        mStopPreviousRingtone = stopPreviousRingtone;
    }

    /**
     * @see #setStopPreviousRingtone(boolean)
     */
    public boolean getStopPreviousRingtone() {
        return mStopPreviousRingtone;
    }

    /**
     * Stops playing the last {@link Ringtone} retrieved from this.
     */
    public void stopPreviousRingtone() {
        if (mPreviousRingtone != null) {
            mPreviousRingtone.stop();
        }
    }

    /**
     * Returns whether DRM ringtones will be included.
     * 
     * @return Whether DRM ringtones will be included.
     * @see #setIncludeDrm(boolean)
     */
    public boolean getIncludeDrm() {
        return mIncludeDrm;
    }

    /**
     * Sets whether to include DRM ringtones.
     * 
     * @param includeDrm Whether to include DRM ringtones.
     */
    public void setIncludeDrm(boolean includeDrm) {
        mIncludeDrm = includeDrm;
    }

    /**
     * Returns a {@link Cursor} of all the ringtones available. The returned
     * cursor will be the same cursor returned each time this method is called,
     * so do not {@link Cursor#close()} the cursor. The cursor can be
     * {@link Cursor#deactivate()} safely.
     * <p>
     * If {@link RingtoneManager#RingtoneManager(Activity)} was not used, the
     * caller should manage the returned cursor through its activity's life
     * cycle to prevent leaking the cursor.
     * 
     * @return A {@link Cursor} of all the ringtones available.
     * @see #ID_COLUMN_INDEX
     * @see #TITLE_COLUMN_INDEX
     * @see #URI_COLUMN_INDEX
     */
    public Cursor getCursor() {
        if (mCursor != null && mCursor.requery()) {
            return mCursor;
        }
        
        final Cursor internalCursor = getInternalRingtones();
        final Cursor drmCursor = mIncludeDrm ? getDrmRingtones() : null;
        final Cursor mediaCursor = getMediaRingtones();
        final Cursor themeRegularCursor = getThemeRegularRingtones();
        final Cursor themeNotifCursor = getThemeNotificationRingtones();

        return mCursor = new SortCursor(new Cursor[] { internalCursor, drmCursor, mediaCursor,
                themeRegularCursor, themeNotifCursor },
                MediaStore.Audio.Media.DEFAULT_SORT_ORDER);
    }

    /**
     * Gets a {@link Ringtone} for the ringtone at the given position in the
     * {@link Cursor}.
     * 
     * @param position The position (in the {@link Cursor}) of the ringtone.
     * @return A {@link Ringtone} pointing to the ringtone.
     */
    public Ringtone getRingtone(int position) {
        if (mStopPreviousRingtone && mPreviousRingtone != null) {
            mPreviousRingtone.stop();
        }
        
        mPreviousRingtone = getRingtone(mContext, getRingtoneUri(position), inferStreamType());
        return mPreviousRingtone;
    }

    /**
     * Gets a {@link Uri} for the ringtone at the given position in the {@link Cursor}.
     * 
     * @param position The position (in the {@link Cursor}) of the ringtone.
     * @return A {@link Uri} pointing to the ringtone.
     */
    public Uri getRingtoneUri(int position) {
        final Cursor cursor = getCursor();
        
        if (!cursor.moveToPosition(position)) {
            return null;
        }
        
        return getUriFromCursor(cursor);
    }

    private static Uri getUriFromCursor(Cursor cursor) {
        return Uri.parse(cursor.getString(URI_COLUMN_INDEX));
    }

    /**
     * Gets the position of a {@link Uri} within this {@link RingtoneManager}.
     * 
     * @param ringtoneUri The {@link Uri} to retreive the position of.
     * @return The position of the {@link Uri}, or -1 if it cannot be found.
     */
    public int getRingtonePosition(Uri ringtoneUri) {
        
        if (ringtoneUri == null) return -1;
        
        final Cursor cursor = getCursor();
        final int cursorCount = cursor.getCount();
        
        if (!cursor.moveToFirst()) {
            return -1;
        }
        
        for (int i = 0; i < cursorCount; i++) {
            if (ringtoneUri.equals(getUriFromCursor(cursor))) {
                return i;
            }
            
            cursor.move(1);
        }
        
        return -1;
    }

    /**
     * Returns a valid ringtone URI. No guarantees on which it returns. If it
     * cannot find one, returns null.
     * 
     * @param context The context to use for querying.
     * @return A ringtone URI, or null if one cannot be found.
     */
    public static Uri getValidRingtoneUri(Context context) {
        final RingtoneManager rm = new RingtoneManager(context);
        
        Uri uri = getValidRingtoneUriFromCursorAndClose(context, rm.getInternalRingtones());

        if (uri == null) {
            uri = getValidRingtoneUriFromCursorAndClose(context, rm.getMediaRingtones());
        }
        
        if (uri == null) {
            uri = getValidRingtoneUriFromCursorAndClose(context, rm.getDrmRingtones());
        }
        
        if (uri == null) {
            uri = getValidRingtoneUriFromCursorAndClose(context, rm.getThemeRegularRingtones());
        }
        
        if (uri == null) {
            uri = getValidRingtoneUriFromCursorAndClose(context, rm.getThemeNotificationRingtones());
        }

        return uri;
    }
    
    private static Uri getValidRingtoneUriFromCursorAndClose(Context context, Cursor cursor) {
        if (cursor != null) {
            Uri uri = null;
            
            if (cursor.moveToFirst()) {
                uri = getUriFromCursor(cursor);
            }
            cursor.close();
            
            return uri;
        } else {
            return null;
        }
    }

    private Cursor getInternalRingtones() {
        return query(
                MediaStore.Audio.Media.INTERNAL_CONTENT_URI, INTERNAL_COLUMNS,
                constructBooleanTrueWhereClause(mFilterColumns, mIncludeDrm),
                null, MediaStore.Audio.Media.DEFAULT_SORT_ORDER);
    }
    
    private Cursor getDrmRingtones() {
        // DRM store does not have any columns to use for filtering 
        return query(
                DrmStore.Audio.CONTENT_URI, DRM_COLUMNS,
                null, null, DrmStore.Audio.TITLE);
    }

    private Cursor getMediaRingtones() {
         // Get the external media cursor. First check to see if it is mounted.
        final String status = Environment.getExternalStorageState();
        
        return (status.equals(Environment.MEDIA_MOUNTED) ||
                    status.equals(Environment.MEDIA_MOUNTED_READ_ONLY))
                ? query(
                    MediaStore.Audio.Media.EXTERNAL_CONTENT_URI, MEDIA_COLUMNS,
                    constructBooleanTrueWhereClause(mFilterColumns, mIncludeDrm), null,
                    MediaStore.Audio.Media.DEFAULT_SORT_ORDER)
                : null;
    }

<<<<<<< HEAD
=======
    private String getThemeWhereClause(String uriColumn) {
        /* Filter out themes with no ringtone and the default theme (which has no package). */
        String clause = uriColumn + " IS NOT NULL AND LENGTH(theme_package) > 0";
        if (mIncludeDrm) {
            return clause;
        } else {
            return clause + " AND " + uriColumn + " NOT LIKE '%/assets/%locked%'";
        }
    }

    private Cursor getThemeRegularRingtones() {
        if ((mType & TYPE_RINGTONE) != 0) {
            return query(Uri.parse("content://com.tmobile.thememanager.themes/themes"),
                    new String[] { "_id", "ringtone_name AS " + MEDIA_COLUMNS[1], "ringtone_uri",
                        "ringtone_name_key AS " + MEDIA_COLUMNS[3] },
                    getThemeWhereClause("ringtone_uri"), null, MEDIA_COLUMNS[3]);
        } else {
            return null;
        }
    }

    private Cursor getThemeNotificationRingtones() {
        if ((mType & TYPE_NOTIFICATION) != 0) {
            return query(Uri.parse("content://com.tmobile.thememanager.themes/themes"),
                    new String[] { "_id", "notif_ringtone_name AS " + MEDIA_COLUMNS[1], "notif_ringtone_uri",
                        "notif_ringtone_name_key AS " + MEDIA_COLUMNS[3] },
                    getThemeWhereClause("notif_ringtone_uri"), null, MEDIA_COLUMNS[3]);
        } else {
            return null;
        }
    }

>>>>>>> 44ffc93b
    private void setFilterColumnsList(int type) {
        List<String> columns = mFilterColumns;
        columns.clear();
        
        if ((type & TYPE_RINGTONE) != 0) {
            columns.add(MediaStore.Audio.AudioColumns.IS_RINGTONE);
        }
        
        if ((type & TYPE_NOTIFICATION) != 0) {
            columns.add(MediaStore.Audio.AudioColumns.IS_NOTIFICATION);
        }
        
        if ((type & TYPE_ALARM) != 0) {
            columns.add(MediaStore.Audio.AudioColumns.IS_ALARM);
        }
    }

    /**
     * Constructs a where clause that consists of at least one column being 1
     * (true). This is used to find all matching sounds for the given sound
     * types (ringtone, notifications, etc.)
     * 
     * @param columns The columns that must be true.
     * @return The where clause.
     */
    private static String constructBooleanTrueWhereClause(List<String> columns, boolean includeDrm) {
        
        if (columns == null) return null;

        StringBuilder sb = new StringBuilder();
        sb.append("(");

        for (int i = columns.size() - 1; i >= 0; i--) {
            sb.append(columns.get(i)).append("=1 or ");
        }
        
        if (columns.size() > 0) {
            // Remove last ' or '
            sb.setLength(sb.length() - 4);
        }

        sb.append(")");

        if (!includeDrm) {
            // If not DRM files should be shown, the where clause
            // will be something like "(is_notification=1) and is_drm=0"
            sb.append(" and ");
            sb.append(MediaStore.MediaColumns.IS_DRM);
            sb.append("=0");
        }

        return sb.toString();
    }

    private Cursor query(Uri uri,
            String[] projection,
            String selection,
            String[] selectionArgs,
            String sortOrder) {
        if (mActivity != null) {
            return mActivity.managedQuery(uri, projection, selection, selectionArgs, sortOrder);
        } else {
            return mContext.getContentResolver().query(uri, projection, selection, selectionArgs,
                    sortOrder);
        }
    }

    /**
     * Returns a {@link Ringtone} for a given sound URI.
     * <p>
     * If the given URI cannot be opened for any reason, this method will
     * attempt to fallback on another sound. If it cannot find any, it will
     * return null.
     * 
     * @param context A context used to query.
     * @param ringtoneUri The {@link Uri} of a sound or ringtone.
     * @return A {@link Ringtone} for the given URI, or null.
     */
    public static Ringtone getRingtone(final Context context, Uri ringtoneUri) {
        // Don't set the stream type
        return getRingtone(context, ringtoneUri, -1);
    }

    /**
     * Returns a {@link Ringtone} for a given sound URI on the given stream
     * type. Normally, if you change the stream type on the returned
     * {@link Ringtone}, it will re-create the {@link MediaPlayer}. This is just
     * an optimized route to avoid that.
     * 
     * @param streamType The stream type for the ringtone, or -1 if it should
     *            not be set (and the default used instead).
     * @see #getRingtone(Context, Uri)
     */
    private static Ringtone getRingtone(final Context context, Uri ringtoneUri, int streamType) {
        ProfileManager pm = (ProfileManager)context.getSystemService(context.PROFILE_SERVICE);
        ProfileGroup profileGroup = pm.getActiveProfileGroup(context.getPackageName());

        try {
            Ringtone r = new Ringtone(context);
            if (streamType >= 0) {
                r.setStreamType(streamType);
            }

            if (profileGroup != null) {
                switch (profileGroup.getRingerMode()) {
                    case OVERRIDE :
                        r.open(profileGroup.getRingerOverride());
                        return r;
                    case SUPPRESS :
                        r = null;
                        return r;
                }
            }

            r.open(ringtoneUri);
            return r;

        } catch (Exception ex) {
            Log.e(TAG, "Failed to open ringtone " + ringtoneUri);
        }

        return null;
    }

    /**
     * Gets the current default sound's {@link Uri}. This will give the actual
     * sound {@link Uri}, instead of using this, most clients can use
     * {@link System#DEFAULT_RINGTONE_URI}.
     * 
     * @param context A context used for querying.
     * @param type The type whose default sound should be returned. One of
     *            {@link #TYPE_RINGTONE}, {@link #TYPE_NOTIFICATION}, or
     *            {@link #TYPE_ALARM}.
     * @return A {@link Uri} pointing to the default sound for the sound type.
     * @see #setActualDefaultRingtoneUri(Context, int, Uri)
     */
    public static Uri getActualDefaultRingtoneUri(Context context, int type) {
        String setting = getSettingForType(type);
        if (setting == null) return null;
        final String uriString = Settings.System.getString(context.getContentResolver(), setting);
        return uriString != null ? Uri.parse(uriString) : null;
    }

    /**
     * Sets the {@link Uri} of the default sound for a given sound type.
     * 
     * @param context A context used for querying.
     * @param type The type whose default sound should be set. One of
     *            {@link #TYPE_RINGTONE}, {@link #TYPE_NOTIFICATION}, or
     *            {@link #TYPE_ALARM}.
     * @param ringtoneUri A {@link Uri} pointing to the default sound to set.
     * @see #getActualDefaultRingtoneUri(Context, int)
     */
    public static void setActualDefaultRingtoneUri(Context context, int type, Uri ringtoneUri) {
        String setting = getSettingForType(type);
        if (setting == null) return;
        Settings.System.putString(context.getContentResolver(), setting,
                ringtoneUri != null ? ringtoneUri.toString() : null);
    }

    private static String getSettingForType(int type) {
        if ((type & TYPE_RINGTONE) != 0) {
            return Settings.System.RINGTONE;
        } else if ((type & TYPE_NOTIFICATION) != 0) {
            return Settings.System.NOTIFICATION_SOUND;
        } else if ((type & TYPE_ALARM) != 0) {
            return Settings.System.ALARM_ALERT;
        } else {
            return null;
        }
    }

    /**
     * Returns whether the given {@link Uri} is one of the default ringtones.
     * 
     * @param ringtoneUri The ringtone {@link Uri} to be checked.
     * @return Whether the {@link Uri} is a default.
     */
    public static boolean isDefault(Uri ringtoneUri) {
        return getDefaultType(ringtoneUri) != -1;
    }

    /**
     * Returns the type of a default {@link Uri}.
     * 
     * @param defaultRingtoneUri The default {@link Uri}. For example,
     *            {@link System#DEFAULT_RINGTONE_URI},
     *            {@link System#DEFAULT_NOTIFICATION_URI}, or
     *            {@link System#DEFAULT_ALARM_ALERT_URI}.
     * @return The type of the defaultRingtoneUri, or -1.
     */
    public static int getDefaultType(Uri defaultRingtoneUri) {
        if (defaultRingtoneUri == null) {
            return -1;
        } else if (defaultRingtoneUri.equals(Settings.System.DEFAULT_RINGTONE_URI)) {
            return TYPE_RINGTONE;
        } else if (defaultRingtoneUri.equals(Settings.System.DEFAULT_NOTIFICATION_URI)) {
            return TYPE_NOTIFICATION;
        } else if (defaultRingtoneUri.equals(Settings.System.DEFAULT_ALARM_ALERT_URI)) {
            return TYPE_ALARM;
        } else {
            return -1;
        }
    }

    /**
     * Returns the {@link Uri} for the default ringtone of a particular type.
     * Rather than returning the actual ringtone's sound {@link Uri}, this will
     * return the symbolic {@link Uri} which will resolved to the actual sound
     * when played.
     * 
     * @param type The ringtone type whose default should be returned.
     * @return The {@link Uri} of the default ringtone for the given type.
     */
    public static Uri getDefaultUri(int type) {
        if ((type & TYPE_RINGTONE) != 0) {
            return Settings.System.DEFAULT_RINGTONE_URI;
        } else if ((type & TYPE_NOTIFICATION) != 0) {
            return Settings.System.DEFAULT_NOTIFICATION_URI;
        } else if ((type & TYPE_ALARM) != 0) {
            return Settings.System.DEFAULT_ALARM_ALERT_URI;
        } else {
            return null;
        }
    }
}<|MERGE_RESOLUTION|>--- conflicted
+++ resolved
@@ -22,12 +22,9 @@
 import android.annotation.SdkConstant;
 import android.annotation.SdkConstant.SdkConstantType;
 import android.app.Activity;
-<<<<<<< HEAD
 import android.content.ContentUris;
 import android.app.ProfileGroup;
 import android.app.ProfileManager;
-=======
->>>>>>> 44ffc93b
 import android.content.Context;
 import android.database.Cursor;
 import android.net.Uri;
@@ -520,8 +517,6 @@
                 : null;
     }
 
-<<<<<<< HEAD
-=======
     private String getThemeWhereClause(String uriColumn) {
         /* Filter out themes with no ringtone and the default theme (which has no package). */
         String clause = uriColumn + " IS NOT NULL AND LENGTH(theme_package) > 0";
@@ -554,7 +549,6 @@
         }
     }
 
->>>>>>> 44ffc93b
     private void setFilterColumnsList(int type) {
         List<String> columns = mFilterColumns;
         columns.clear();

package com.android.internal.util;

import android.content.res.Resources;
import android.content.res.TypedArray;
import android.os.Build;
import android.os.SystemProperties;
import android.util.DisplayMetrics;
import android.util.TypedValue;
import android.view.ViewRootImpl;

import com.android.internal.R;

/**
 * @hide
 */
public class ScreenShapeHelper {
    private static final boolean IS_EMULATOR = Build.HARDWARE.contains("goldfish");

    /**
     * Return the bottom pixel window outset of a window given its style attributes.
     * @return An outset dimension in pixels or 0 if no outset should be applied.
     */
    public static int getWindowOutsetBottomPx(Resources resources) {
        if (IS_EMULATOR) {
            return SystemProperties.getInt(ViewRootImpl.PROPERTY_EMULATOR_WIN_OUTSET_BOTTOM_PX, 0);
        } else {
            return resources.getInteger(com.android.internal.R.integer.config_windowOutsetBottom);
        }
    }
<<<<<<< HEAD
=======

    /**
     * Get whether a device has has a round screen.
     */
    public static boolean getWindowIsRound(Resources resources) {
        if (IS_EMULATOR) {
            return SystemProperties.getBoolean(ViewRootImpl.PROPERTY_EMULATOR_CIRCULAR, false);
        } else {
            return resources.getBoolean(com.android.internal.R.bool.config_windowIsRound);
        }
    }
>>>>>>> 47249f2a
}<|MERGE_RESOLUTION|>--- conflicted
+++ resolved
@@ -27,18 +27,4 @@
             return resources.getInteger(com.android.internal.R.integer.config_windowOutsetBottom);
         }
     }
-<<<<<<< HEAD
-=======
-
-    /**
-     * Get whether a device has has a round screen.
-     */
-    public static boolean getWindowIsRound(Resources resources) {
-        if (IS_EMULATOR) {
-            return SystemProperties.getBoolean(ViewRootImpl.PROPERTY_EMULATOR_CIRCULAR, false);
-        } else {
-            return resources.getBoolean(com.android.internal.R.bool.config_windowIsRound);
-        }
-    }
->>>>>>> 47249f2a
 }
/*
 * Copyright (C) 2007 The Android Open Source Project
 *
 * Licensed under the Apache License, Version 2.0 (the "License");
 * you may not use this file except in compliance with the License.
 * You may obtain a copy of the License at
 *
 *      http://www.apache.org/licenses/LICENSE-2.0
 *
 * Unless required by applicable law or agreed to in writing, software
 * distributed under the License is distributed on an "AS IS" BASIS,
 * WITHOUT WARRANTIES OR CONDITIONS OF ANY KIND, either express or implied.
 * See the License for the specific language governing permissions and
 * limitations under the License.
 */

package com.android.internal.widget;


import android.content.Context;
import android.content.res.TypedArray;
import android.graphics.Bitmap;
import android.graphics.BitmapFactory;
import android.graphics.Canvas;
import android.graphics.Color;
import android.graphics.Matrix;
import android.graphics.Paint;
import android.graphics.Path;
import android.graphics.Rect;
import android.os.Debug;
import android.os.Parcel;
import android.os.Parcelable;
import android.os.SystemClock;
import android.util.AttributeSet;
import android.view.HapticFeedbackConstants;
import android.view.MotionEvent;
import android.view.View;
import android.view.accessibility.AccessibilityManager;

import com.android.internal.R;
import com.android.internal.widget.LockPatternUtils;

import java.util.ArrayList;
import java.util.List;

/**
 * Displays and detects the user's unlock attempt, which is a drag of a finger
 * across regions of the screen.
 *
 * Is also capable of displaying a static pattern in "in progress", "wrong" or
 * "correct" states.
 */
public class LockPatternView extends View {
    // Aspect to use when rendering this view
    private static final int ASPECT_SQUARE = 0; // View will be the minimum of width/height
    private static final int ASPECT_LOCK_WIDTH = 1; // Fixed width; height will be minimum of (w,h)
    private static final int ASPECT_LOCK_HEIGHT = 2; // Fixed height; width will be minimum of (w,h)

    private static final boolean PROFILE_DRAWING = false;
    private boolean mDrawingProfilingStarted = false;

    private Paint mPaint = new Paint();
    private Paint mPathPaint = new Paint();

    /**
     * How many milliseconds we spend animating each circle of a lock pattern
     * if the animating mode is set.  The entire animation should take this
     * constant * the length of the pattern to complete.
     */
    private static final int MILLIS_PER_CIRCLE_ANIMATING = 700;

<<<<<<< HEAD
    private byte mPatternSize = LockPatternUtils.PATTERN_SIZE_DEFAULT;
=======
    /**
     * This can be used to avoid updating the display for very small motions or noisy panels.
     * It didn't seem to have much impact on the devices tested, so currently set to 0.
     */
    private static final float DRAG_THRESHHOLD = 0.0f;
>>>>>>> a34a64d2

    private OnPatternListener mOnPatternListener;
    private ArrayList<Cell> mPattern = new ArrayList<Cell>(mPatternSize * mPatternSize);

    /**
     * Lookup table for the circles of the pattern we are currently drawing.
     * This will be the cells of the complete pattern unless we are animating,
     * in which case we use this to hold the cells we are drawing for the in
     * progress animation.
     */
    private boolean[][] mPatternDrawLookup = new boolean[mPatternSize][mPatternSize];

    /**
     * the in progress point:
     * - during interaction: where the user's finger is
     * - during animation: the current tip of the animating line
     */
    private float mInProgressX = -1;
    private float mInProgressY = -1;

    private long mAnimatingPeriodStart;

    private DisplayMode mPatternDisplayMode = DisplayMode.Correct;
    private boolean mInputEnabled = true;
    private boolean mInStealthMode = false;
    private boolean mEnableHapticFeedback = true;
    private boolean mPatternInProgress = false;
    private boolean mVisibleDots = true;
    private boolean mShowErrorPath = true;

    private float mDiameterFactor = 0.10f; // TODO: move to attrs
    private final int mStrokeAlpha = 128;
    private float mHitFactor = 0.6f;

    private float mSquareWidth;
    private float mSquareHeight;

    private Bitmap mBitmapBtnDefault;
    private Bitmap mBitmapBtnTouched;
    private Bitmap mBitmapCircleDefault;
    private Bitmap mBitmapCircleGreen;
    private Bitmap mBitmapCircleRed;

    private Bitmap mBitmapArrowGreenUp;
    private Bitmap mBitmapArrowRedUp;

    private final Path mCurrentPath = new Path();
    private final Rect mInvalidate = new Rect();
    private final Rect mTmpInvalidateRect = new Rect();

    private int mBitmapWidth;
    private int mBitmapHeight;

    private int mAspect;
    private final Matrix mArrowMatrix = new Matrix();
    private final Matrix mCircleMatrix = new Matrix();

<<<<<<< HEAD
    private LockPatternUtils mLockPatternUtils;

=======
>>>>>>> a34a64d2
    /**
     * Represents a cell in the matrix of the unlock pattern view.
     */
    public static class Cell {
        int row;
        int column;

        // keep # objects limited
        static Cell[][] sCells;
        static {
            updateSize(LockPatternUtils.PATTERN_SIZE_DEFAULT);
        }

        /**
         * @param row The row of the cell.
         * @param column The column of the cell.
         */
        private Cell(int row, int column, byte size) {
            checkRange(row, column, size);
            this.row = row;
            this.column = column;
        }

        public int getRow() {
            return row;
        }

        public int getColumn() {
            return column;
        }

        /**
         * @param row The row of the cell.
         * @param column The column of the cell.
         */
        public static synchronized Cell of(int row, int column, byte size) {
            checkRange(row, column, size);
            return sCells[row][column];
        }

        public static void updateSize(byte size) {
            sCells = new Cell[size][size];
            for (int i = 0; i < size; i++) {
                for (int j = 0; j < size; j++) {
                    sCells[i][j] = new Cell(i, j, size);
                }
            }
        }

        private static void checkRange(int row, int column, byte size) {
            if (row < 0 || row > size - 1) {
                throw new IllegalArgumentException("row must be in range 0-" + (size - 1));
            }
            if (column < 0 || column > size - 1) {
                throw new IllegalArgumentException("column must be in range 0-" + (size - 1));
            }
        }

        public String toString() {
            return "(row=" + row + ",clmn=" + column + ")";
        }
    }

    /**
     * How to display the current pattern.
     */
    public enum DisplayMode {

        /**
         * The pattern drawn is correct (i.e draw it in a friendly color)
         */
        Correct,

        /**
         * Animate the pattern (for demo, and help).
         */
        Animate,

        /**
         * The pattern is wrong (i.e draw a foreboding color)
         */
        Wrong
    }

    /**
     * The call back interface for detecting patterns entered by the user.
     */
    public static interface OnPatternListener {

        /**
         * A new pattern has begun.
         */
        void onPatternStart();

        /**
         * The pattern was cleared.
         */
        void onPatternCleared();

        /**
         * The user extended the pattern currently being drawn by one cell.
         * @param pattern The pattern with newly added cell.
         */
        void onPatternCellAdded(List<Cell> pattern);

        /**
         * A pattern was detected from the user.
         * @param pattern The pattern.
         */
        void onPatternDetected(List<Cell> pattern);
    }

    public LockPatternView(Context context) {
        this(context, null);
    }

    public LockPatternView(Context context, AttributeSet attrs) {
        super(context, attrs);

        TypedArray a = context.obtainStyledAttributes(attrs, R.styleable.LockPatternView);

        final String aspect = a.getString(R.styleable.LockPatternView_aspect);

        if ("square".equals(aspect)) {
            mAspect = ASPECT_SQUARE;
        } else if ("lock_width".equals(aspect)) {
            mAspect = ASPECT_LOCK_WIDTH;
        } else if ("lock_height".equals(aspect)) {
            mAspect = ASPECT_LOCK_HEIGHT;
        } else {
            mAspect = ASPECT_SQUARE;
        }

        setClickable(true);

        mPathPaint.setAntiAlias(true);
        mPathPaint.setDither(true);
        mPathPaint.setColor(Color.WHITE);   // TODO this should be from the style
        mPathPaint.setAlpha(mStrokeAlpha);
        mPathPaint.setStyle(Paint.Style.STROKE);
        mPathPaint.setStrokeJoin(Paint.Join.ROUND);
        mPathPaint.setStrokeCap(Paint.Cap.ROUND);

        // lot's of bitmaps!
        mBitmapBtnDefault = getBitmapFor(R.drawable.btn_code_lock_default_holo);
        mBitmapBtnTouched = getBitmapFor(R.drawable.btn_code_lock_touched_holo);
        mBitmapCircleDefault = getBitmapFor(R.drawable.indicator_code_lock_point_area_default_holo);
        mBitmapCircleGreen = getBitmapFor(R.drawable.indicator_code_lock_point_area_green_holo);
        mBitmapCircleRed = getBitmapFor(R.drawable.indicator_code_lock_point_area_red_holo);

        mBitmapArrowGreenUp = getBitmapFor(R.drawable.indicator_code_lock_drag_direction_green_up);
        mBitmapArrowRedUp = getBitmapFor(R.drawable.indicator_code_lock_drag_direction_red_up);

        // bitmaps have the size of the largest bitmap in this group
        final Bitmap bitmaps[] = { mBitmapBtnDefault, mBitmapBtnTouched, mBitmapCircleDefault,
                mBitmapCircleGreen, mBitmapCircleRed };

        for (Bitmap bitmap : bitmaps) {
            mBitmapWidth = Math.max(mBitmapWidth, bitmap.getWidth());
            mBitmapHeight = Math.max(mBitmapHeight, bitmap.getHeight());
        }

    }

    private Bitmap getBitmapFor(int resId) {
        return BitmapFactory.decodeResource(getContext().getResources(), resId);
    }

    /**
     * @return Whether the view is in stealth mode.
     */
    public boolean isInStealthMode() {
        return mInStealthMode;
    }

    /**
     * @return Whether the view has tactile feedback enabled.
     */
    public boolean isTactileFeedbackEnabled() {
        return mEnableHapticFeedback;
    }

    /**
     * @return the current pattern lockscreen size.
     */
    public int getLockPatternSize() {
        return mPatternSize;
    }

    /**
     * Set whether the view is in stealth mode.  If true, there will be no
     * visible feedback as the user enters the pattern.
     *
     * @param inStealthMode Whether in stealth mode.
     */
    public void setInStealthMode(boolean inStealthMode) {
        mInStealthMode = inStealthMode;
    }

    public void setVisibleDots(boolean visibleDots) {
        mVisibleDots = visibleDots;
    }

    public boolean isVisibleDots() {
        return mVisibleDots;
    }

    public void setShowErrorPath(boolean showErrorPath) {
        mShowErrorPath = showErrorPath;
    }

    public boolean isShowErrorPath() {
        return mShowErrorPath;
    }

    /**
     * Set whether the view will use tactile feedback.  If true, there will be
     * tactile feedback as the user enters the pattern.
     *
     * @param tactileFeedbackEnabled Whether tactile feedback is enabled
     */
    public void setTactileFeedbackEnabled(boolean tactileFeedbackEnabled) {
        mEnableHapticFeedback = tactileFeedbackEnabled;
    }

    /**
     * Set the pattern size of the lockscreen
     *
     * @param size The pattern size.
     */
    public void setLockPatternSize(byte size) {
        mPatternSize = size;
        Cell.updateSize(size);
        mPattern = new ArrayList<Cell>(size * size);
        mPatternDrawLookup = new boolean[size][size];
    }

    /**
     * Set the LockPatternUtil instance used to encode a pattern to a string
     * @param utils The instance.
     */
    public void setLockPatternUtils(LockPatternUtils utils) {
        mLockPatternUtils = utils;
    }

    /**
     * Set the call back for pattern detection.
     * @param onPatternListener The call back.
     */
    public void setOnPatternListener(
            OnPatternListener onPatternListener) {
        mOnPatternListener = onPatternListener;
    }

    /**
     * Set the pattern explicitely (rather than waiting for the user to input
     * a pattern).
     * @param displayMode How to display the pattern.
     * @param pattern The pattern.
     */
    public void setPattern(DisplayMode displayMode, List<Cell> pattern) {
        mPattern.clear();
        mPattern.addAll(pattern);
        clearPatternDrawLookup();
        for (Cell cell : pattern) {
            mPatternDrawLookup[cell.getRow()][cell.getColumn()] = true;
        }

        setDisplayMode(displayMode);
    }

    /**
     * Set the display mode of the current pattern.  This can be useful, for
     * instance, after detecting a pattern to tell this view whether change the
     * in progress result to correct or wrong.
     * @param displayMode The display mode.
     */
    public void setDisplayMode(DisplayMode displayMode) {
        mPatternDisplayMode = displayMode;
        if (displayMode == DisplayMode.Animate) {
            if (mPattern.size() == 0) {
                throw new IllegalStateException("you must have a pattern to "
                        + "animate if you want to set the display mode to animate");
            }
            mAnimatingPeriodStart = SystemClock.elapsedRealtime();
            final Cell first = mPattern.get(0);
            mInProgressX = getCenterXForColumn(first.getColumn());
            mInProgressY = getCenterYForRow(first.getRow());
            clearPatternDrawLookup();
        }
        invalidate();
    }

    private void notifyCellAdded() {
        sendAccessEvent(R.string.lockscreen_access_pattern_cell_added);
        if (mOnPatternListener != null) {
            mOnPatternListener.onPatternCellAdded(mPattern);
        }
    }

    private void notifyPatternStarted() {
        sendAccessEvent(R.string.lockscreen_access_pattern_start);
        if (mOnPatternListener != null) {
            mOnPatternListener.onPatternStart();
        }
    }

    private void notifyPatternDetected() {
        sendAccessEvent(R.string.lockscreen_access_pattern_detected);
        if (mOnPatternListener != null) {
            mOnPatternListener.onPatternDetected(mPattern);
        }
    }

    private void notifyPatternCleared() {
        sendAccessEvent(R.string.lockscreen_access_pattern_cleared);
        if (mOnPatternListener != null) {
            mOnPatternListener.onPatternCleared();
        }
    }

    /**
     * Clear the pattern.
     */
    public void clearPattern() {
        resetPattern();
    }

    /**
     * Reset all pattern state.
     */
    private void resetPattern() {
        mPattern.clear();
        clearPatternDrawLookup();
        mPatternDisplayMode = DisplayMode.Correct;
        invalidate();
    }

    /**
     * Clear the pattern lookup table.
     */
    private void clearPatternDrawLookup() {
        for (int i = 0; i < mPatternSize; i++) {
            for (int j = 0; j < mPatternSize; j++) {
                mPatternDrawLookup[i][j] = false;
            }
        }
    }

    /**
     * Disable input (for instance when displaying a message that will
     * timeout so user doesn't get view into messy state).
     */
    public void disableInput() {
        mInputEnabled = false;
    }

    /**
     * Enable input.
     */
    public void enableInput() {
        mInputEnabled = true;
    }

    @Override
    protected void onSizeChanged(int w, int h, int oldw, int oldh) {
        final int width = w - mPaddingLeft - mPaddingRight;
        mSquareWidth = width / (float) mPatternSize;

        final int height = h - mPaddingTop - mPaddingBottom;
        mSquareHeight = height / (float) mPatternSize;
    }

    private int resolveMeasured(int measureSpec, int desired)
    {
        int result = 0;
        int specSize = MeasureSpec.getSize(measureSpec);
        switch (MeasureSpec.getMode(measureSpec)) {
            case MeasureSpec.UNSPECIFIED:
                result = desired;
                break;
            case MeasureSpec.AT_MOST:
                result = Math.max(specSize, desired);
                break;
            case MeasureSpec.EXACTLY:
            default:
                result = specSize;
        }
        return result;
    }

    @Override
    protected int getSuggestedMinimumWidth() {
        // View should be large enough to contain side-by-side target bitmaps
        return mPatternSize * mBitmapWidth;
    }

    @Override
    protected int getSuggestedMinimumHeight() {
        // View should be large enough to contain side-by-side target bitmaps
        return mPatternSize * mBitmapWidth;
    }

    @Override
    protected void onMeasure(int widthMeasureSpec, int heightMeasureSpec) {
        final int minimumWidth = getSuggestedMinimumWidth();
        final int minimumHeight = getSuggestedMinimumHeight();
        int viewWidth = resolveMeasured(widthMeasureSpec, minimumWidth);
        int viewHeight = resolveMeasured(heightMeasureSpec, minimumHeight);

        switch (mAspect) {
            case ASPECT_SQUARE:
                viewWidth = viewHeight = Math.min(viewWidth, viewHeight);
                break;
            case ASPECT_LOCK_WIDTH:
                viewHeight = Math.min(viewWidth, viewHeight);
                break;
            case ASPECT_LOCK_HEIGHT:
                viewWidth = Math.min(viewWidth, viewHeight);
                break;
        }
        // Log.v(TAG, "LockPatternView dimensions: " + viewWidth + "x" + viewHeight);
        setMeasuredDimension(viewWidth, viewHeight);
    }

    /**
     * Determines whether the point x, y will add a new point to the current
     * pattern (in addition to finding the cell, also makes heuristic choices
     * such as filling in gaps based on current pattern).
     * @param x The x coordinate.
     * @param y The y coordinate.
     */
    private Cell detectAndAddHit(float x, float y) {
        final Cell cell = checkForNewHit(x, y);
        if (cell != null) {

            // check for gaps in existing pattern
            final ArrayList<Cell> pattern = mPattern;
            if (!pattern.isEmpty()) {
                final Cell lastCell = pattern.get(pattern.size() - 1);
                int dRow = cell.row - lastCell.row;
                int dColumn = cell.column - lastCell.column;

                int fillInRow = lastCell.row;
                int fillInColumn = lastCell.column;

                if (dRow == 0 || dColumn == 0 || Math.abs(dRow) == Math.abs(dColumn)) {
                    while (true) {
                        fillInRow += Integer.signum(dRow);
                        fillInColumn += Integer.signum(dColumn);
                        if (fillInRow == cell.row && fillInColumn == cell.column) break;
                        Cell fillInGapCell = Cell.of(fillInRow, fillInColumn, mPatternSize);
                        if (!mPatternDrawLookup[fillInGapCell.row][fillInGapCell.column]) {
                            addCellToPattern(fillInGapCell);
                        }
                    }
                }
            }

            addCellToPattern(cell);
            if (mEnableHapticFeedback) {
                performHapticFeedback(HapticFeedbackConstants.VIRTUAL_KEY,
                        HapticFeedbackConstants.FLAG_IGNORE_VIEW_SETTING
                        | HapticFeedbackConstants.FLAG_IGNORE_GLOBAL_SETTING);
            }
            return cell;
        }
        return null;
    }

    private void addCellToPattern(Cell newCell) {
        mPatternDrawLookup[newCell.getRow()][newCell.getColumn()] = true;
        mPattern.add(newCell);
        notifyCellAdded();
    }

    // helper method to find which cell a point maps to
    private Cell checkForNewHit(float x, float y) {

        final int rowHit = getRowHit(y);
        if (rowHit < 0) {
            return null;
        }
        final int columnHit = getColumnHit(x);
        if (columnHit < 0) {
            return null;
        }

        if (mPatternDrawLookup[rowHit][columnHit]) {
            return null;
        }
        return Cell.of(rowHit, columnHit, mPatternSize);
    }

    /**
     * Helper method to find the row that y falls into.
     * @param y The y coordinate
     * @return The row that y falls in, or -1 if it falls in no row.
     */
    private int getRowHit(float y) {

        final float squareHeight = mSquareHeight;
        float hitSize = squareHeight * mHitFactor;

        float offset = mPaddingTop + (squareHeight - hitSize) / 2f;
        for (int i = 0; i < mPatternSize; i++) {

            final float hitTop = offset + squareHeight * i;
            if (y >= hitTop && y <= hitTop + hitSize) {
                return i;
            }
        }
        return -1;
    }

    /**
     * Helper method to find the column x fallis into.
     * @param x The x coordinate.
     * @return The column that x falls in, or -1 if it falls in no column.
     */
    private int getColumnHit(float x) {
        final float squareWidth = mSquareWidth;
        float hitSize = squareWidth * mHitFactor;

        float offset = mPaddingLeft + (squareWidth - hitSize) / 2f;
        for (int i = 0; i < mPatternSize; i++) {

            final float hitLeft = offset + squareWidth * i;
            if (x >= hitLeft && x <= hitLeft + hitSize) {
                return i;
            }
        }
        return -1;
    }

    @Override
    public boolean onHoverEvent(MotionEvent event) {
        if (AccessibilityManager.getInstance(mContext).isTouchExplorationEnabled()) {
            final int action = event.getAction();
            switch (action) {
                case MotionEvent.ACTION_HOVER_ENTER:
                    event.setAction(MotionEvent.ACTION_DOWN);
                    break;
                case MotionEvent.ACTION_HOVER_MOVE:
                    event.setAction(MotionEvent.ACTION_MOVE);
                    break;
                case MotionEvent.ACTION_HOVER_EXIT:
                    event.setAction(MotionEvent.ACTION_UP);
                    break;
            }
            onTouchEvent(event);
            event.setAction(action);
        }
        return super.onHoverEvent(event);
    }

    @Override
    public boolean onTouchEvent(MotionEvent event) {
        if (!mInputEnabled || !isEnabled()) {
            return false;
        }

        switch(event.getAction()) {
            case MotionEvent.ACTION_DOWN:
                handleActionDown(event);
                return true;
            case MotionEvent.ACTION_UP:
                handleActionUp(event);
                return true;
            case MotionEvent.ACTION_MOVE:
                handleActionMove(event);
                return true;
            case MotionEvent.ACTION_CANCEL:
                if (mPatternInProgress) {
                    mPatternInProgress = false;
                    resetPattern();
                    notifyPatternCleared();
                }
                if (PROFILE_DRAWING) {
                    if (mDrawingProfilingStarted) {
                        Debug.stopMethodTracing();
                        mDrawingProfilingStarted = false;
                    }
                }
                return true;
        }
        return false;
    }

    private void handleActionMove(MotionEvent event) {
        // Handle all recent motion events so we don't skip any cells even when the device
        // is busy...
        final float radius = (mSquareWidth * mDiameterFactor * 0.5f);
        final int historySize = event.getHistorySize();
        mTmpInvalidateRect.setEmpty();
        boolean invalidateNow = false;
        for (int i = 0; i < historySize + 1; i++) {
            final float x = i < historySize ? event.getHistoricalX(i) : event.getX();
            final float y = i < historySize ? event.getHistoricalY(i) : event.getY();
            Cell hitCell = detectAndAddHit(x, y);
            final int patternSize = mPattern.size();
            if (hitCell != null && patternSize == 1) {
                mPatternInProgress = true;
                notifyPatternStarted();
            }
            // note current x and y for rubber banding of in progress patterns
            final float dx = Math.abs(x - mInProgressX);
            final float dy = Math.abs(y - mInProgressY);
            if (dx > DRAG_THRESHHOLD || dy > DRAG_THRESHHOLD) {
                invalidateNow = true;
            }

            if (mPatternInProgress && patternSize > 0) {
                final ArrayList<Cell> pattern = mPattern;
                final Cell lastCell = pattern.get(patternSize - 1);
                float lastCellCenterX = getCenterXForColumn(lastCell.column);
                float lastCellCenterY = getCenterYForRow(lastCell.row);

                // Adjust for drawn segment from last cell to (x,y). Radius accounts for line width.
                float left = Math.min(lastCellCenterX, x) - radius;
                float right = Math.max(lastCellCenterX, x) + radius;
                float top = Math.min(lastCellCenterY, y) - radius;
                float bottom = Math.max(lastCellCenterY, y) + radius;

                // Invalidate between the pattern's new cell and the pattern's previous cell
                if (hitCell != null) {
                    final float width = mSquareWidth * 0.5f;
                    final float height = mSquareHeight * 0.5f;
                    final float hitCellCenterX = getCenterXForColumn(hitCell.column);
                    final float hitCellCenterY = getCenterYForRow(hitCell.row);

                    left = Math.min(hitCellCenterX - width, left);
                    right = Math.max(hitCellCenterX + width, right);
                    top = Math.min(hitCellCenterY - height, top);
                    bottom = Math.max(hitCellCenterY + height, bottom);
                }

                // Invalidate between the pattern's last cell and the previous location
                mTmpInvalidateRect.union(Math.round(left), Math.round(top),
                        Math.round(right), Math.round(bottom));
            }
        }
        mInProgressX = event.getX();
        mInProgressY = event.getY();

        // To save updates, we only invalidate if the user moved beyond a certain amount.
        if (invalidateNow) {
            mInvalidate.union(mTmpInvalidateRect);
            invalidate(mInvalidate);
            mInvalidate.set(mTmpInvalidateRect);
        }
    }

    private void sendAccessEvent(int resId) {
        announceForAccessibility(mContext.getString(resId));
    }

    private void handleActionUp(MotionEvent event) {
        // report pattern detected
        if (!mPattern.isEmpty()) {
            mPatternInProgress = false;
            notifyPatternDetected();
            invalidate();
        }
        if (PROFILE_DRAWING) {
            if (mDrawingProfilingStarted) {
                Debug.stopMethodTracing();
                mDrawingProfilingStarted = false;
            }
        }
    }

    private void handleActionDown(MotionEvent event) {
        resetPattern();
        final float x = event.getX();
        final float y = event.getY();
        final Cell hitCell = detectAndAddHit(x, y);
        if (hitCell != null) {
            mPatternInProgress = true;
            mPatternDisplayMode = DisplayMode.Correct;
            notifyPatternStarted();
        } else if (mPatternInProgress) {
            mPatternInProgress = false;
            notifyPatternCleared();
        }
        if (hitCell != null) {
            final float startX = getCenterXForColumn(hitCell.column);
            final float startY = getCenterYForRow(hitCell.row);

            final float widthOffset = mSquareWidth / 2f;
            final float heightOffset = mSquareHeight / 2f;

            invalidate((int) (startX - widthOffset), (int) (startY - heightOffset),
                    (int) (startX + widthOffset), (int) (startY + heightOffset));
        }
        mInProgressX = x;
        mInProgressY = y;
        if (PROFILE_DRAWING) {
            if (!mDrawingProfilingStarted) {
                Debug.startMethodTracing("LockPatternDrawing");
                mDrawingProfilingStarted = true;
            }
        }
    }

    private float getCenterXForColumn(int column) {
        return mPaddingLeft + column * mSquareWidth + mSquareWidth / 2f;
    }

    private float getCenterYForRow(int row) {
        return mPaddingTop + row * mSquareHeight + mSquareHeight / 2f;
    }

    @Override
    protected void onDraw(Canvas canvas) {
        final ArrayList<Cell> pattern = mPattern;
        final int count = pattern.size();
        final boolean[][] drawLookup = mPatternDrawLookup;

        if (mPatternDisplayMode == DisplayMode.Animate) {

            // figure out which circles to draw

            // + 1 so we pause on complete pattern
            final int oneCycle = (count + 1) * MILLIS_PER_CIRCLE_ANIMATING;
            final int spotInCycle = (int) (SystemClock.elapsedRealtime() -
                    mAnimatingPeriodStart) % oneCycle;
            final int numCircles = spotInCycle / MILLIS_PER_CIRCLE_ANIMATING;

            clearPatternDrawLookup();
            for (int i = 0; i < numCircles; i++) {
                final Cell cell = pattern.get(i);
                drawLookup[cell.getRow()][cell.getColumn()] = true;
            }

            // figure out in progress portion of ghosting line

            final boolean needToUpdateInProgressPoint = numCircles > 0
                    && numCircles < count;

            if (needToUpdateInProgressPoint) {
                final float percentageOfNextCircle =
                        ((float) (spotInCycle % MILLIS_PER_CIRCLE_ANIMATING)) /
                                MILLIS_PER_CIRCLE_ANIMATING;

                final Cell currentCell = pattern.get(numCircles - 1);
                final float centerX = getCenterXForColumn(currentCell.column);
                final float centerY = getCenterYForRow(currentCell.row);

                final Cell nextCell = pattern.get(numCircles);
                final float dx = percentageOfNextCircle *
                        (getCenterXForColumn(nextCell.column) - centerX);
                final float dy = percentageOfNextCircle *
                        (getCenterYForRow(nextCell.row) - centerY);
                mInProgressX = centerX + dx;
                mInProgressY = centerY + dy;
            }
            // TODO: Infinite loop here...
            invalidate();
        }

        final float squareWidth = mSquareWidth;
        final float squareHeight = mSquareHeight;

        float radius = (squareWidth * mDiameterFactor * 0.5f);
        mPathPaint.setStrokeWidth(radius);

        final Path currentPath = mCurrentPath;
        currentPath.rewind();

        // draw the circles
        final int paddingTop = mPaddingTop;
        final int paddingLeft = mPaddingLeft;

        for (int i = 0; i < mPatternSize; i++) {
            float topY = paddingTop + i * squareHeight;
            //float centerY = mPaddingTop + i * mSquareHeight + (mSquareHeight / 2);
            for (int j = 0; j < mPatternSize; j++) {
                float leftX = paddingLeft + j * squareWidth;
                drawCircle(canvas, (int) leftX, (int) topY, drawLookup[i][j]);
            }
        }

        // TODO: the path should be created and cached every time we hit-detect a cell
        // only the last segment of the path should be computed here
        // draw the path of the pattern (unless the user is in progress, and
        // we are in stealth mode)
        final boolean drawPath = ((!mInStealthMode && mPatternDisplayMode != DisplayMode.Wrong)
                || (mPatternDisplayMode == DisplayMode.Wrong && mShowErrorPath));

        // draw the arrows associated with the path (unless the user is in progress, and
        // we are in stealth mode)
        boolean oldFlag = (mPaint.getFlags() & Paint.FILTER_BITMAP_FLAG) != 0;
        mPaint.setFilterBitmap(true); // draw with higher quality since we render with transforms
        if (drawPath) {
            for (int i = 0; i < count - 1; i++) {
                Cell cell = pattern.get(i);
                Cell next = pattern.get(i + 1);

                // only draw the part of the pattern stored in
                // the lookup table (this is only different in the case
                // of animation).
                if (!drawLookup[next.row][next.column]) {
                    break;
                }

                float leftX = paddingLeft + cell.column * squareWidth;
                float topY = paddingTop + cell.row * squareHeight;

                drawArrow(canvas, leftX, topY, cell, next);
            }
        }

        if (drawPath) {
            boolean anyCircles = false;
            for (int i = 0; i < count; i++) {
                Cell cell = pattern.get(i);

                // only draw the part of the pattern stored in
                // the lookup table (this is only different in the case
                // of animation).
                if (!drawLookup[cell.row][cell.column]) {
                    break;
                }
                anyCircles = true;

                float centerX = getCenterXForColumn(cell.column);
                float centerY = getCenterYForRow(cell.row);
                if (i == 0) {
                    currentPath.moveTo(centerX, centerY);
                } else {
                    currentPath.lineTo(centerX, centerY);
                }
            }

            // add last in progress section
            if ((mPatternInProgress || mPatternDisplayMode == DisplayMode.Animate)
                    && anyCircles) {
                currentPath.lineTo(mInProgressX, mInProgressY);
            }
            canvas.drawPath(currentPath, mPathPaint);
        }

        mPaint.setFilterBitmap(oldFlag); // restore default flag
    }

    private void drawArrow(Canvas canvas, float leftX, float topY, Cell start, Cell end) {
        boolean green = mPatternDisplayMode != DisplayMode.Wrong;

        final int endRow = end.row;
        final int startRow = start.row;
        final int endColumn = end.column;
        final int startColumn = start.column;

        // offsets for centering the bitmap in the cell
        final int offsetX = ((int) mSquareWidth - mBitmapWidth) / 2;
        final int offsetY = ((int) mSquareHeight - mBitmapHeight) / 2;

        // compute transform to place arrow bitmaps at correct angle inside circle.
        // This assumes that the arrow image is drawn at 12:00 with it's top edge
        // coincident with the circle bitmap's top edge.
        Bitmap arrow = green ? mBitmapArrowGreenUp : mBitmapArrowRedUp;
        final int cellWidth = mBitmapWidth;
        final int cellHeight = mBitmapHeight;

        // the up arrow bitmap is at 12:00, so find the rotation from x axis and add 90 degrees.
        final float theta = (float) Math.atan2(
                (double) (endRow - startRow), (double) (endColumn - startColumn));
        final float angle = (float) Math.toDegrees(theta) + 90.0f;

        // compose matrix
        float sx = Math.min(mSquareWidth / mBitmapWidth, 1.0f);
        float sy = Math.min(mSquareHeight / mBitmapHeight, 1.0f);
        mArrowMatrix.setTranslate(leftX + offsetX, topY + offsetY); // transform to cell position
        mArrowMatrix.preTranslate(mBitmapWidth/2, mBitmapHeight/2);
        mArrowMatrix.preScale(sx, sy);
        mArrowMatrix.preTranslate(-mBitmapWidth/2, -mBitmapHeight/2);
        mArrowMatrix.preRotate(angle, cellWidth / 2.0f, cellHeight / 2.0f);  // rotate about cell center
        mArrowMatrix.preTranslate((cellWidth - arrow.getWidth()) / 2.0f, 0.0f); // translate to 12:00 pos
        canvas.drawBitmap(arrow, mArrowMatrix, mPaint);
    }

    /**
     * @param canvas
     * @param leftX
     * @param topY
     * @param partOfPattern Whether this circle is part of the pattern.
     */
    private void drawCircle(Canvas canvas, int leftX, int topY, boolean partOfPattern) {
        Bitmap outerCircle;
        Bitmap innerCircle;
        if (!partOfPattern || (mInStealthMode && mPatternDisplayMode != DisplayMode.Wrong)
                || (mPatternDisplayMode == DisplayMode.Wrong && !mShowErrorPath)) {
            if (!mVisibleDots) {
                return;
            }
            // unselected circle
            outerCircle = mBitmapCircleDefault;
            innerCircle = mBitmapBtnDefault;
        } else if (mPatternInProgress) {
            // user is in middle of drawing a pattern
            outerCircle = mBitmapCircleGreen;
            innerCircle = mBitmapBtnTouched;
        } else if (mPatternDisplayMode == DisplayMode.Wrong) {
            // the pattern is wrong
            outerCircle = mBitmapCircleRed;
            innerCircle = mBitmapBtnDefault;
        } else if (mPatternDisplayMode == DisplayMode.Correct ||
                mPatternDisplayMode == DisplayMode.Animate) {
            // the pattern is correct
            outerCircle = mBitmapCircleGreen;
            innerCircle = mBitmapBtnDefault;
        } else {
            throw new IllegalStateException("unknown display mode " + mPatternDisplayMode);
        }

        final int width = mBitmapWidth;
        final int height = mBitmapHeight;

        final float squareWidth = mSquareWidth;
        final float squareHeight = mSquareHeight;

        int offsetX = (int) ((squareWidth - width) / 2f);
        int offsetY = (int) ((squareHeight - height) / 2f);

        // Allow circles to shrink if the view is too small to hold them.
        float sx = Math.min(mSquareWidth / mBitmapWidth, 1.0f);
        float sy = Math.min(mSquareHeight / mBitmapHeight, 1.0f);

        mCircleMatrix.setTranslate(leftX + offsetX, topY + offsetY);
        mCircleMatrix.preTranslate(mBitmapWidth/2, mBitmapHeight/2);
        mCircleMatrix.preScale(sx, sy);
        mCircleMatrix.preTranslate(-mBitmapWidth/2, -mBitmapHeight/2);

        canvas.drawBitmap(outerCircle, mCircleMatrix, mPaint);
        canvas.drawBitmap(innerCircle, mCircleMatrix, mPaint);
    }

    @Override
    protected Parcelable onSaveInstanceState() {
        Parcelable superState = super.onSaveInstanceState();
        return new SavedState(superState,
                mLockPatternUtils.patternToString(mPattern),
                mPatternDisplayMode.ordinal(), mPatternSize,
                mInputEnabled, mInStealthMode, mEnableHapticFeedback, mVisibleDots, mShowErrorPath);
    }

    @Override
    protected void onRestoreInstanceState(Parcelable state) {
        final SavedState ss = (SavedState) state;
        super.onRestoreInstanceState(ss.getSuperState());
        setPattern(
                DisplayMode.Correct,
                mLockPatternUtils.stringToPattern(ss.getSerializedPattern()));
        mPatternDisplayMode = DisplayMode.values()[ss.getDisplayMode()];
        mPatternSize = ss.getPatternSize();
        mInputEnabled = ss.isInputEnabled();
        mInStealthMode = ss.isInStealthMode();
        mEnableHapticFeedback = ss.isTactileFeedbackEnabled();
        mVisibleDots = ss.isVisibleDots();
        mShowErrorPath = ss.isShowErrorPath();
    }

    /**
     * The parecelable for saving and restoring a lock pattern view.
     */
    private static class SavedState extends BaseSavedState {

        private final String mSerializedPattern;
        private final int mDisplayMode;
        private final byte mPatternSize;
        private final boolean mInputEnabled;
        private final boolean mInStealthMode;
        private final boolean mTactileFeedbackEnabled;
        private final boolean mVisibleDots;
        private final boolean mShowErrorPath;

        /**
         * Constructor called from {@link LockPatternView#onSaveInstanceState()}
         */
        private SavedState(Parcelable superState, String serializedPattern, int displayMode,
                byte patternSize, boolean inputEnabled, boolean inStealthMode,
                boolean tactileFeedbackEnabled, boolean visibleDots, boolean showErrorPath) {
            super(superState);
            mSerializedPattern = serializedPattern;
            mDisplayMode = displayMode;
            mPatternSize = patternSize;
            mInputEnabled = inputEnabled;
            mInStealthMode = inStealthMode;
            mTactileFeedbackEnabled = tactileFeedbackEnabled;
            mVisibleDots = visibleDots;
            mShowErrorPath = showErrorPath;
        }

        /**
         * Constructor called from {@link #CREATOR}
         */
        private SavedState(Parcel in) {
            super(in);
            mSerializedPattern = in.readString();
            mDisplayMode = in.readInt();
            mPatternSize = (byte) in.readByte();
            mInputEnabled = (Boolean) in.readValue(null);
            mInStealthMode = (Boolean) in.readValue(null);
            mTactileFeedbackEnabled = (Boolean) in.readValue(null);
            mVisibleDots = (Boolean) in.readValue(null);
            mShowErrorPath = (Boolean) in.readValue(null);
        }

        public String getSerializedPattern() {
            return mSerializedPattern;
        }

        public int getDisplayMode() {
            return mDisplayMode;
        }

        public byte getPatternSize() {
            return mPatternSize;
        }

        public boolean isInputEnabled() {
            return mInputEnabled;
        }

        public boolean isInStealthMode() {
            return mInStealthMode;
        }

        public boolean isTactileFeedbackEnabled(){
            return mTactileFeedbackEnabled;
        }

        public boolean isVisibleDots() {
            return mVisibleDots;
        }

        public boolean isShowErrorPath() {
            return mShowErrorPath;
        }

        @Override
        public void writeToParcel(Parcel dest, int flags) {
            super.writeToParcel(dest, flags);
            dest.writeString(mSerializedPattern);
            dest.writeInt(mDisplayMode);
            dest.writeByte(mPatternSize);
            dest.writeValue(mInputEnabled);
            dest.writeValue(mInStealthMode);
            dest.writeValue(mTactileFeedbackEnabled);
            dest.writeValue(mVisibleDots);
            dest.writeValue(mShowErrorPath);
        }

        public static final Parcelable.Creator<SavedState> CREATOR =
                new Creator<SavedState>() {
                    public SavedState createFromParcel(Parcel in) {
                        return new SavedState(in);
                    }

                    public SavedState[] newArray(int size) {
                        return new SavedState[size];
                    }
                };
    }
}<|MERGE_RESOLUTION|>--- conflicted
+++ resolved
@@ -69,15 +69,13 @@
      */
     private static final int MILLIS_PER_CIRCLE_ANIMATING = 700;
 
-<<<<<<< HEAD
     private byte mPatternSize = LockPatternUtils.PATTERN_SIZE_DEFAULT;
-=======
+
     /**
      * This can be used to avoid updating the display for very small motions or noisy panels.
      * It didn't seem to have much impact on the devices tested, so currently set to 0.
      */
     private static final float DRAG_THRESHHOLD = 0.0f;
->>>>>>> a34a64d2
 
     private OnPatternListener mOnPatternListener;
     private ArrayList<Cell> mPattern = new ArrayList<Cell>(mPatternSize * mPatternSize);
@@ -135,11 +133,8 @@
     private final Matrix mArrowMatrix = new Matrix();
     private final Matrix mCircleMatrix = new Matrix();
 
-<<<<<<< HEAD
     private LockPatternUtils mLockPatternUtils;
 
-=======
->>>>>>> a34a64d2
     /**
      * Represents a cell in the matrix of the unlock pattern view.
      */

--- conflicted
+++ resolved
@@ -1549,10 +1549,10 @@
                 || mode == DevicePolicyManager.PASSWORD_QUALITY_ALPHABETIC
                 || mode == DevicePolicyManager.PASSWORD_QUALITY_ALPHANUMERIC
                 || mode == DevicePolicyManager.PASSWORD_QUALITY_COMPLEX;
-<<<<<<< HEAD
-        final boolean secure = isPattern && isLockPatternEnabled() && savedPatternExists()
-                || isPassword && savedPasswordExists();
-        return secure && getActiveProfileLockMode() == Profile.LockMode.DEFAULT;
+        final boolean secure =
+                isPattern && isLockPatternEnabled(userId) && savedPatternExists(userId)
+                || isPassword && savedPasswordExists(userId);
+        return secure;
     }
 
     public int getActiveProfileLockMode() {
@@ -1564,12 +1564,6 @@
         }
         final Profile profile = mProfileManager.getActiveProfile();
         return profile.getScreenLockMode();
-=======
-        final boolean secure =
-                isPattern && isLockPatternEnabled(userId) && savedPatternExists(userId)
-                || isPassword && savedPasswordExists(userId);
-        return secure;
->>>>>>> d0f748a7
     }
 
     /**

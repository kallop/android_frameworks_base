/*
 * Copyright (C) 2006 The Android Open Source Project
 *
 * Licensed under the Apache License, Version 2.0 (the "License");
 * you may not use this file except in compliance with the License.
 * You may obtain a copy of the License at
 *
 *      http://www.apache.org/licenses/LICENSE-2.0
 *
 * Unless required by applicable law or agreed to in writing, software
 * distributed under the License is distributed on an "AS IS" BASIS,
 * WITHOUT WARRANTIES OR CONDITIONS OF ANY KIND, either express or implied.
 * See the License for the specific language governing permissions and
 * limitations under the License.
 */

package android.text.format;

import com.android.internal.R;

import android.content.Context;
import android.content.res.Configuration;
import android.content.res.Resources;

import java.util.Calendar;
import java.util.Date;
import java.util.Formatter;
import java.util.GregorianCalendar;
import java.util.Locale;
import java.util.TimeZone;

import libcore.icu.LocaleData;

/**
 * This class contains various date-related utilities for creating text for things like
 * elapsed time and date ranges, strings for days of the week and months, and AM/PM text etc.
 */
public class DateUtils
{
    private static final Object sLock = new Object();
    private static Configuration sLastConfig;
    private static String sElapsedFormatMMSS;
    private static String sElapsedFormatHMMSS;

    public static final long SECOND_IN_MILLIS = 1000;
    public static final long MINUTE_IN_MILLIS = SECOND_IN_MILLIS * 60;
    public static final long HOUR_IN_MILLIS = MINUTE_IN_MILLIS * 60;
    public static final long DAY_IN_MILLIS = HOUR_IN_MILLIS * 24;
    public static final long WEEK_IN_MILLIS = DAY_IN_MILLIS * 7;
    /**
     * This constant is actually the length of 364 days, not of a year!
     */
    public static final long YEAR_IN_MILLIS = WEEK_IN_MILLIS * 52;

    // The following FORMAT_* symbols are used for specifying the format of
    // dates and times in the formatDateRange method.
    public static final int FORMAT_SHOW_TIME = 0x00001;
    public static final int FORMAT_SHOW_WEEKDAY = 0x00002;
    public static final int FORMAT_SHOW_YEAR = 0x00004;
    public static final int FORMAT_NO_YEAR = 0x00008;
    public static final int FORMAT_SHOW_DATE = 0x00010;
    public static final int FORMAT_NO_MONTH_DAY = 0x00020;
    @Deprecated
    public static final int FORMAT_12HOUR = 0x00040;
    @Deprecated
    public static final int FORMAT_24HOUR = 0x00080;
    @Deprecated
    public static final int FORMAT_CAP_AMPM = 0x00100;
    public static final int FORMAT_NO_NOON = 0x00200;
    @Deprecated
    public static final int FORMAT_CAP_NOON = 0x00400;
    public static final int FORMAT_NO_MIDNIGHT = 0x00800;
    @Deprecated
    public static final int FORMAT_CAP_MIDNIGHT = 0x01000;
    /**
     * @deprecated Use
     * {@link #formatDateRange(Context, Formatter, long, long, int, String) formatDateRange}
     * and pass in {@link Time#TIMEZONE_UTC Time.TIMEZONE_UTC} for the timeZone instead.
     */
    @Deprecated
    public static final int FORMAT_UTC = 0x02000;
    public static final int FORMAT_ABBREV_TIME = 0x04000;
    public static final int FORMAT_ABBREV_WEEKDAY = 0x08000;
    public static final int FORMAT_ABBREV_MONTH = 0x10000;
    public static final int FORMAT_NUMERIC_DATE = 0x20000;
    public static final int FORMAT_ABBREV_RELATIVE = 0x40000;
    public static final int FORMAT_ABBREV_ALL = 0x80000;
    @Deprecated
    public static final int FORMAT_CAP_NOON_MIDNIGHT = (FORMAT_CAP_NOON | FORMAT_CAP_MIDNIGHT);
    @Deprecated
    public static final int FORMAT_NO_NOON_MIDNIGHT = (FORMAT_NO_NOON | FORMAT_NO_MIDNIGHT);

    // Date and time format strings that are constant and don't need to be
    // translated.
    /**
     * This is not actually the preferred 24-hour date format in all locales.
     * @deprecated Use {@link java.text.SimpleDateFormat} instead.
     */
    @Deprecated
    public static final String HOUR_MINUTE_24 = "%H:%M";
    public static final String MONTH_FORMAT = "%B";
    /**
     * This is not actually a useful month name in all locales.
     * @deprecated Use {@link java.text.SimpleDateFormat} instead.
     */
    @Deprecated
    public static final String ABBREV_MONTH_FORMAT = "%b";
    public static final String NUMERIC_MONTH_FORMAT = "%m";
    public static final String MONTH_DAY_FORMAT = "%-d";
    public static final String YEAR_FORMAT = "%Y";
    public static final String YEAR_FORMAT_TWO_DIGITS = "%g";
    public static final String WEEKDAY_FORMAT = "%A";
    public static final String ABBREV_WEEKDAY_FORMAT = "%a";

    // This table is used to lookup the resource string id of a format string
    // used for formatting a start and end date that fall in the same year.
    // The index is constructed from a bit-wise OR of the boolean values:
    // {showTime, showYear, showWeekDay}.  For example, if showYear and
    // showWeekDay are both true, then the index would be 3.
    /** @deprecated Do not use. */
    public static final int sameYearTable[] = {
        com.android.internal.R.string.same_year_md1_md2,
        com.android.internal.R.string.same_year_wday1_md1_wday2_md2,
        com.android.internal.R.string.same_year_mdy1_mdy2,
        com.android.internal.R.string.same_year_wday1_mdy1_wday2_mdy2,
        com.android.internal.R.string.same_year_md1_time1_md2_time2,
        com.android.internal.R.string.same_year_wday1_md1_time1_wday2_md2_time2,
        com.android.internal.R.string.same_year_mdy1_time1_mdy2_time2,
        com.android.internal.R.string.same_year_wday1_mdy1_time1_wday2_mdy2_time2,

        // Numeric date strings
        com.android.internal.R.string.numeric_md1_md2,
        com.android.internal.R.string.numeric_wday1_md1_wday2_md2,
        com.android.internal.R.string.numeric_mdy1_mdy2,
        com.android.internal.R.string.numeric_wday1_mdy1_wday2_mdy2,
        com.android.internal.R.string.numeric_md1_time1_md2_time2,
        com.android.internal.R.string.numeric_wday1_md1_time1_wday2_md2_time2,
        com.android.internal.R.string.numeric_mdy1_time1_mdy2_time2,
        com.android.internal.R.string.numeric_wday1_mdy1_time1_wday2_mdy2_time2,
    };

    // This table is used to lookup the resource string id of a format string
    // used for formatting a start and end date that fall in the same month.
    // The index is constructed from a bit-wise OR of the boolean values:
    // {showTime, showYear, showWeekDay}.  For example, if showYear and
    // showWeekDay are both true, then the index would be 3.
    /** @deprecated Do not use. */
    public static final int sameMonthTable[] = {
        com.android.internal.R.string.same_month_md1_md2,
        com.android.internal.R.string.same_month_wday1_md1_wday2_md2,
        com.android.internal.R.string.same_month_mdy1_mdy2,
        com.android.internal.R.string.same_month_wday1_mdy1_wday2_mdy2,
        com.android.internal.R.string.same_month_md1_time1_md2_time2,
        com.android.internal.R.string.same_month_wday1_md1_time1_wday2_md2_time2,
        com.android.internal.R.string.same_month_mdy1_time1_mdy2_time2,
        com.android.internal.R.string.same_month_wday1_mdy1_time1_wday2_mdy2_time2,

        com.android.internal.R.string.numeric_md1_md2,
        com.android.internal.R.string.numeric_wday1_md1_wday2_md2,
        com.android.internal.R.string.numeric_mdy1_mdy2,
        com.android.internal.R.string.numeric_wday1_mdy1_wday2_mdy2,
        com.android.internal.R.string.numeric_md1_time1_md2_time2,
        com.android.internal.R.string.numeric_wday1_md1_time1_wday2_md2_time2,
        com.android.internal.R.string.numeric_mdy1_time1_mdy2_time2,
        com.android.internal.R.string.numeric_wday1_mdy1_time1_wday2_mdy2_time2,
    };

    /**
     * Request the full spelled-out name. For use with the 'abbrev' parameter of
     * {@link #getDayOfWeekString} and {@link #getMonthString}.
     *
     * @more <p>
     *       e.g. "Sunday" or "January"
     * @deprecated Use {@link java.text.SimpleDateFormat} instead.
     */
    @Deprecated
    public static final int LENGTH_LONG = 10;

    /**
     * Request an abbreviated version of the name. For use with the 'abbrev'
     * parameter of {@link #getDayOfWeekString} and {@link #getMonthString}.
     *
     * @more <p>
     *       e.g. "Sun" or "Jan"
     * @deprecated Use {@link java.text.SimpleDateFormat} instead.
     */
    @Deprecated
    public static final int LENGTH_MEDIUM = 20;

    /**
     * Request a shorter abbreviated version of the name.
     * For use with the 'abbrev' parameter of {@link #getDayOfWeekString} and {@link #getMonthString}.
     * @more
     * <p>e.g. "Su" or "Jan"
     * <p>In most languages, the results returned for LENGTH_SHORT will be the same as
     * the results returned for {@link #LENGTH_MEDIUM}.
     * @deprecated Use {@link java.text.SimpleDateFormat} instead.
     */
    @Deprecated
    public static final int LENGTH_SHORT = 30;

    /**
     * Request an even shorter abbreviated version of the name.
     * Do not use this.  Currently this will always return the same result
     * as {@link #LENGTH_SHORT}.
     * @deprecated Use {@link java.text.SimpleDateFormat} instead.
     */
    @Deprecated
    public static final int LENGTH_SHORTER = 40;

    /**
     * Request an even shorter abbreviated version of the name.
     * For use with the 'abbrev' parameter of {@link #getDayOfWeekString} and {@link #getMonthString}.
     * @more
     * <p>e.g. "S", "T", "T" or "J"
     * <p>In some languages, the results returned for LENGTH_SHORTEST will be the same as
     * the results returned for {@link #LENGTH_SHORT}.
     * @deprecated Use {@link java.text.SimpleDateFormat} instead.
     */
    @Deprecated
    public static final int LENGTH_SHORTEST = 50;

    /**
     * Return a string for the day of the week.
     * @param dayOfWeek One of {@link Calendar#SUNDAY Calendar.SUNDAY},
     *               {@link Calendar#MONDAY Calendar.MONDAY}, etc.
     * @param abbrev One of {@link #LENGTH_LONG}, {@link #LENGTH_SHORT},
     *               {@link #LENGTH_MEDIUM}, or {@link #LENGTH_SHORTEST}.
     *               Note that in most languages, {@link #LENGTH_SHORT}
     *               will return the same as {@link #LENGTH_MEDIUM}.
     *               Undefined lengths will return {@link #LENGTH_MEDIUM}
     *               but may return something different in the future.
     * @throws IndexOutOfBoundsException if the dayOfWeek is out of bounds.
     * @deprecated Use {@link java.text.SimpleDateFormat} instead.
     */
    @Deprecated
    public static String getDayOfWeekString(int dayOfWeek, int abbrev) {
        LocaleData d = LocaleData.get(Locale.getDefault());
        String[] names;
        switch (abbrev) {
            case LENGTH_LONG:       names = d.longWeekdayNames;  break;
            case LENGTH_MEDIUM:     names = d.shortWeekdayNames; break;
            case LENGTH_SHORT:      names = d.shortWeekdayNames; break; // TODO
            case LENGTH_SHORTER:    names = d.shortWeekdayNames; break; // TODO
            case LENGTH_SHORTEST:   names = d.tinyWeekdayNames;  break;
            default:                names = d.shortWeekdayNames; break;
        }
        return names[dayOfWeek];
    }

    /**
     * Return a localized string for AM or PM.
     * @param ampm Either {@link Calendar#AM Calendar.AM} or {@link Calendar#PM Calendar.PM}.
     * @throws IndexOutOfBoundsException if the ampm is out of bounds.
     * @return Localized version of "AM" or "PM".
     * @deprecated Use {@link java.text.SimpleDateFormat} instead.
     */
    @Deprecated
    public static String getAMPMString(int ampm) {
        return LocaleData.get(Locale.getDefault()).amPm[ampm - Calendar.AM];
    }

    /**
     * Return a localized string for the month of the year.
     * @param month One of {@link Calendar#JANUARY Calendar.JANUARY},
     *               {@link Calendar#FEBRUARY Calendar.FEBRUARY}, etc.
     * @param abbrev One of {@link #LENGTH_LONG}, {@link #LENGTH_MEDIUM},
     *               or {@link #LENGTH_SHORTEST}.
     *               Undefined lengths will return {@link #LENGTH_MEDIUM}
     *               but may return something different in the future.
     * @return Localized month of the year.
     * @deprecated Use {@link java.text.SimpleDateFormat} instead.
     */
    @Deprecated
    public static String getMonthString(int month, int abbrev) {
        LocaleData d = LocaleData.get(Locale.getDefault());
        String[] names;
        switch (abbrev) {
            case LENGTH_LONG:       names = d.longMonthNames;  break;
            case LENGTH_MEDIUM:     names = d.shortMonthNames; break;
            case LENGTH_SHORT:      names = d.shortMonthNames; break;
            case LENGTH_SHORTER:    names = d.shortMonthNames; break;
            case LENGTH_SHORTEST:   names = d.tinyMonthNames;  break;
            default:                names = d.shortMonthNames; break;
        }
        return names[month];
    }

    /**
     * Returns a string describing the elapsed time since startTime.
     * @param startTime some time in the past.
     * @return a String object containing the elapsed time.
     * @see #getRelativeTimeSpanString(long, long, long)
     */
    public static CharSequence getRelativeTimeSpanString(long startTime) {
        return getRelativeTimeSpanString(startTime, System.currentTimeMillis(), MINUTE_IN_MILLIS);
    }

    /**
     * Returns a string describing 'time' as a time relative to 'now'.
     * <p>
     * Time spans in the past are formatted like "42 minutes ago".
     * Time spans in the future are formatted like "in 42 minutes".
     *
     * @param time the time to describe, in milliseconds
     * @param now the current time in milliseconds
     * @param minResolution the minimum timespan to report. For example, a time 3 seconds in the
     *     past will be reported as "0 minutes ago" if this is set to MINUTE_IN_MILLIS. Pass one of
     *     0, MINUTE_IN_MILLIS, HOUR_IN_MILLIS, DAY_IN_MILLIS, WEEK_IN_MILLIS
     */
    public static CharSequence getRelativeTimeSpanString(long time, long now, long minResolution) {
        int flags = FORMAT_SHOW_DATE | FORMAT_SHOW_YEAR | FORMAT_ABBREV_MONTH;
        return getRelativeTimeSpanString(time, now, minResolution, flags);
    }

    /**
     * Returns a string describing 'time' as a time relative to 'now'.
     * <p>
     * Time spans in the past are formatted like "42 minutes ago". Time spans in
     * the future are formatted like "in 42 minutes".
     * <p>
     * Can use {@link #FORMAT_ABBREV_RELATIVE} flag to use abbreviated relative
     * times, like "42 mins ago".
     *
     * @param time the time to describe, in milliseconds
     * @param now the current time in milliseconds
     * @param minResolution the minimum timespan to report. For example, a time
     *            3 seconds in the past will be reported as "0 minutes ago" if
     *            this is set to MINUTE_IN_MILLIS. Pass one of 0,
     *            MINUTE_IN_MILLIS, HOUR_IN_MILLIS, DAY_IN_MILLIS,
     *            WEEK_IN_MILLIS
     * @param flags a bit mask of formatting options, such as
     *            {@link #FORMAT_NUMERIC_DATE} or
     *            {@link #FORMAT_ABBREV_RELATIVE}
     */
    public static CharSequence getRelativeTimeSpanString(long time, long now, long minResolution,
            int flags) {
        Resources r = Resources.getSystem();
        boolean abbrevRelative = (flags & (FORMAT_ABBREV_RELATIVE | FORMAT_ABBREV_ALL)) != 0;

        boolean past = (now >= time);
        long duration = Math.abs(now - time);

        int resId;
        long count;
        if (duration < MINUTE_IN_MILLIS && minResolution < MINUTE_IN_MILLIS) {
            count = duration / SECOND_IN_MILLIS;
            if (past) {
                if (abbrevRelative) {
                    resId = com.android.internal.R.plurals.abbrev_num_seconds_ago;
                } else {
                    resId = com.android.internal.R.plurals.num_seconds_ago;
                }
            } else {
                if (abbrevRelative) {
                    resId = com.android.internal.R.plurals.abbrev_in_num_seconds;
                } else {
                    resId = com.android.internal.R.plurals.in_num_seconds;
                }
            }
        } else if (duration < HOUR_IN_MILLIS && minResolution < HOUR_IN_MILLIS) {
            count = duration / MINUTE_IN_MILLIS;
            if (past) {
                if (abbrevRelative) {
                    resId = com.android.internal.R.plurals.abbrev_num_minutes_ago;
                } else {
                    resId = com.android.internal.R.plurals.num_minutes_ago;
                }
            } else {
                if (abbrevRelative) {
                    resId = com.android.internal.R.plurals.abbrev_in_num_minutes;
                } else {
                    resId = com.android.internal.R.plurals.in_num_minutes;
                }
            }
        } else if (duration < DAY_IN_MILLIS && minResolution < DAY_IN_MILLIS) {
            count = duration / HOUR_IN_MILLIS;
            if (past) {
                if (abbrevRelative) {
                    resId = com.android.internal.R.plurals.abbrev_num_hours_ago;
                } else {
                    resId = com.android.internal.R.plurals.num_hours_ago;
                }
            } else {
                if (abbrevRelative) {
                    resId = com.android.internal.R.plurals.abbrev_in_num_hours;
                } else {
                    resId = com.android.internal.R.plurals.in_num_hours;
                }
            }
        } else if (duration < WEEK_IN_MILLIS && minResolution < WEEK_IN_MILLIS) {
            return getRelativeDayString(r, time, now);
        } else {
            // We know that we won't be showing the time, so it is safe to pass
            // in a null context.
            return formatDateRange(null, time, time, flags);
        }

        String format = r.getQuantityString(resId, (int) count);
        return String.format(format, count);
    }

    /**
     * Return string describing the elapsed time since startTime formatted like
     * "[relative time/date], [time]".
     * <p>
     * Example output strings for the US date format.
     * <ul>
     * <li>3 mins ago, 10:15 AM</li>
     * <li>yesterday, 12:20 PM</li>
     * <li>Dec 12, 4:12 AM</li>
     * <li>11/14/2007, 8:20 AM</li>
     * </ul>
     *
     * @param time some time in the past.
     * @param minResolution the minimum elapsed time (in milliseconds) to report
     *            when showing relative times. For example, a time 3 seconds in
     *            the past will be reported as "0 minutes ago" if this is set to
     *            {@link #MINUTE_IN_MILLIS}.
     * @param transitionResolution the elapsed time (in milliseconds) at which
     *            to stop reporting relative measurements. Elapsed times greater
     *            than this resolution will default to normal date formatting.
     *            For example, will transition from "6 days ago" to "Dec 12"
     *            when using {@link #WEEK_IN_MILLIS}.
     */
    public static CharSequence getRelativeDateTimeString(Context c, long time, long minResolution,
            long transitionResolution, int flags) {
        Resources r = Resources.getSystem();

        long now = System.currentTimeMillis();
        long duration = Math.abs(now - time);

        // getRelativeTimeSpanString() doesn't correctly format relative dates
        // above a week or exact dates below a day, so clamp
        // transitionResolution as needed.
        if (transitionResolution > WEEK_IN_MILLIS) {
            transitionResolution = WEEK_IN_MILLIS;
        } else if (transitionResolution < DAY_IN_MILLIS) {
            transitionResolution = DAY_IN_MILLIS;
        }

        CharSequence timeClause = formatDateRange(c, time, time, FORMAT_SHOW_TIME);

        String result;
        if (duration < transitionResolution) {
            CharSequence relativeClause = getRelativeTimeSpanString(time, now, minResolution, flags);
            result = r.getString(com.android.internal.R.string.relative_time, relativeClause, timeClause);
        } else {
            CharSequence dateClause = getRelativeTimeSpanString(c, time, false);
            result = r.getString(com.android.internal.R.string.date_time, dateClause, timeClause);
        }

        return result;
    }

    /**
     * Returns a string describing a day relative to the current day. For example if the day is
     * today this function returns "Today", if the day was a week ago it returns "7 days ago", and
     * if the day is in 2 weeks it returns "in 14 days".
     *
     * @param r the resources
     * @param day the relative day to describe in UTC milliseconds
     * @param today the current time in UTC milliseconds
     */
    private static final String getRelativeDayString(Resources r, long day, long today) {
        Locale locale = r.getConfiguration().locale;
        if (locale == null) {
            locale = Locale.getDefault();
        }

        // TODO: use TimeZone.getOffset instead.
        Time startTime = new Time();
        startTime.set(day);
        int startDay = Time.getJulianDay(day, startTime.gmtoff);

        Time currentTime = new Time();
        currentTime.set(today);
        int currentDay = Time.getJulianDay(today, currentTime.gmtoff);

        int days = Math.abs(currentDay - startDay);
        boolean past = (today > day);

        // TODO: some locales name other days too, such as de_DE's "Vorgestern" (today - 2).
        if (days == 1) {
            if (past) {
                return LocaleData.get(locale).yesterday;
            } else {
                return LocaleData.get(locale).tomorrow;
            }
        } else if (days == 0) {
            return LocaleData.get(locale).today;
        }

        int resId;
        if (past) {
            resId = com.android.internal.R.plurals.num_days_ago;
        } else {
            resId = com.android.internal.R.plurals.in_num_days;
        }

        String format = r.getQuantityString(resId, days);
        return String.format(format, days);
    }

    private static void initFormatStrings() {
        synchronized (sLock) {
            initFormatStringsLocked();
        }
    }

    private static void initFormatStringsLocked() {
        Resources r = Resources.getSystem();
        Configuration cfg = r.getConfiguration();
        if (sLastConfig == null || !sLastConfig.equals(cfg)) {
            sLastConfig = cfg;
            sElapsedFormatMMSS = r.getString(com.android.internal.R.string.elapsed_time_short_format_mm_ss);
            sElapsedFormatHMMSS = r.getString(com.android.internal.R.string.elapsed_time_short_format_h_mm_ss);
        }
    }

    /**
     * Return given duration in a human-friendly format. For example, "4
     * minutes" or "1 second". Returns only largest meaningful unit of time,
     * from seconds up to hours.
     *
     * @hide
     */
    public static CharSequence formatDuration(long millis) {
        final Resources res = Resources.getSystem();
        if (millis >= HOUR_IN_MILLIS) {
            final int hours = (int) ((millis + 1800000) / HOUR_IN_MILLIS);
            return res.getQuantityString(
                    com.android.internal.R.plurals.duration_hours, hours, hours);
        } else if (millis >= MINUTE_IN_MILLIS) {
            final int minutes = (int) ((millis + 30000) / MINUTE_IN_MILLIS);
            return res.getQuantityString(
                    com.android.internal.R.plurals.duration_minutes, minutes, minutes);
        } else {
            final int seconds = (int) ((millis + 500) / SECOND_IN_MILLIS);
            return res.getQuantityString(
                    com.android.internal.R.plurals.duration_seconds, seconds, seconds);
        }
    }

    /**
     * Formats an elapsed time in the form "MM:SS" or "H:MM:SS"
     * for display on the call-in-progress screen.
     * @param elapsedSeconds the elapsed time in seconds.
     */
    public static String formatElapsedTime(long elapsedSeconds) {
        return formatElapsedTime(null, elapsedSeconds);
    }

    /**
     * Formats an elapsed time in a format like "MM:SS" or "H:MM:SS" (using a form
     * suited to the current locale), similar to that used on the call-in-progress
     * screen.
     *
     * @param recycle {@link StringBuilder} to recycle, or null to use a temporary one.
     * @param elapsedSeconds the elapsed time in seconds.
     */
    public static String formatElapsedTime(StringBuilder recycle, long elapsedSeconds) {
        // Break the elapsed seconds into hours, minutes, and seconds.
        long hours = 0;
        long minutes = 0;
        long seconds = 0;
        if (elapsedSeconds >= 3600) {
            hours = elapsedSeconds / 3600;
            elapsedSeconds -= hours * 3600;
        }
        if (elapsedSeconds >= 60) {
            minutes = elapsedSeconds / 60;
            elapsedSeconds -= minutes * 60;
        }
        seconds = elapsedSeconds;

        // Create a StringBuilder if we weren't given one to recycle.
        // TODO: if we cared, we could have a thread-local temporary StringBuilder.
        StringBuilder sb = recycle;
        if (sb == null) {
            sb = new StringBuilder(8);
        } else {
            sb.setLength(0);
        }

        // Format the broken-down time in a locale-appropriate way.
        // TODO: use icu4c when http://unicode.org/cldr/trac/ticket/3407 is fixed.
        Formatter f = new Formatter(sb, Locale.getDefault());
        initFormatStrings();
        if (hours > 0) {
            return f.format(sElapsedFormatHMMSS, hours, minutes, seconds).toString();
<<<<<<< HEAD
        } else if (minutes < 10) {
            /* For MR1 Holo CTS, the minutes can't be zero-padded */
            String FAST_FORMAT_MMSS = "%1$d:%2$02d";
            return f.format(FAST_FORMAT_MMSS, minutes, seconds).toString();
=======
>>>>>>> a34a64d2
        } else {
            return f.format(sElapsedFormatMMSS, minutes, seconds).toString();
        }
    }

    /**
     * Format a date / time such that if the then is on the same day as now, it shows
     * just the time and if it's a different day, it shows just the date.
     *
     * <p>The parameters dateFormat and timeFormat should each be one of
     * {@link java.text.DateFormat#DEFAULT},
     * {@link java.text.DateFormat#FULL},
     * {@link java.text.DateFormat#LONG},
     * {@link java.text.DateFormat#MEDIUM}
     * or
     * {@link java.text.DateFormat#SHORT}
     *
     * @param then the date to format
     * @param now the base time
     * @param dateStyle how to format the date portion.
     * @param timeStyle how to format the time portion.
     */
    public static final CharSequence formatSameDayTime(long then, long now,
            int dateStyle, int timeStyle) {
        Calendar thenCal = new GregorianCalendar();
        thenCal.setTimeInMillis(then);
        Date thenDate = thenCal.getTime();
        Calendar nowCal = new GregorianCalendar();
        nowCal.setTimeInMillis(now);

        java.text.DateFormat f;

        if (thenCal.get(Calendar.YEAR) == nowCal.get(Calendar.YEAR)
                && thenCal.get(Calendar.MONTH) == nowCal.get(Calendar.MONTH)
                && thenCal.get(Calendar.DAY_OF_MONTH) == nowCal.get(Calendar.DAY_OF_MONTH)) {
            f = java.text.DateFormat.getTimeInstance(timeStyle);
        } else {
            f = java.text.DateFormat.getDateInstance(dateStyle);
        }
        return f.format(thenDate);
    }

    /**
     * @return true if the supplied when is today else false
     */
    public static boolean isToday(long when) {
        Time time = new Time();
        time.set(when);

        int thenYear = time.year;
        int thenMonth = time.month;
        int thenMonthDay = time.monthDay;

        time.set(System.currentTimeMillis());
        return (thenYear == time.year)
                && (thenMonth == time.month)
                && (thenMonthDay == time.monthDay);
    }

    /**
     * Formats a date or a time range according to the local conventions.
     * <p>
     * Note that this is a convenience method. Using it involves creating an
     * internal {@link java.util.Formatter} instance on-the-fly, which is
     * somewhat costly in terms of memory and time. This is probably acceptable
     * if you use the method only rarely, but if you rely on it for formatting a
     * large number of dates, consider creating and reusing your own
     * {@link java.util.Formatter} instance and use the version of
     * {@link #formatDateRange(Context, long, long, int) formatDateRange}
     * that takes a {@link java.util.Formatter}.
     *
     * @param context the context is required only if the time is shown
     * @param startMillis the start time in UTC milliseconds
     * @param endMillis the end time in UTC milliseconds
     * @param flags a bit mask of options See
     * {@link #formatDateRange(Context, Formatter, long, long, int, String) formatDateRange}
     * @return a string containing the formatted date/time range.
     */
    public static String formatDateRange(Context context, long startMillis,
            long endMillis, int flags) {
        Formatter f = new Formatter(new StringBuilder(50), Locale.getDefault());
        return formatDateRange(context, f, startMillis, endMillis, flags).toString();
    }

    /**
     * Formats a date or a time range according to the local conventions.
     * <p>
     * Note that this is a convenience method for formatting the date or
     * time range in the local time zone. If you want to specify the time
     * zone please use
     * {@link #formatDateRange(Context, Formatter, long, long, int, String) formatDateRange}.
     *
     * @param context the context is required only if the time is shown
     * @param formatter the Formatter used for formatting the date range.
     * Note: be sure to call setLength(0) on StringBuilder passed to
     * the Formatter constructor unless you want the results to accumulate.
     * @param startMillis the start time in UTC milliseconds
     * @param endMillis the end time in UTC milliseconds
     * @param flags a bit mask of options See
     * {@link #formatDateRange(Context, Formatter, long, long, int, String) formatDateRange}
     * @return a string containing the formatted date/time range.
     */
    public static Formatter formatDateRange(Context context, Formatter formatter, long startMillis,
            long endMillis, int flags) {
        return formatDateRange(context, formatter, startMillis, endMillis, flags, null);
    }

    /**
     * Formats a date or a time range according to the local conventions.
     *
     * <p>
     * Example output strings (date formats in these examples are shown using
     * the US date format convention but that may change depending on the
     * local settings):
     * <ul>
     *   <li>10:15am</li>
     *   <li>3:00pm - 4:00pm</li>
     *   <li>3pm - 4pm</li>
     *   <li>3PM - 4PM</li>
     *   <li>08:00 - 17:00</li>
     *   <li>Oct 9</li>
     *   <li>Tue, Oct 9</li>
     *   <li>October 9, 2007</li>
     *   <li>Oct 9 - 10</li>
     *   <li>Oct 9 - 10, 2007</li>
     *   <li>Oct 28 - Nov 3, 2007</li>
     *   <li>Dec 31, 2007 - Jan 1, 2008</li>
     *   <li>Oct 9, 8:00am - Oct 10, 5:00pm</li>
     *   <li>12/31/2007 - 01/01/2008</li>
     * </ul>
     *
     * <p>
     * The flags argument is a bitmask of options from the following list:
     *
     * <ul>
     *   <li>FORMAT_SHOW_TIME</li>
     *   <li>FORMAT_SHOW_WEEKDAY</li>
     *   <li>FORMAT_SHOW_YEAR</li>
     *   <li>FORMAT_NO_YEAR</li>
     *   <li>FORMAT_SHOW_DATE</li>
     *   <li>FORMAT_NO_MONTH_DAY</li>
     *   <li>FORMAT_12HOUR</li>
     *   <li>FORMAT_24HOUR</li>
     *   <li>FORMAT_CAP_AMPM</li>
     *   <li>FORMAT_NO_NOON</li>
     *   <li>FORMAT_CAP_NOON</li>
     *   <li>FORMAT_NO_MIDNIGHT</li>
     *   <li>FORMAT_CAP_MIDNIGHT</li>
     *   <li>FORMAT_UTC</li>
     *   <li>FORMAT_ABBREV_TIME</li>
     *   <li>FORMAT_ABBREV_WEEKDAY</li>
     *   <li>FORMAT_ABBREV_MONTH</li>
     *   <li>FORMAT_ABBREV_ALL</li>
     *   <li>FORMAT_NUMERIC_DATE</li>
     * </ul>
     *
     * <p>
     * If FORMAT_SHOW_TIME is set, the time is shown as part of the date range.
     * If the start and end time are the same, then just the start time is
     * shown.
     *
     * <p>
     * If FORMAT_SHOW_WEEKDAY is set, then the weekday is shown.
     *
     * <p>
     * If FORMAT_SHOW_YEAR is set, then the year is always shown.
     * If FORMAT_NO_YEAR is set, then the year is not shown.
     * If neither FORMAT_SHOW_YEAR nor FORMAT_NO_YEAR are set, then the year
     * is shown only if it is different from the current year, or if the start
     * and end dates fall on different years.  If both are set,
     * FORMAT_SHOW_YEAR takes precedence.
     *
     * <p>
     * Normally the date is shown unless the start and end day are the same.
     * If FORMAT_SHOW_DATE is set, then the date is always shown, even for
     * same day ranges.
     *
     * <p>
     * If FORMAT_NO_MONTH_DAY is set, then if the date is shown, just the
     * month name will be shown, not the day of the month.  For example,
     * "January, 2008" instead of "January 6 - 12, 2008".
     *
     * <p>
     * If FORMAT_CAP_AMPM is set and 12-hour time is used, then the "AM"
     * and "PM" are capitalized.  You should not use this flag
     * because in some locales these terms cannot be capitalized, and in
     * many others it doesn't make sense to do so even though it is possible.
     *
     * <p>
     * If FORMAT_NO_NOON is set and 12-hour time is used, then "12pm" is
     * shown instead of "noon".
     *
     * <p>
     * If FORMAT_CAP_NOON is set and 12-hour time is used, then "Noon" is
     * shown instead of "noon".  You should probably not use this flag
     * because in many locales it will not make sense to capitalize
     * the term.
     *
     * <p>
     * If FORMAT_NO_MIDNIGHT is set and 12-hour time is used, then "12am" is
     * shown instead of "midnight".
     *
     * <p>
     * If FORMAT_CAP_MIDNIGHT is set and 12-hour time is used, then "Midnight"
     * is shown instead of "midnight".  You should probably not use this
     * flag because in many locales it will not make sense to capitalize
     * the term.
     *
     * <p>
     * If FORMAT_12HOUR is set and the time is shown, then the time is
     * shown in the 12-hour time format. You should not normally set this.
     * Instead, let the time format be chosen automatically according to the
     * system settings. If both FORMAT_12HOUR and FORMAT_24HOUR are set, then
     * FORMAT_24HOUR takes precedence.
     *
     * <p>
     * If FORMAT_24HOUR is set and the time is shown, then the time is
     * shown in the 24-hour time format. You should not normally set this.
     * Instead, let the time format be chosen automatically according to the
     * system settings. If both FORMAT_12HOUR and FORMAT_24HOUR are set, then
     * FORMAT_24HOUR takes precedence.
     *
     * <p>
     * If FORMAT_UTC is set, then the UTC time zone is used for the start
     * and end milliseconds unless a time zone is specified. If a time zone
     * is specified it will be used regardless of the FORMAT_UTC flag.
     *
     * <p>
     * If FORMAT_ABBREV_TIME is set and 12-hour time format is used, then the
     * start and end times (if shown) are abbreviated by not showing the minutes
     * if they are zero.  For example, instead of "3:00pm" the time would be
     * abbreviated to "3pm".
     *
     * <p>
     * If FORMAT_ABBREV_WEEKDAY is set, then the weekday (if shown) is
     * abbreviated to a 3-letter string.
     *
     * <p>
     * If FORMAT_ABBREV_MONTH is set, then the month (if shown) is abbreviated
     * to a 3-letter string.
     *
     * <p>
     * If FORMAT_ABBREV_ALL is set, then the weekday and the month (if shown)
     * are abbreviated to 3-letter strings.
     *
     * <p>
     * If FORMAT_NUMERIC_DATE is set, then the date is shown in numeric format
     * instead of using the name of the month.  For example, "12/31/2008"
     * instead of "December 31, 2008".
     *
     * <p>
     * If the end date ends at 12:00am at the beginning of a day, it is
     * formatted as the end of the previous day in two scenarios:
     * <ul>
     *   <li>For single day events. This results in "8pm - midnight" instead of
     *       "Nov 10, 8pm - Nov 11, 12am".</li>
     *   <li>When the time is not displayed. This results in "Nov 10 - 11" for
     *       an event with a start date of Nov 10 and an end date of Nov 12 at
     *       00:00.</li>
     * </ul>
     *
     * @param context the context is required only if the time is shown
     * @param formatter the Formatter used for formatting the date range.
     * Note: be sure to call setLength(0) on StringBuilder passed to
     * the Formatter constructor unless you want the results to accumulate.
     * @param startMillis the start time in UTC milliseconds
     * @param endMillis the end time in UTC milliseconds
     * @param flags a bit mask of options
     * @param timeZone the time zone to compute the string in. Use null for local
     * or if the FORMAT_UTC flag is being used.
     *
     * @return the formatter with the formatted date/time range appended to the string buffer.
     */
    public static Formatter formatDateRange(Context context, Formatter formatter, long startMillis,
            long endMillis, int flags, String timeZone) {
        Resources res = Resources.getSystem();
        boolean showTime = (flags & FORMAT_SHOW_TIME) != 0;
        boolean showWeekDay = (flags & FORMAT_SHOW_WEEKDAY) != 0;
        boolean showYear = (flags & FORMAT_SHOW_YEAR) != 0;
        boolean noYear = (flags & FORMAT_NO_YEAR) != 0;
        boolean useUTC = (flags & FORMAT_UTC) != 0;
        boolean abbrevWeekDay = (flags & (FORMAT_ABBREV_WEEKDAY | FORMAT_ABBREV_ALL)) != 0;
        boolean abbrevMonth = (flags & (FORMAT_ABBREV_MONTH | FORMAT_ABBREV_ALL)) != 0;
        boolean noMonthDay = (flags & FORMAT_NO_MONTH_DAY) != 0;
        boolean numericDate = (flags & FORMAT_NUMERIC_DATE) != 0;

        // If we're getting called with a single instant in time (from
        // e.g. formatDateTime(), below), then we can skip a lot of
        // computation below that'd otherwise be thrown out.
        boolean isInstant = (startMillis == endMillis);

        Calendar startCalendar, endCalendar;
        Time startDate = new Time();
        if (timeZone != null) {
            startCalendar = Calendar.getInstance(TimeZone.getTimeZone(timeZone));
        } else if (useUTC) {
            startCalendar = Calendar.getInstance(TimeZone.getTimeZone("UTC"));
        } else {
            startCalendar = Calendar.getInstance();
        }
        startCalendar.setTimeInMillis(startMillis);
        setTimeFromCalendar(startDate, startCalendar);

        Time endDate = new Time();
        int dayDistance;
        if (isInstant) {
            endDate = startDate;
            dayDistance = 0;
        } else {
            if (timeZone != null) {
                endCalendar = Calendar.getInstance(TimeZone.getTimeZone(timeZone));
            } else if (useUTC) {
                endCalendar = Calendar.getInstance(TimeZone.getTimeZone("UTC"));
            } else {
                endCalendar = Calendar.getInstance();
            }
            endCalendar.setTimeInMillis(endMillis);
            setTimeFromCalendar(endDate, endCalendar);

            int startJulianDay = Time.getJulianDay(startMillis, startDate.gmtoff);
            int endJulianDay = Time.getJulianDay(endMillis, endDate.gmtoff);
            dayDistance = endJulianDay - startJulianDay;
        }

        if (!isInstant
            && (endDate.hour | endDate.minute | endDate.second) == 0
            && (!showTime || dayDistance <= 1)) {
            endDate.monthDay -= 1;
            endDate.normalize(true /* ignore isDst */);
        }

        int startDay = startDate.monthDay;
        int startMonthNum = startDate.month;
        int startYear = startDate.year;

        int endDay = endDate.monthDay;
        int endMonthNum = endDate.month;
        int endYear = endDate.year;

        String startWeekDayString = "";
        String endWeekDayString = "";
        if (showWeekDay) {
            String weekDayFormat = "";
            if (abbrevWeekDay) {
                weekDayFormat = ABBREV_WEEKDAY_FORMAT;
            } else {
                weekDayFormat = WEEKDAY_FORMAT;
            }
            startWeekDayString = startDate.format(weekDayFormat);
            endWeekDayString = isInstant ? startWeekDayString : endDate.format(weekDayFormat);
        }

        String startTimeString = "";
        String endTimeString = "";
        if (showTime) {
            String startTimeFormat = "";
            String endTimeFormat = "";
            boolean force24Hour = (flags & FORMAT_24HOUR) != 0;
            boolean force12Hour = (flags & FORMAT_12HOUR) != 0;
            boolean use24Hour;
            if (force24Hour) {
                use24Hour = true;
            } else if (force12Hour) {
                use24Hour = false;
            } else {
                use24Hour = DateFormat.is24HourFormat(context);
            }
            if (use24Hour) {
                startTimeFormat = endTimeFormat =
                    res.getString(com.android.internal.R.string.hour_minute_24);
            } else {
                boolean abbrevTime = (flags & (FORMAT_ABBREV_TIME | FORMAT_ABBREV_ALL)) != 0;
                boolean capAMPM = (flags & FORMAT_CAP_AMPM) != 0;
                boolean noNoon = (flags & FORMAT_NO_NOON) != 0;
                boolean capNoon = (flags & FORMAT_CAP_NOON) != 0;
                boolean noMidnight = (flags & FORMAT_NO_MIDNIGHT) != 0;
                boolean capMidnight = (flags & FORMAT_CAP_MIDNIGHT) != 0;

                boolean startOnTheHour = startDate.minute == 0 && startDate.second == 0;
                boolean endOnTheHour = endDate.minute == 0 && endDate.second == 0;
                if (abbrevTime && startOnTheHour) {
                    if (capAMPM) {
                        startTimeFormat = res.getString(com.android.internal.R.string.hour_cap_ampm);
                    } else {
                        startTimeFormat = res.getString(com.android.internal.R.string.hour_ampm);
                    }
                } else {
                    if (capAMPM) {
                        startTimeFormat = res.getString(com.android.internal.R.string.hour_minute_cap_ampm);
                    } else {
                        startTimeFormat = res.getString(com.android.internal.R.string.hour_minute_ampm);
                    }
                }

                // Don't waste time on setting endTimeFormat when
                // we're dealing with an instant, where we'll never
                // need the end point.  (It's the same as the start
                // point)
                if (!isInstant) {
                    if (abbrevTime && endOnTheHour) {
                        if (capAMPM) {
                            endTimeFormat = res.getString(com.android.internal.R.string.hour_cap_ampm);
                        } else {
                            endTimeFormat = res.getString(com.android.internal.R.string.hour_ampm);
                        }
                    } else {
                        if (capAMPM) {
                            endTimeFormat = res.getString(com.android.internal.R.string.hour_minute_cap_ampm);
                        } else {
                            endTimeFormat = res.getString(com.android.internal.R.string.hour_minute_ampm);
                        }
                    }

                    if (endDate.hour == 12 && endOnTheHour && !noNoon) {
                        if (capNoon) {
                            endTimeFormat = res.getString(com.android.internal.R.string.Noon);
                        } else {
                            endTimeFormat = res.getString(com.android.internal.R.string.noon);
                        }
                    } else if (endDate.hour == 0 && endOnTheHour && !noMidnight) {
                        if (capMidnight) {
                            endTimeFormat = res.getString(com.android.internal.R.string.Midnight);
                        } else {
                            endTimeFormat = res.getString(com.android.internal.R.string.midnight);
                        }
                    }
                }

                if (startDate.hour == 12 && startOnTheHour && !noNoon) {
                    if (capNoon) {
                        startTimeFormat = res.getString(com.android.internal.R.string.Noon);
                    } else {
                        startTimeFormat = res.getString(com.android.internal.R.string.noon);
                    }
                    // Don't show the start time starting at midnight.  Show
                    // 12am instead.
                }
            }

            startTimeString = startDate.format(startTimeFormat);
            endTimeString = isInstant ? startTimeString : endDate.format(endTimeFormat);
        }

        // Show the year if the user specified FORMAT_SHOW_YEAR or if
        // the starting and end years are different from each other
        // or from the current year.  But don't show the year if the
        // user specified FORMAT_NO_YEAR.
        if (showYear) {
            // No code... just a comment for clarity.  Keep showYear
            // on, as they enabled it with FORMAT_SHOW_YEAR.  This
            // takes precedence over them setting FORMAT_NO_YEAR.
        } else if (noYear) {
            // They explicitly didn't want a year.
            showYear = false;
        } else if (startYear != endYear) {
            showYear = true;
        } else {
            // Show the year if it's not equal to the current year.
            Time currentTime = new Time();
            currentTime.setToNow();
            showYear = startYear != currentTime.year;
        }

        String defaultDateFormat, fullFormat, dateRange;
        if (numericDate) {
            defaultDateFormat = res.getString(com.android.internal.R.string.numeric_date);
        } else if (showYear) {
            if (abbrevMonth) {
                if (noMonthDay) {
                    defaultDateFormat = res.getString(com.android.internal.R.string.abbrev_month_year);
                } else {
                    defaultDateFormat = res.getString(com.android.internal.R.string.abbrev_month_day_year);
                }
            } else {
                if (noMonthDay) {
                    defaultDateFormat = res.getString(com.android.internal.R.string.month_year);
                } else {
                    defaultDateFormat = res.getString(com.android.internal.R.string.month_day_year);
                }
            }
        } else {
            if (abbrevMonth) {
                if (noMonthDay) {
                    defaultDateFormat = res.getString(com.android.internal.R.string.abbrev_month);
                } else {
                    defaultDateFormat = res.getString(com.android.internal.R.string.abbrev_month_day);
                }
            } else {
                if (noMonthDay) {
                    defaultDateFormat = res.getString(com.android.internal.R.string.month);
                } else {
                    defaultDateFormat = res.getString(com.android.internal.R.string.month_day);
                }
            }
        }

        if (showWeekDay) {
            if (showTime) {
                fullFormat = res.getString(com.android.internal.R.string.wday1_date1_time1_wday2_date2_time2);
            } else {
                fullFormat = res.getString(com.android.internal.R.string.wday1_date1_wday2_date2);
            }
        } else {
            if (showTime) {
                fullFormat = res.getString(com.android.internal.R.string.date1_time1_date2_time2);
            } else {
                fullFormat = res.getString(com.android.internal.R.string.date1_date2);
            }
        }

        if (noMonthDay && startMonthNum == endMonthNum && startYear == endYear) {
            // Example: "January, 2008"
            return formatter.format("%s", startDate.format(defaultDateFormat));
        }

        if (startYear != endYear || noMonthDay) {
            // Different year or we are not showing the month day number.
            // Example: "December 31, 2007 - January 1, 2008"
            // Or: "January - February, 2008"
            String startDateString = startDate.format(defaultDateFormat);
            String endDateString = endDate.format(defaultDateFormat);

            // The values that are used in a fullFormat string are specified
            // by position.
            return formatter.format(fullFormat,
                    startWeekDayString, startDateString, startTimeString,
                    endWeekDayString, endDateString, endTimeString);
        }

        // Get the month, day, and year strings for the start and end dates
        String monthFormat;
        if (numericDate) {
            monthFormat = NUMERIC_MONTH_FORMAT;
        } else if (abbrevMonth) {
            monthFormat =
                res.getString(com.android.internal.R.string.short_format_month);
        } else {
            monthFormat = MONTH_FORMAT;
        }
        String startMonthString = startDate.format(monthFormat);
        String startMonthDayString = startDate.format(MONTH_DAY_FORMAT);
        String startYearString = startDate.format(YEAR_FORMAT);

        String endMonthString = isInstant ? null : endDate.format(monthFormat);
        String endMonthDayString = isInstant ? null : endDate.format(MONTH_DAY_FORMAT);
        String endYearString = isInstant ? null : endDate.format(YEAR_FORMAT);

        String startStandaloneMonthString = startMonthString;
        String endStandaloneMonthString = endMonthString;
        // We need standalone months for these strings in Persian (fa): http://b/6811327
        if (!numericDate && !abbrevMonth && Locale.getDefault().getLanguage().equals("fa")) {
            startStandaloneMonthString = startDate.format("%-B");
            endStandaloneMonthString = endDate.format("%-B");
        }

        if (startMonthNum != endMonthNum) {
            // Same year, different month.
            // Example: "October 28 - November 3"
            // or: "Wed, Oct 31 - Sat, Nov 3, 2007"
            // or: "Oct 31, 8am - Sat, Nov 3, 2007, 5pm"

            int index = 0;
            if (showWeekDay) index = 1;
            if (showYear) index += 2;
            if (showTime) index += 4;
            if (numericDate) index += 8;
            int resId = sameYearTable[index];
            fullFormat = res.getString(resId);

            // The values that are used in a fullFormat string are specified
            // by position.
            return formatter.format(fullFormat,
                    startWeekDayString, startMonthString, startMonthDayString,
                    startYearString, startTimeString,
                    endWeekDayString, endMonthString, endMonthDayString,
                    endYearString, endTimeString,
                    startStandaloneMonthString, endStandaloneMonthString);
        }

        if (startDay != endDay) {
            // Same month, different day.
            int index = 0;
            if (showWeekDay) index = 1;
            if (showYear) index += 2;
            if (showTime) index += 4;
            if (numericDate) index += 8;
            int resId = sameMonthTable[index];
            fullFormat = res.getString(resId);

            // The values that are used in a fullFormat string are specified
            // by position.
            return formatter.format(fullFormat,
                    startWeekDayString, startMonthString, startMonthDayString,
                    startYearString, startTimeString,
                    endWeekDayString, endMonthString, endMonthDayString,
                    endYearString, endTimeString,
                    startStandaloneMonthString, endStandaloneMonthString);
        }

        // Same start and end day
        boolean showDate = (flags & FORMAT_SHOW_DATE) != 0;

        // If nothing was specified, then show the date.
        if (!showTime && !showDate && !showWeekDay) showDate = true;

        // Compute the time string (example: "10:00 - 11:00 am")
        String timeString = "";
        if (showTime) {
            // If the start and end time are the same, then just show the
            // start time.
            if (isInstant) {
                // Same start and end time.
                // Example: "10:15 AM"
                timeString = startTimeString;
            } else {
                // Example: "10:00 - 11:00 am"
                String timeFormat = res.getString(com.android.internal.R.string.time1_time2);
                // Don't use the user supplied Formatter because the result will pollute the buffer.
                timeString = String.format(timeFormat, startTimeString, endTimeString);
            }
        }

        // Figure out which full format to use.
        fullFormat = "";
        String dateString = "";
        if (showDate) {
            dateString = startDate.format(defaultDateFormat);
            if (showWeekDay) {
                if (showTime) {
                    // Example: "10:00 - 11:00 am, Tue, Oct 9"
                    fullFormat = res.getString(com.android.internal.R.string.time_wday_date);
                } else {
                    // Example: "Tue, Oct 9"
                    fullFormat = res.getString(com.android.internal.R.string.wday_date);
                }
            } else {
                if (showTime) {
                    // Example: "10:00 - 11:00 am, Oct 9"
                    fullFormat = res.getString(com.android.internal.R.string.time_date);
                } else {
                    // Example: "Oct 9"
                    return formatter.format("%s", dateString);
                }
            }
        } else if (showWeekDay) {
            if (showTime) {
                // Example: "10:00 - 11:00 am, Tue"
                fullFormat = res.getString(com.android.internal.R.string.time_wday);
            } else {
                // Example: "Tue"
                return formatter.format("%s", startWeekDayString);
            }
        } else if (showTime) {
            return formatter.format("%s", timeString);
        }

        // The values that are used in a fullFormat string are specified
        // by position.
        return formatter.format(fullFormat, timeString, startWeekDayString, dateString);
    }

    private static void setTimeFromCalendar(Time t, Calendar c) {
        t.hour = c.get(Calendar.HOUR_OF_DAY);
        t.minute = c.get(Calendar.MINUTE);
        t.month = c.get(Calendar.MONTH);
        t.monthDay = c.get(Calendar.DAY_OF_MONTH);
        t.second = c.get(Calendar.SECOND);
        t.weekDay = c.get(Calendar.DAY_OF_WEEK) - 1;
        t.year = c.get(Calendar.YEAR);
        t.yearDay = c.get(Calendar.DAY_OF_YEAR);
        t.isDst = (c.get(Calendar.DST_OFFSET) != 0) ? 1 : 0;
        t.gmtoff = c.get(Calendar.ZONE_OFFSET) + c.get(Calendar.DST_OFFSET);
        t.timezone = c.getTimeZone().getID();
    }

    /**
     * Formats a date or a time according to the local conventions. There are
     * lots of options that allow the caller to control, for example, if the
     * time is shown, if the day of the week is shown, if the month name is
     * abbreviated, if noon is shown instead of 12pm, and so on. For the
     * complete list of options, see the documentation for
     * {@link #formatDateRange}.
     * <p>
     * Example output strings (date formats in these examples are shown using
     * the US date format convention but that may change depending on the
     * local settings):
     * <ul>
     *   <li>10:15am</li>
     *   <li>3:00pm</li>
     *   <li>3pm</li>
     *   <li>3PM</li>
     *   <li>08:00</li>
     *   <li>17:00</li>
     *   <li>noon</li>
     *   <li>Noon</li>
     *   <li>midnight</li>
     *   <li>Midnight</li>
     *   <li>Oct 31</li>
     *   <li>Oct 31, 2007</li>
     *   <li>October 31, 2007</li>
     *   <li>10am, Oct 31</li>
     *   <li>17:00, Oct 31</li>
     *   <li>Wed</li>
     *   <li>Wednesday</li>
     *   <li>10am, Wed, Oct 31</li>
     *   <li>Wed, Oct 31</li>
     *   <li>Wednesday, Oct 31</li>
     *   <li>Wed, Oct 31, 2007</li>
     *   <li>Wed, October 31</li>
     *   <li>10/31/2007</li>
     * </ul>
     *
     * @param context the context is required only if the time is shown
     * @param millis a point in time in UTC milliseconds
     * @param flags a bit mask of formatting options
     * @return a string containing the formatted date/time.
     */
    public static String formatDateTime(Context context, long millis, int flags) {
        return formatDateRange(context, millis, millis, flags);
    }

    /**
     * @return a relative time string to display the time expressed by millis.  Times
     * are counted starting at midnight, which means that assuming that the current
     * time is March 31st, 0:30:
     * <ul>
     *   <li>"millis=0:10 today" will be displayed as "0:10"</li>
     *   <li>"millis=11:30pm the day before" will be displayed as "Mar 30"</li>
     * </ul>
     * If the given millis is in a different year, then the full date is
     * returned in numeric format (e.g., "10/12/2008").
     *
     * @param withPreposition If true, the string returned will include the correct
     * preposition ("at 9:20am", "on 10/12/2008" or "on May 29").
     */
    public static CharSequence getRelativeTimeSpanString(Context c, long millis,
            boolean withPreposition) {

        String result;
        long now = System.currentTimeMillis();
        long span = Math.abs(now - millis);

        synchronized (DateUtils.class) {
            if (sNowTime == null) {
                sNowTime = new Time();
            }

            if (sThenTime == null) {
                sThenTime = new Time();
            }

            sNowTime.set(now);
            sThenTime.set(millis);

            int prepositionId;
            if (span < DAY_IN_MILLIS && sNowTime.weekDay == sThenTime.weekDay) {
                // Same day
                int flags = FORMAT_SHOW_TIME;
                result = formatDateRange(c, millis, millis, flags);
                prepositionId = R.string.preposition_for_time;
            } else if (sNowTime.year != sThenTime.year) {
                // Different years
                int flags = FORMAT_SHOW_DATE | FORMAT_SHOW_YEAR | FORMAT_NUMERIC_DATE;
                result = formatDateRange(c, millis, millis, flags);

                // This is a date (like "10/31/2008" so use the date preposition)
                prepositionId = R.string.preposition_for_date;
            } else {
                // Default
                int flags = FORMAT_SHOW_DATE | FORMAT_ABBREV_MONTH;
                result = formatDateRange(c, millis, millis, flags);
                prepositionId = R.string.preposition_for_date;
            }
            if (withPreposition) {
                Resources res = c.getResources();
                result = res.getString(prepositionId, result);
            }
        }
        return result;
    }

    /**
     * Convenience function to return relative time string without preposition.
     * @param c context for resources
     * @param millis time in milliseconds
     * @return {@link CharSequence} containing relative time.
     * @see #getRelativeTimeSpanString(Context, long, boolean)
     */
    public static CharSequence getRelativeTimeSpanString(Context c, long millis) {
        return getRelativeTimeSpanString(c, millis, false /* no preposition */);
    }

    private static Time sNowTime;
    private static Time sThenTime;
}<|MERGE_RESOLUTION|>--- conflicted
+++ resolved
@@ -589,13 +589,6 @@
         initFormatStrings();
         if (hours > 0) {
             return f.format(sElapsedFormatHMMSS, hours, minutes, seconds).toString();
-<<<<<<< HEAD
-        } else if (minutes < 10) {
-            /* For MR1 Holo CTS, the minutes can't be zero-padded */
-            String FAST_FORMAT_MMSS = "%1$d:%2$02d";
-            return f.format(FAST_FORMAT_MMSS, minutes, seconds).toString();
-=======
->>>>>>> a34a64d2
         } else {
             return f.format(sElapsedFormatMMSS, minutes, seconds).toString();
         }

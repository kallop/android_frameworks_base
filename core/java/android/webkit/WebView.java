/*
 * Copyright (C) 2006 The Android Open Source Project
 *
 * Licensed under the Apache License, Version 2.0 (the "License");
 * you may not use this file except in compliance with the License.
 * You may obtain a copy of the License at
 *
 *      http://www.apache.org/licenses/LICENSE-2.0
 *
 * Unless required by applicable law or agreed to in writing, software
 * distributed under the License is distributed on an "AS IS" BASIS,
 * WITHOUT WARRANTIES OR CONDITIONS OF ANY KIND, either express or implied.
 * See the License for the specific language governing permissions and
 * limitations under the License.
 */

package android.webkit;

import android.app.AlertDialog;
import android.content.Context;
import android.content.DialogInterface;
import android.content.Intent;
import android.content.DialogInterface.OnCancelListener;
import android.graphics.Bitmap;
import android.graphics.Canvas;
import android.graphics.Color;
import android.graphics.Paint;
import android.graphics.Path;
import android.graphics.Picture;
import android.graphics.Point;
import android.graphics.Rect;
import android.graphics.Region;
import android.net.http.SslCertificate;
import android.net.Uri;
import android.os.Bundle;
import android.os.Handler;
import android.os.Message;
import android.os.ServiceManager;
import android.os.SystemClock;
import android.provider.Checkin;
import android.text.IClipboard;
import android.text.Selection;
import android.text.Spannable;
import android.util.AttributeSet;
import android.util.Config;
import android.util.EventLog;
import android.util.Log;
import android.view.Gravity;
import android.view.KeyEvent;
import android.view.LayoutInflater;
import android.view.MotionEvent;
import android.view.SoundEffectConstants;
import android.view.VelocityTracker;
import android.view.View;
import android.view.ViewConfiguration;
import android.view.ViewGroup;
import android.view.ViewParent;
import android.view.ViewTreeObserver;
import android.view.animation.AlphaAnimation;
import android.view.inputmethod.InputMethodManager;
import android.webkit.TextDialog.AutoCompleteAdapter;
import android.webkit.WebViewCore.EventHub;
import android.widget.AbsoluteLayout;
import android.widget.AdapterView;
import android.widget.ArrayAdapter;
import android.widget.FrameLayout;
import android.widget.ImageView;
import android.widget.ListView;
import android.widget.Scroller;
import android.widget.Toast;
import android.widget.ZoomButtonsController;
import android.widget.ZoomControls;
import android.widget.AdapterView.OnItemClickListener;

import java.io.File;
import java.io.FileInputStream;
import java.io.FileNotFoundException;
import java.io.FileOutputStream;
import java.io.IOException;
import java.net.URLDecoder;
import java.util.ArrayList;
import java.util.HashMap;
import java.util.List;

/**
<<<<<<< HEAD
 * <p>A View that displays web pages. This class is the basis upon
 * which you can roll your own web browser or simply display some
 * online content within your Activity.  It uses the WebKit rendering
 * engine to display web pages and includes methods to navigate
 * forward and backward through a history, zoom in and out, perform
 * text searches and more.</p>
 *
 * <p>Note that, in order for your Activity to access the Internet and
 * load web pages in a WebView, you must add the <var>INTERNET</var>
 * permissions to your Android Manifest file:</p>
 *
=======
 * <p>A View that displays web pages. This class is the basis upon which you 
 * can roll your own web browser or simply display some online content within your Activity.
 * It uses the WebKit rendering engine to display
 * web pages and includes methods to navigate forward and backward
 * through a history, zoom in and out, perform text searches and more.</p>
 * <p>To enable the built-in zoom, set
 * {@link #getSettings() WebSettings}.{@link WebSettings#setBuiltInZoomControls(boolean)}
 * (introduced in API version 3).
 * <p>Note that, in order for your Activity to access the Internet and load web pages
 * in a WebView, you must add the <var>INTERNET</var> permissions to your 
 * Android Manifest file:</p>
>>>>>>> 3f2fd987
 * <pre>&lt;uses-permission android:name="android.permission.INTERNET" /></pre>
 *
 * <p>This must be a child of the <code>&lt;manifest></code> element.</p>
 *
 * <h3>Basic usage</h3>
 *
 * <p>By default, a WebView provides no browser-like widgets, does not
 * enable JavaScript and errors will be ignored. If your goal is only
 * to display some HTML as a part of your UI, this is probably fine;
 * the user won't need to interact with the web page beyond reading
 * it, and the web page won't need to interact with the user. If you
 * actually want a fully blown web browser, then you probably want to
 * invoke the Browser application with your URL rather than show it
 * with a WebView. See {@link android.content.Intent} for more information.</p>
 *
 * <pre class="prettyprint">
 * WebView webview = new WebView(this);
 * setContentView(webview);
 *
 * // Simplest usage: note that an exception will NOT be thrown
 * // if there is an error loading this page (see below).
 * webview.loadUrl("http://slashdot.org/");
 *
 * // Of course you can also load from any string:
 * String summary = "&lt;html>&lt;body>You scored &lt;b>192</b> points.&lt;/body>&lt;/html>";
 * webview.loadData(summary, "text/html", "utf-8");
 * // ... although note that there are restrictions on what this HTML can do.
 * // See the JavaDocs for loadData and loadDataWithBaseUrl for more info.
 * </pre>
 *
 * <p>A WebView has several customization points where you can add your
 * own behavior. These are:</p>
 *
 * <ul>
 *   <li>Creating and setting a {@link android.webkit.WebChromeClient} subclass.
 *       This class is called when something that might impact a
 *       browser UI happens, for instance, progress updates and
 *       JavaScript alerts are sent here.
 *   </li>
 *   <li>Creating and setting a {@link android.webkit.WebViewClient} subclass.
 *       It will be called when things happen that impact the
 *       rendering of the content, eg, errors or form submissions. You
 *       can also intercept URL loading here.</li>
 *   <li>Via the {@link android.webkit.WebSettings} class, which contains
 *       miscellaneous configuration. </li>
 *   <li>With the {@link android.webkit.WebView#addJavascriptInterface} method.
 *       This lets you bind Java objects into the WebView so they can be
 *       controlled from the web pages JavaScript.</li>
 * </ul>
 *
 * <p>Here's a more complicated example, showing error handling,
 *    settings, and progress notification:</p>
 *
 * <pre class="prettyprint">
 * // Let's display the progress in the activity title bar, like the
 * // browser app does.
 * getWindow().requestFeature(Window.FEATURE_PROGRESS);
 *
 * webview.getSettings().setJavaScriptEnabled(true);
 *
 * final Activity activity = this;
 * webview.setWebChromeClient(new WebChromeClient() {
 *   public void onProgressChanged(WebView view, int progress) {
 *     // Activities and WebViews measure progress with different scales.
 *     // The progress meter will automatically disappear when we reach 100%
 *     activity.setProgress(progress * 1000);
 *   }
 * });
 * webview.setWebViewClient(new WebViewClient() {
 *   public void onReceivedError(WebView view, int errorCode, String description, String failingUrl) {
 *     Toast.makeText(activity, "Oh no! " + description, Toast.LENGTH_SHORT).show();
 *   }
 * });
 *
 * webview.loadUrl("http://slashdot.org/");
 * </pre>
 *
 * <h3>Cookie and window management</h3>
 *
 * <p>For obvious security reasons, your application has its own
 * cache, cookie store etc - it does not share the Browser
 * applications data. Cookies are managed on a separate thread, so
 * operations like index building don't block the UI
 * thread. Follow the instructions in {@link android.webkit.CookieSyncManager}
 * if you want to use cookies in your application.
 * </p>
 *
 * <p>By default, requests by the HTML to open new windows are
 * ignored. This is true whether they be opened by JavaScript or by
 * the target attribute on a link. You can customize your
 * WebChromeClient to provide your own behaviour for opening multiple windows,
 * and render them in whatever manner you want.</p>
 *
 * <p>Standard behavior for an Activity is to be destroyed and
 * recreated when the devices orientation is changed. This will cause
 * the WebView to reload the current page. If you don't want that, you
 * can set your Activity to handle the orientation and keyboardHidden
 * changes, and then just leave the WebView alone. It'll automatically
 * re-orient itself as appropriate.</p>
 */
public class WebView extends AbsoluteLayout 
        implements ViewTreeObserver.OnGlobalFocusChangeListener,
        ViewGroup.OnHierarchyChangeListener {

    // if AUTO_REDRAW_HACK is true, then the CALL key will toggle redrawing
    // the screen all-the-time. Good for profiling our drawing code
    static private final boolean AUTO_REDRAW_HACK = false;
    // true means redraw the screen all-the-time. Only with AUTO_REDRAW_HACK
    private boolean mAutoRedraw;

    // keep debugging parameters near the top of the file
    static final String LOGTAG = "webview";
    static final boolean DEBUG = false;
    static final boolean LOGV_ENABLED = DEBUG ? Config.LOGD : Config.LOGV;

    private class ExtendedZoomControls extends FrameLayout {
        public ExtendedZoomControls(Context context, AttributeSet attrs) {
            super(context, attrs);
            LayoutInflater inflater = (LayoutInflater)
                    context.getSystemService(Context.LAYOUT_INFLATER_SERVICE);
            inflater.inflate(com.android.internal.R.layout.zoom_magnify, this, true);
            mZoomControls = (ZoomControls) findViewById(com.android.internal.R.id.zoomControls);
            mZoomMagnify = (ImageView) findViewById(com.android.internal.R.id.zoomMagnify);
        }
        
        public void show(boolean showZoom, boolean canZoomOut) {
            mZoomControls.setVisibility(showZoom ? View.VISIBLE : View.GONE);
            mZoomMagnify.setVisibility(canZoomOut ? View.VISIBLE : View.GONE);
            fade(View.VISIBLE, 0.0f, 1.0f);
        }
        
        public void hide() {
            fade(View.GONE, 1.0f, 0.0f);
        }
        
        private void fade(int visibility, float startAlpha, float endAlpha) {
            AlphaAnimation anim = new AlphaAnimation(startAlpha, endAlpha);
            anim.setDuration(500);
            startAnimation(anim);
            setVisibility(visibility);
        }
        
        public void setIsZoomMagnifyEnabled(boolean isEnabled) {
            mZoomMagnify.setEnabled(isEnabled);
        }
        
        public boolean hasFocus() {
            return mZoomControls.hasFocus() || mZoomMagnify.hasFocus();
        }
        
        public void setOnZoomInClickListener(OnClickListener listener) {
            mZoomControls.setOnZoomInClickListener(listener);
        }
            
        public void setOnZoomOutClickListener(OnClickListener listener) {
            mZoomControls.setOnZoomOutClickListener(listener);
        }
            
        public void setOnZoomMagnifyClickListener(OnClickListener listener) {
            mZoomMagnify.setOnClickListener(listener);
        }

        ZoomControls mZoomControls;
        ImageView mZoomMagnify;
    }
    
    /**
     *  Transportation object for returning WebView across thread boundaries.
     */
    public class WebViewTransport {
        private WebView mWebview;

        /**
         * Set the WebView to the transportation object.
         * @param webview The WebView to transport.
         */
        public synchronized void setWebView(WebView webview) {
            mWebview = webview;
        }

        /**
         * Return the WebView object.
         * @return WebView The transported WebView object.
         */
        public synchronized WebView getWebView() {
            return mWebview;
        }
    }

    // A final CallbackProxy shared by WebViewCore and BrowserFrame.
    private final CallbackProxy mCallbackProxy;

    private final WebViewDatabase mDatabase;

    // SSL certificate for the main top-level page (if secure)
    private SslCertificate mCertificate;

    // Native WebView pointer that is 0 until the native object has been
    // created.
    private int mNativeClass;
    // This would be final but it needs to be set to null when the WebView is
    // destroyed.
    private WebViewCore mWebViewCore;
    // Handler for dispatching UI messages.
    /* package */ final Handler mPrivateHandler = new PrivateHandler();
    private TextDialog mTextEntry;
    // Used to ignore changes to webkit text that arrives to the UI side after
    // more key events.
    private int mTextGeneration;

    // The list of loaded plugins.
    private static PluginList sPluginList;

    /**
     * Position of the last touch event.
     */
    private float mLastTouchX;
    private float mLastTouchY;

    /**
     * Time of the last touch event.
     */
    private long mLastTouchTime;

    /**
     * Time of the last time sending touch event to WebViewCore
     */
    private long mLastSentTouchTime;

    /**
     * The minimum elapsed time before sending another ACTION_MOVE event to
     * WebViewCore
     */
    private static final int TOUCH_SENT_INTERVAL = 100;

    /**
     * Helper class to get velocity for fling
     */
    VelocityTracker mVelocityTracker;

    /**
     * Touch mode
     */
    private int mTouchMode = TOUCH_DONE_MODE;
    private static final int TOUCH_INIT_MODE = 1;
    private static final int TOUCH_DRAG_START_MODE = 2;
    private static final int TOUCH_DRAG_MODE = 3;
    private static final int TOUCH_SHORTPRESS_START_MODE = 4;
    private static final int TOUCH_SHORTPRESS_MODE = 5;
    private static final int TOUCH_DOUBLECLICK_MODE = 6;
    private static final int TOUCH_DONE_MODE = 7;
    private static final int TOUCH_SELECT_MODE = 8;
    // touch mode values specific to scale+scroll
    private static final int FIRST_SCROLL_ZOOM = 9;
    private static final int SCROLL_ZOOM_ANIMATION_IN = 9;
    private static final int SCROLL_ZOOM_ANIMATION_OUT = 10;
    private static final int SCROLL_ZOOM_OUT = 11;
    private static final int LAST_SCROLL_ZOOM = 11;
    // end of touch mode values specific to scale+scroll

    // Whether to forward the touch events to WebCore
    private boolean mForwardTouchEvents = false;

    // Whether to prevent drag during touch. The initial value depends on
    // mForwardTouchEvents. If WebCore wants touch events, we assume it will
    // take control of touch events unless it says no for touch down event.
    private boolean mPreventDrag;

    // If updateTextEntry gets called while we are out of focus, use this 
    // variable to remember to do it next time we gain focus.
    private boolean mNeedsUpdateTextEntry = false;
    
    // Whether or not to draw the focus ring.
    private boolean mDrawFocusRing = true;

    /**
     * Customizable constant
     */
    // pre-computed square of ViewConfiguration.getScaledTouchSlop()
    private int mTouchSlopSquare;
    // pre-computed density adjusted navigation slop
    private int mNavSlop;
    // This should be ViewConfiguration.getTapTimeout()
    // But system time out is 100ms, which is too short for the browser.
    // In the browser, if it switches out of tap too soon, jump tap won't work.
    private static final int TAP_TIMEOUT = 200;
    // This should be ViewConfiguration.getLongPressTimeout()
    // But system time out is 500ms, which is too short for the browser.
    // With a short timeout, it's difficult to treat trigger a short press.
    private static final int LONG_PRESS_TIMEOUT = 1000;
    // needed to avoid flinging after a pause of no movement
    private static final int MIN_FLING_TIME = 250;
    // The time that the Zoom Controls are visible before fading away
    private static final long ZOOM_CONTROLS_TIMEOUT = 
            ViewConfiguration.getZoomControlsTimeout();
    // The amount of content to overlap between two screens when going through
    // pages with the space bar, in pixels.
    private static final int PAGE_SCROLL_OVERLAP = 24;

    /**
     * These prevent calling requestLayout if either dimension is fixed. This
     * depends on the layout parameters and the measure specs.
     */
    boolean mWidthCanMeasure;
    boolean mHeightCanMeasure;

    // Remember the last dimensions we sent to the native side so we can avoid
    // sending the same dimensions more than once.
    int mLastWidthSent;
    int mLastHeightSent;

    private int mContentWidth;   // cache of value from WebViewCore
    private int mContentHeight;  // cache of value from WebViewCore

    // Need to have the separate control for horizontal and vertical scrollbar 
    // style than the View's single scrollbar style
    private boolean mOverlayHorizontalScrollbar = true;
    private boolean mOverlayVerticalScrollbar = false;

    // our standard speed. this way small distances will be traversed in less
    // time than large distances, but we cap the duration, so that very large
    // distances won't take too long to get there.
    private static final int STD_SPEED = 480;  // pixels per second
    // time for the longest scroll animation
    private static final int MAX_DURATION = 750;   // milliseconds
    private Scroller mScroller;

    private boolean mWrapContent;

    // true if we should call webcore to draw the content, false means we have
    // requested something but it isn't ready to draw yet.
    private WebViewCore.FocusData mFocusData;
    /**
     * Private message ids
     */
    private static final int REMEMBER_PASSWORD = 1;
    private static final int NEVER_REMEMBER_PASSWORD = 2;
    private static final int SWITCH_TO_SHORTPRESS = 3;
    private static final int SWITCH_TO_LONGPRESS = 4;
    private static final int UPDATE_TEXT_ENTRY_ADAPTER = 6;
    private static final int SWITCH_TO_ENTER = 7;
    private static final int RESUME_WEBCORE_UPDATE = 8;

    //! arg1=x, arg2=y
    static final int SCROLL_TO_MSG_ID               = 10;
    static final int SCROLL_BY_MSG_ID               = 11;
    //! arg1=x, arg2=y
    static final int SPAWN_SCROLL_TO_MSG_ID         = 12;
    //! arg1=x, arg2=y
    static final int SYNC_SCROLL_TO_MSG_ID          = 13;
    static final int NEW_PICTURE_MSG_ID             = 14;
    static final int UPDATE_TEXT_ENTRY_MSG_ID       = 15;
    static final int WEBCORE_INITIALIZED_MSG_ID     = 16;
    static final int UPDATE_TEXTFIELD_TEXT_MSG_ID   = 17;
    static final int DID_FIRST_LAYOUT_MSG_ID        = 18;
    static final int RECOMPUTE_FOCUS_MSG_ID         = 19;
    static final int NOTIFY_FOCUS_SET_MSG_ID        = 20;
    static final int MARK_NODE_INVALID_ID           = 21;
    static final int UPDATE_CLIPBOARD               = 22;
    static final int LONG_PRESS_ENTER               = 23;
    static final int PREVENT_TOUCH_ID               = 24;
    static final int WEBCORE_NEED_TOUCH_EVENTS      = 25;
    // obj=Rect in doc coordinates
    static final int INVAL_RECT_MSG_ID              = 26;
    
    static final String[] HandlerDebugString = {
        "REMEMBER_PASSWORD", // = 1;
        "NEVER_REMEMBER_PASSWORD", // = 2;
        "SWITCH_TO_SHORTPRESS", // = 3;
        "SWITCH_TO_LONGPRESS", // = 4;
        "5",
        "UPDATE_TEXT_ENTRY_ADAPTER", // = 6;
        "SWITCH_TO_ENTER", // = 7;
        "RESUME_WEBCORE_UPDATE", // = 8;
        "9",
        "SCROLL_TO_MSG_ID", //               = 10;
        "SCROLL_BY_MSG_ID", //               = 11;
        "SPAWN_SCROLL_TO_MSG_ID", //         = 12;
        "SYNC_SCROLL_TO_MSG_ID", //          = 13;
        "NEW_PICTURE_MSG_ID", //             = 14;
        "UPDATE_TEXT_ENTRY_MSG_ID", //       = 15;
        "WEBCORE_INITIALIZED_MSG_ID", //     = 16;
        "UPDATE_TEXTFIELD_TEXT_MSG_ID", //   = 17;
        "DID_FIRST_LAYOUT_MSG_ID", //        = 18;
        "RECOMPUTE_FOCUS_MSG_ID", //         = 19;
        "NOTIFY_FOCUS_SET_MSG_ID", //        = 20;
        "MARK_NODE_INVALID_ID", //           = 21;
        "UPDATE_CLIPBOARD", //               = 22;
        "LONG_PRESS_ENTER", //               = 23;
        "PREVENT_TOUCH_ID", //               = 24;
        "WEBCORE_NEED_TOUCH_EVENTS", //      = 25;
        "INVAL_RECT_MSG_ID" //               = 26;
    };

    // width which view is considered to be fully zoomed out
    static final int ZOOM_OUT_WIDTH = 1008;

    private static final float DEFAULT_MAX_ZOOM_SCALE = 4.0f;
    private static final float DEFAULT_MIN_ZOOM_SCALE = 0.25f;
    // scale limit, which can be set through viewport meta tag in the web page
    private float mMaxZoomScale = DEFAULT_MAX_ZOOM_SCALE;
    private float mMinZoomScale = DEFAULT_MIN_ZOOM_SCALE;
    private boolean mMinZoomScaleFixed = false;

    // initial scale in percent. 0 means using default.
    private int mInitialScale = 0;

    // set to true temporarily while the zoom control is being dragged
    private boolean mPreviewZoomOnly = false;

    // computed scale and inverse, from mZoomWidth.
    private float mActualScale = 1;
    private float mInvActualScale = 1;
    // if this is non-zero, it is used on drawing rather than mActualScale
    private float mZoomScale;
    private float mInvInitialZoomScale;
    private float mInvFinalZoomScale;
    private long mZoomStart;
    private static final int ZOOM_ANIMATION_LENGTH = 500;

    private boolean mUserScroll = false;

    private int mSnapScrollMode = SNAP_NONE;
    private static final int SNAP_NONE = 1;
    private static final int SNAP_X = 2;
    private static final int SNAP_Y = 3;
    private static final int SNAP_X_LOCK = 4;
    private static final int SNAP_Y_LOCK = 5;
    private boolean mSnapPositive;
    
    // Used to match key downs and key ups
    private boolean mGotKeyDown;

    /* package */ static boolean mLogEvent = true;
    private static final int EVENT_LOG_ZOOM_LEVEL_CHANGE = 70101;
    private static final int EVENT_LOG_DOUBLE_TAP_DURATION = 70102;

    // for event log
    private long mLastTouchUpTime = 0;

    /**
     * URI scheme for telephone number
     */
    public static final String SCHEME_TEL = "tel:";
    /**
     * URI scheme for email address
     */
    public static final String SCHEME_MAILTO = "mailto:";
    /**
     * URI scheme for map address
     */
    public static final String SCHEME_GEO = "geo:0,0?q=";
    
    private int mBackgroundColor = Color.WHITE;

    // Used to notify listeners of a new picture.
    private PictureListener mPictureListener;
    /**
     * Interface to listen for new pictures as they change.
     */
    public interface PictureListener {
        /**
         * Notify the listener that the picture has changed.
         * @param view The WebView that owns the picture.
         * @param picture The new picture.
         */
        public void onNewPicture(WebView view, Picture picture);
    }

    public class HitTestResult {
        /**
         * Default HitTestResult, where the target is unknown
         */
        public static final int UNKNOWN_TYPE = 0;
        /**
         * HitTestResult for hitting a HTML::a tag
         */
        public static final int ANCHOR_TYPE = 1;
        /**
         * HitTestResult for hitting a phone number
         */
        public static final int PHONE_TYPE = 2;
        /**
         * HitTestResult for hitting a map address
         */
        public static final int GEO_TYPE = 3;
        /**
         * HitTestResult for hitting an email address
         */
        public static final int EMAIL_TYPE = 4;
        /**
         * HitTestResult for hitting an HTML::img tag
         */
        public static final int IMAGE_TYPE = 5;
        /**
         * HitTestResult for hitting a HTML::a tag which contains HTML::img
         */
        public static final int IMAGE_ANCHOR_TYPE = 6;
        /**
         * HitTestResult for hitting a HTML::a tag with src=http
         */
        public static final int SRC_ANCHOR_TYPE = 7;
        /**
         * HitTestResult for hitting a HTML::a tag with src=http + HTML::img
         */
        public static final int SRC_IMAGE_ANCHOR_TYPE = 8;
        /**
         * HitTestResult for hitting an edit text area
         */
        public static final int EDIT_TEXT_TYPE = 9;

        private int mType;
        private String mExtra;

        HitTestResult() {
            mType = UNKNOWN_TYPE;
        }

        private void setType(int type) {
            mType = type;
        }

        private void setExtra(String extra) {
            mExtra = extra;
        }

        public int getType() {
            return mType;
        }

        public String getExtra() {
            return mExtra;
        }
    }

    // The View containing the zoom controls
    private ExtendedZoomControls mZoomControls;
    private Runnable mZoomControlRunnable;

    private ZoomButtonsController mZoomButtonsController; 
    private ImageView mZoomOverviewButton;
    private ImageView mZoomFitPageButton;

    // These keep track of the center point of the zoom.  They are used to
    // determine the point around which we should zoom.
    private float mZoomCenterX;
    private float mZoomCenterY;

    private ZoomButtonsController.OnZoomListener mZoomListener =
            new ZoomButtonsController.OnZoomListener() {

        public void onVisibilityChanged(boolean visible) {
            if (visible) {
                switchOutDrawHistory();
                updateZoomButtonsEnabled();
            }
        }

        public void onZoom(boolean zoomIn) {
            if (zoomIn) {
                zoomIn();
            } else {
                zoomOut();
            }
            
            updateZoomButtonsEnabled();
        }
    };
    
    /**
     * Construct a new WebView with a Context object.
     * @param context A Context object used to access application assets.
     */
    public WebView(Context context) {
        this(context, null);
    }

    /**
     * Construct a new WebView with layout parameters.
     * @param context A Context object used to access application assets.
     * @param attrs An AttributeSet passed to our parent.
     */
    public WebView(Context context, AttributeSet attrs) {
        this(context, attrs, com.android.internal.R.attr.webViewStyle);
    }

    /**
     * Construct a new WebView with layout parameters and a default style.
     * @param context A Context object used to access application assets.
     * @param attrs An AttributeSet passed to our parent.
     * @param defStyle The default style resource ID.
     */
    public WebView(Context context, AttributeSet attrs, int defStyle) {
        super(context, attrs, defStyle);
        init();

        mCallbackProxy = new CallbackProxy(context, this);
        mWebViewCore = new WebViewCore(context, this, mCallbackProxy);
        mDatabase = WebViewDatabase.getInstance(context);
        mFocusData = new WebViewCore.FocusData();
        mFocusData.mFrame = 0;
        mFocusData.mNode = 0;
        mFocusData.mX = 0;
        mFocusData.mY = 0;
        mScroller = new Scroller(context);

        initZoomController(context);
    }

    private void initZoomController(Context context) {
        // Create the buttons controller
        mZoomButtonsController = new ZoomButtonsController(this);
        mZoomButtonsController.setOnZoomListener(mZoomListener);

        // Create the accessory buttons
        LayoutInflater inflater =
                (LayoutInflater) context.getSystemService(Context.LAYOUT_INFLATER_SERVICE);
        ViewGroup container = mZoomButtonsController.getContainer();
        inflater.inflate(com.android.internal.R.layout.zoom_browser_accessory_buttons, container);
        mZoomOverviewButton =
                (ImageView) container.findViewById(com.android.internal.R.id.zoom_page_overview);
        mZoomOverviewButton.setOnClickListener(
            new View.OnClickListener() {
                public void onClick(View v) {
                    mZoomButtonsController.setVisible(false);
                    zoomScrollOut();
                    if (mLogEvent) {
                        Checkin.updateStats(mContext.getContentResolver(),
                                Checkin.Stats.Tag.BROWSER_ZOOM_OVERVIEW, 1, 0.0);
                    }
                }
            });
        mZoomFitPageButton =
                (ImageView) container.findViewById(com.android.internal.R.id.zoom_fit_page);
        mZoomFitPageButton.setOnClickListener(
            new View.OnClickListener() {
                public void onClick(View v) {
                    zoomWithPreview(1f);
                    updateZoomButtonsEnabled();
                }
            });
    }

    private void updateZoomButtonsEnabled() {
        boolean canZoomIn = mActualScale < mMaxZoomScale;
        boolean canZoomOut = mActualScale > mMinZoomScale;
        if (!canZoomIn && !canZoomOut) {
            // Hide the zoom in and out buttons, as well as the fit to page
            // button, if the page cannot zoom
            mZoomButtonsController.getZoomControls().setVisibility(View.GONE);
            mZoomFitPageButton.setVisibility(View.GONE);
        } else {
            // Bring back the hidden zoom controls.
            mZoomButtonsController.getZoomControls()
                    .setVisibility(View.VISIBLE);
            mZoomFitPageButton.setVisibility(View.VISIBLE);
            // Set each one individually, as a page may be able to zoom in
            // or out.
            mZoomButtonsController.setZoomInEnabled(canZoomIn);
            mZoomButtonsController.setZoomOutEnabled(canZoomOut);
            mZoomFitPageButton.setEnabled(mActualScale != 1);
        }
        mZoomOverviewButton.setVisibility(canZoomScrollOut() ? View.VISIBLE:
                View.GONE);
    }

    private void init() {
        setWillNotDraw(false);
        setFocusable(true);
        setFocusableInTouchMode(true);
        setClickable(true);
        setLongClickable(true);

        final int slop = ViewConfiguration.get(getContext()).getScaledTouchSlop();
        mTouchSlopSquare = slop * slop;
        mMinLockSnapReverseDistance = slop;
        // use one line height, 16 based on our current default font, for how
        // far we allow a touch be away from the edge of a link
        mNavSlop = (int) (16 * getContext().getResources()
                .getDisplayMetrics().density);
    }

    /* package */ boolean onSavePassword(String schemePlusHost, String username,
            String password, final Message resumeMsg) {
       boolean rVal = false;
       if (resumeMsg == null) {
           // null resumeMsg implies saving password silently
           mDatabase.setUsernamePassword(schemePlusHost, username, password);
       } else {
            final Message remember = mPrivateHandler.obtainMessage(
                    REMEMBER_PASSWORD);
            remember.getData().putString("host", schemePlusHost);
            remember.getData().putString("username", username);
            remember.getData().putString("password", password);
            remember.obj = resumeMsg;

            final Message neverRemember = mPrivateHandler.obtainMessage(
                    NEVER_REMEMBER_PASSWORD);
            neverRemember.getData().putString("host", schemePlusHost);
            neverRemember.getData().putString("username", username);
            neverRemember.getData().putString("password", password);
            neverRemember.obj = resumeMsg;

            new AlertDialog.Builder(getContext())
                    .setTitle(com.android.internal.R.string.save_password_label)
                    .setMessage(com.android.internal.R.string.save_password_message)
                    .setPositiveButton(com.android.internal.R.string.save_password_notnow,
                    new DialogInterface.OnClickListener() {
                        public void onClick(DialogInterface dialog, int which) {
                            resumeMsg.sendToTarget();
                        }
                    })
                    .setNeutralButton(com.android.internal.R.string.save_password_remember,
                    new DialogInterface.OnClickListener() {
                        public void onClick(DialogInterface dialog, int which) {
                            remember.sendToTarget();
                        }
                    })
                    .setNegativeButton(com.android.internal.R.string.save_password_never,
                    new DialogInterface.OnClickListener() {
                        public void onClick(DialogInterface dialog, int which) {
                            neverRemember.sendToTarget();
                        }
                    })
                    .setOnCancelListener(new OnCancelListener() {
                        public void onCancel(DialogInterface dialog) {
                            resumeMsg.sendToTarget();
                        }
                    }).show();
            // Return true so that WebViewCore will pause while the dialog is
            // up.
            rVal = true;
        }
       return rVal;
    }

    @Override
    public void setScrollBarStyle(int style) {
        if (style == View.SCROLLBARS_INSIDE_INSET
                || style == View.SCROLLBARS_OUTSIDE_INSET) {
            mOverlayHorizontalScrollbar = mOverlayVerticalScrollbar = false;
        } else {
            mOverlayHorizontalScrollbar = mOverlayVerticalScrollbar = true;
        }
        super.setScrollBarStyle(style);
    }

    /**
     * Specify whether the horizontal scrollbar has overlay style.
     * @param overlay TRUE if horizontal scrollbar should have overlay style.
     */
    public void setHorizontalScrollbarOverlay(boolean overlay) {
        mOverlayHorizontalScrollbar = overlay;
    }

    /**
     * Specify whether the vertical scrollbar has overlay style.
     * @param overlay TRUE if vertical scrollbar should have overlay style.
     */
    public void setVerticalScrollbarOverlay(boolean overlay) {
        mOverlayVerticalScrollbar = overlay;
    }

    /**
     * Return whether horizontal scrollbar has overlay style
     * @return TRUE if horizontal scrollbar has overlay style.
     */
    public boolean overlayHorizontalScrollbar() {
        return mOverlayHorizontalScrollbar;
    }

    /**
     * Return whether vertical scrollbar has overlay style
     * @return TRUE if vertical scrollbar has overlay style.
     */
    public boolean overlayVerticalScrollbar() {
        return mOverlayVerticalScrollbar;
    }

    /*
     * Return the width of the view where the content of WebView should render
     * to.
     */
    private int getViewWidth() {
        if (!isVerticalScrollBarEnabled() || mOverlayVerticalScrollbar) {
            return getWidth();
        } else {
            return getWidth() - getVerticalScrollbarWidth();
        }
    }

    /*
     * Return the height of the view where the content of WebView should render
     * to.
     */
    private int getViewHeight() {
        if (!isHorizontalScrollBarEnabled() || mOverlayHorizontalScrollbar) {
            return getHeight();
        } else {
            return getHeight() - getHorizontalScrollbarHeight();
        }
    }

    /**
     * @return The SSL certificate for the main top-level page or null if
     * there is no certificate (the site is not secure).
     */
    public SslCertificate getCertificate() {
        return mCertificate;
    }

    /**
     * Sets the SSL certificate for the main top-level page.
     */
    public void setCertificate(SslCertificate certificate) {
        // here, the certificate can be null (if the site is not secure)
        mCertificate = certificate;
    }

    //-------------------------------------------------------------------------
    // Methods called by activity
    //-------------------------------------------------------------------------

    /**
     * Save the username and password for a particular host in the WebView's
     * internal database.
     * @param host The host that required the credentials.
     * @param username The username for the given host.
     * @param password The password for the given host.
     */
    public void savePassword(String host, String username, String password) {
        mDatabase.setUsernamePassword(host, username, password);
    }

    /**
     * Set the HTTP authentication credentials for a given host and realm.
     *
     * @param host The host for the credentials.
     * @param realm The realm for the credentials.
     * @param username The username for the password. If it is null, it means
     *                 password can't be saved.
     * @param password The password
     */
    public void setHttpAuthUsernamePassword(String host, String realm,
            String username, String password) {
        mDatabase.setHttpAuthUsernamePassword(host, realm, username, password);
    }

    /**
     * Retrieve the HTTP authentication username and password for a given
     * host & realm pair
     *
     * @param host The host for which the credentials apply.
     * @param realm The realm for which the credentials apply.
     * @return String[] if found, String[0] is username, which can be null and
     *         String[1] is password. Return null if it can't find anything.
     */
    public String[] getHttpAuthUsernamePassword(String host, String realm) {
        return mDatabase.getHttpAuthUsernamePassword(host, realm);
    }

    /**
     * Destroy the internal state of the WebView. This method should be called
     * after the WebView has been removed from the view system. No other
     * methods may be called on a WebView after destroy.
     */
    public void destroy() {
        clearTextEntry();
        if (mWebViewCore != null) {
            // Set the handlers to null before destroying WebViewCore so no
            // more messages will be posted. 
            mCallbackProxy.setWebViewClient(null);
            mCallbackProxy.setWebChromeClient(null);
            // Tell WebViewCore to destroy itself
            WebViewCore webViewCore = mWebViewCore;
            mWebViewCore = null; // prevent using partial webViewCore
            webViewCore.destroy();
            // Remove any pending messages that might not be serviced yet.
            mPrivateHandler.removeCallbacksAndMessages(null);
            mCallbackProxy.removeCallbacksAndMessages(null);
            // Wake up the WebCore thread just in case it is waiting for a
            // javascript dialog.
            synchronized (mCallbackProxy) {
                mCallbackProxy.notify();
            }
        }
        if (mNativeClass != 0) {
            nativeDestroy();
            mNativeClass = 0;
        }
    }

    /**
     * Enables platform notifications of data state and proxy changes.
     */
    public static void enablePlatformNotifications() {
        Network.enablePlatformNotifications();
    }

    /**
     * If platform notifications are enabled, this should be called
     * from onPause() or onStop().
     */
    public static void disablePlatformNotifications() {
        Network.disablePlatformNotifications();
    }
    
    /**
     * Inform WebView of the network state. This is used to set
     * the javascript property window.navigator.isOnline and
     * generates the online/offline event as specified in HTML5, sec. 5.7.7
     * @param networkUp boolean indicating if network is available
     * 
     * @hide pending API Council approval
     */
    public void setNetworkAvailable(boolean networkUp) {
        BrowserFrame.sJavaBridge.setNetworkOnLine(networkUp);
    }

    /**
     * Save the state of this WebView used in 
     * {@link android.app.Activity#onSaveInstanceState}. Please note that this
     * method no longer stores the display data for this WebView. The previous
     * behavior could potentially leak files if {@link #restoreState} was never
     * called. See {@link #savePicture} and {@link #restorePicture} for saving
     * and restoring the display data.
     * @param outState The Bundle to store the WebView state.
     * @return The same copy of the back/forward list used to save the state. If
     *         saveState fails, the returned list will be null.
     * @see #savePicture
     * @see #restorePicture
     */
    public WebBackForwardList saveState(Bundle outState) {
        if (outState == null) {
            return null;
        }
        // We grab a copy of the back/forward list because a client of WebView
        // may have invalidated the history list by calling clearHistory.
        WebBackForwardList list = copyBackForwardList();
        final int currentIndex = list.getCurrentIndex();
        final int size = list.getSize();
        // We should fail saving the state if the list is empty or the index is
        // not in a valid range.
        if (currentIndex < 0 || currentIndex >= size || size == 0) {
            return null;
        }
        outState.putInt("index", currentIndex);
        // FIXME: This should just be a byte[][] instead of ArrayList but
        // Parcel.java does not have the code to handle multi-dimensional
        // arrays.
        ArrayList<byte[]> history = new ArrayList<byte[]>(size);
        for (int i = 0; i < size; i++) {
            WebHistoryItem item = list.getItemAtIndex(i);
            byte[] data = item.getFlattenedData();
            if (data == null) {
                // It would be very odd to not have any data for a given history
                // item. And we will fail to rebuild the history list without
                // flattened data.
                return null;
            }
            history.add(data);
        }
        outState.putSerializable("history", history);
        if (mCertificate != null) {
            outState.putBundle("certificate",
                               SslCertificate.saveState(mCertificate));
        }
        return list;
    }

    /**
     * Save the current display data to the Bundle given. Used in conjunction
     * with {@link #saveState}.
     * @param b A Bundle to store the display data.
     * @param dest The file to store the serialized picture data. Will be
     *             overwritten with this WebView's picture data.
     * @return True if the picture was successfully saved.
     */
    public boolean savePicture(Bundle b, File dest) {
        if (dest == null || b == null) {
            return false;
        }
        final Picture p = capturePicture();
        try {
            final FileOutputStream out = new FileOutputStream(dest);
            p.writeToStream(out);
            out.close();
        } catch (FileNotFoundException e){
            e.printStackTrace();
        } catch (IOException e) {
            e.printStackTrace();
        } catch (RuntimeException e) {
            e.printStackTrace();
        }
        if (dest.length() > 0) {
            b.putInt("scrollX", mScrollX);
            b.putInt("scrollY", mScrollY);
            b.putFloat("scale", mActualScale);
            return true;
        }
        return false;
    }

    /**
     * Restore the display data that was save in {@link #savePicture}. Used in
     * conjunction with {@link #restoreState}.
     * @param b A Bundle containing the saved display data.
     * @param src The file where the picture data was stored.
     * @return True if the picture was successfully restored.
     */
    public boolean restorePicture(Bundle b, File src) {
        if (src == null || b == null) {
            return false;
        }
        if (src.exists()) {
            Picture p = null;
            try {
                final FileInputStream in = new FileInputStream(src);
                p = Picture.createFromStream(in);
                in.close();
            } catch (FileNotFoundException e){
                e.printStackTrace();
            } catch (RuntimeException e) {
                e.printStackTrace();
            } catch (IOException e) {
                e.printStackTrace();
            }
            if (p != null) {
                int sx = b.getInt("scrollX", 0);
                int sy = b.getInt("scrollY", 0);
                float scale = b.getFloat("scale", 1.0f);
                mDrawHistory = true;
                mHistoryPicture = p;
                mScrollX = sx;
                mScrollY = sy;
                mHistoryWidth = Math.round(p.getWidth() * scale);
                mHistoryHeight = Math.round(p.getHeight() * scale);
                // as getWidth() / getHeight() of the view are not
                // available yet, set up mActualScale, so that when
                // onSizeChanged() is called, the rest will be set
                // correctly
                mActualScale = scale;
                invalidate();
                return true;
            }
        }
        return false;
    }

    /**
     * Restore the state of this WebView from the given map used in
     * {@link android.app.Activity#onRestoreInstanceState}. This method should 
     * be called to restore the state of the WebView before using the object. If 
     * it is called after the WebView has had a chance to build state (load 
     * pages, create a back/forward list, etc.) there may be undesirable 
     * side-effects. Please note that this method no longer restores the
     * display data for this WebView. See {@link #savePicture} and {@link
     * #restorePicture} for saving and restoring the display data.
     * @param inState The incoming Bundle of state.
     * @return The restored back/forward list or null if restoreState failed.
     * @see #savePicture
     * @see #restorePicture
     */
    public WebBackForwardList restoreState(Bundle inState) {
        WebBackForwardList returnList = null;
        if (inState == null) {
            return returnList;
        }
        if (inState.containsKey("index") && inState.containsKey("history")) {
            mCertificate = SslCertificate.restoreState(
                inState.getBundle("certificate"));

            final WebBackForwardList list = mCallbackProxy.getBackForwardList();
            final int index = inState.getInt("index");
            // We can't use a clone of the list because we need to modify the
            // shared copy, so synchronize instead to prevent concurrent
            // modifications.
            synchronized (list) {
                final List<byte[]> history =
                        (List<byte[]>) inState.getSerializable("history");
                final int size = history.size();
                // Check the index bounds so we don't crash in native code while
                // restoring the history index.
                if (index < 0 || index >= size) {
                    return null;
                }
                for (int i = 0; i < size; i++) {
                    byte[] data = history.remove(0);
                    if (data == null) {
                        // If we somehow have null data, we cannot reconstruct
                        // the item and thus our history list cannot be rebuilt.
                        return null;
                    }
                    WebHistoryItem item = new WebHistoryItem(data);
                    list.addHistoryItem(item);
                }
                // Grab the most recent copy to return to the caller.
                returnList = copyBackForwardList();
                // Update the copy to have the correct index.
                returnList.setCurrentIndex(index);
            }
            // Remove all pending messages because we are restoring previous
            // state.
            mWebViewCore.removeMessages();
            // Send a restore state message.
            mWebViewCore.sendMessage(EventHub.RESTORE_STATE, index);
        }
        return returnList;
    }

    /**
     * Load the given url.
     * @param url The url of the resource to load.
     */
    public void loadUrl(String url) {
        switchOutDrawHistory();
        mWebViewCore.sendMessage(EventHub.LOAD_URL, url);
        clearTextEntry();
    }

    /**
     * Load the given data into the WebView. This will load the data into
     * WebView using the data: scheme. Content loaded through this mechanism
     * does not have the ability to load content from the network.
     * @param data A String of data in the given encoding.
     * @param mimeType The MIMEType of the data. i.e. text/html, image/jpeg
     * @param encoding The encoding of the data. i.e. utf-8, base64
     */
    public void loadData(String data, String mimeType, String encoding) {
        loadUrl("data:" + mimeType + ";" + encoding + "," + data);
    }

    /**
     * Load the given data into the WebView, use the provided URL as the base
     * URL for the content. The base URL is the URL that represents the page
     * that is loaded through this interface. As such, it is used for the
     * history entry and to resolve any relative URLs. The failUrl is used if
     * browser fails to load the data provided. If it is empty or null, and the
     * load fails, then no history entry is created.
     * <p>
     * Note for post 1.0. Due to the change in the WebKit, the access to asset
     * files through "file:///android_asset/" for the sub resources is more
     * restricted. If you provide null or empty string as baseUrl, you won't be
     * able to access asset files. If the baseUrl is anything other than
     * http(s)/ftp(s)/about/javascript as scheme, you can access asset files for
     * sub resources.
     * 
     * @param baseUrl Url to resolve relative paths with, if null defaults to
     *            "about:blank"
     * @param data A String of data in the given encoding.
     * @param mimeType The MIMEType of the data. i.e. text/html. If null,
     *            defaults to "text/html"
     * @param encoding The encoding of the data. i.e. utf-8, us-ascii
     * @param failUrl URL to use if the content fails to load or null.
     */
    public void loadDataWithBaseURL(String baseUrl, String data,
            String mimeType, String encoding, String failUrl) {
        
        if (baseUrl != null && baseUrl.toLowerCase().startsWith("data:")) {
            loadData(data, mimeType, encoding);
            return;
        }
        switchOutDrawHistory();
        HashMap arg = new HashMap();
        arg.put("baseUrl", baseUrl);
        arg.put("data", data);
        arg.put("mimeType", mimeType);
        arg.put("encoding", encoding);
        arg.put("failUrl", failUrl);
        mWebViewCore.sendMessage(EventHub.LOAD_DATA, arg);
        clearTextEntry();
    }

    /**
     * Stop the current load.
     */
    public void stopLoading() {
        // TODO: should we clear all the messages in the queue before sending
        // STOP_LOADING?
        switchOutDrawHistory();
        mWebViewCore.sendMessage(EventHub.STOP_LOADING);
    }

    /**
     * Reload the current url.
     */
    public void reload() {
        switchOutDrawHistory();
        mWebViewCore.sendMessage(EventHub.RELOAD);
    }

    /**
     * Return true if this WebView has a back history item.
     * @return True iff this WebView has a back history item.
     */
    public boolean canGoBack() {
        WebBackForwardList l = mCallbackProxy.getBackForwardList();
        synchronized (l) {
            if (l.getClearPending()) {
                return false;
            } else {
                return l.getCurrentIndex() > 0;
            }
        }
    }

    /**
     * Go back in the history of this WebView.
     */
    public void goBack() {
        goBackOrForward(-1);
    }

    /**
     * Return true if this WebView has a forward history item.
     * @return True iff this Webview has a forward history item.
     */
    public boolean canGoForward() {
        WebBackForwardList l = mCallbackProxy.getBackForwardList();
        synchronized (l) {
            if (l.getClearPending()) {
                return false;
            } else {
                return l.getCurrentIndex() < l.getSize() - 1;
            }
        }
    }

    /**
     * Go forward in the history of this WebView.
     */
    public void goForward() {
        goBackOrForward(1);
    }

    /**
     * Return true if the page can go back or forward the given
     * number of steps.
     * @param steps The negative or positive number of steps to move the
     *              history.
     */
    public boolean canGoBackOrForward(int steps) {
        WebBackForwardList l = mCallbackProxy.getBackForwardList();
        synchronized (l) {
            if (l.getClearPending()) {
                return false;
            } else {
                int newIndex = l.getCurrentIndex() + steps;
                return newIndex >= 0 && newIndex < l.getSize();
            }
        }
    }

    /**
     * Go to the history item that is the number of steps away from
     * the current item. Steps is negative if backward and positive
     * if forward.
     * @param steps The number of steps to take back or forward in the back
     *              forward list.
     */
    public void goBackOrForward(int steps) {
        goBackOrForward(steps, false);
    }

    private void goBackOrForward(int steps, boolean ignoreSnapshot) {
        // every time we go back or forward, we want to reset the
        // WebView certificate:
        // if the new site is secure, we will reload it and get a
        // new certificate set;
        // if the new site is not secure, the certificate must be
        // null, and that will be the case
        mCertificate = null;
        if (steps != 0) {
            clearTextEntry();
            mWebViewCore.sendMessage(EventHub.GO_BACK_FORWARD, steps,
                    ignoreSnapshot ? 1 : 0);
        }
    }
    
    private boolean extendScroll(int y) {
        int finalY = mScroller.getFinalY();
        int newY = pinLocY(finalY + y);
        if (newY == finalY) return false;
        mScroller.setFinalY(newY);
        mScroller.extendDuration(computeDuration(0, y));
        return true;
    }
    
    /**
     * Scroll the contents of the view up by half the view size
     * @param top true to jump to the top of the page
     * @return true if the page was scrolled
     */
    public boolean pageUp(boolean top) {
        if (mNativeClass == 0) {
            return false;
        }
        nativeClearFocus(-1, -1);
        if (top) {
            // go to the top of the document
            return pinScrollTo(mScrollX, 0, true, 0);
        }
        // Page up
        int h = getHeight();
        int y;
        if (h > 2 * PAGE_SCROLL_OVERLAP) {
            y = -h + PAGE_SCROLL_OVERLAP;
        } else {
            y = -h / 2;
        }
        mUserScroll = true;
        return mScroller.isFinished() ? pinScrollBy(0, y, true, 0) 
                : extendScroll(y);
    }
    
    /**
     * Scroll the contents of the view down by half the page size
     * @param bottom true to jump to bottom of page
     * @return true if the page was scrolled
     */
    public boolean pageDown(boolean bottom) {
        if (mNativeClass == 0) {
            return false;
        }
        nativeClearFocus(-1, -1);
        if (bottom) {
            return pinScrollTo(mScrollX, mContentHeight, true, 0);
        }
        // Page down.
        int h = getHeight();
        int y;
        if (h > 2 * PAGE_SCROLL_OVERLAP) {
            y = h - PAGE_SCROLL_OVERLAP;
        } else {
            y = h / 2;
        }
        mUserScroll = true;
        return mScroller.isFinished() ? pinScrollBy(0, y, true, 0) 
                : extendScroll(y);
    }

    /**
     * Clear the view so that onDraw() will draw nothing but white background,
     * and onMeasure() will return 0 if MeasureSpec is not MeasureSpec.EXACTLY
     */
    public void clearView() {
        mContentWidth = 0;
        mContentHeight = 0;
        mWebViewCore.sendMessage(EventHub.CLEAR_CONTENT);
    }
    
    /**
     * Return a new picture that captures the current display of the webview.
     * This is a copy of the display, and will be unaffected if the webview
     * later loads a different URL.
     *
     * @return a picture containing the current contents of the view. Note this
     *         picture is of the entire document, and is not restricted to the
     *         bounds of the view.
     */
    public Picture capturePicture() {
        if (null == mWebViewCore) return null; // check for out of memory tab 
        return mWebViewCore.copyContentPicture();
    }

    /**
     *  Return true if the browser is displaying a TextView for text input.
     */
    private boolean inEditingMode() {
        return mTextEntry != null && mTextEntry.getParent() != null
                && mTextEntry.hasFocus();
    }

    private void clearTextEntry() {
        if (inEditingMode()) {
            mTextEntry.remove();
        }
    }

    /** 
     * Return the current scale of the WebView
     * @return The current scale.
     */
    public float getScale() {
        return mActualScale;
    }

    /**
     * Set the initial scale for the WebView. 0 means default. If
     * {@link WebSettings#getUseWideViewPort()} is true, it zooms out all the
     * way. Otherwise it starts with 100%. If initial scale is greater than 0,
     * WebView starts will this value as initial scale.
     *
     * @param scaleInPercent The initial scale in percent.
     */
    public void setInitialScale(int scaleInPercent) {
        mInitialScale = scaleInPercent;
    }

    /**
     * Invoke the graphical zoom picker widget for this WebView. This will
     * result in the zoom widget appearing on the screen to control the zoom
     * level of this WebView.
     */
    public void invokeZoomPicker() {
        if (!getSettings().supportZoom()) {
            Log.w(LOGTAG, "This WebView doesn't support zoom.");
            return;
        }
        clearTextEntry();
        if (getSettings().getBuiltInZoomControls()) {
            mZoomButtonsController.setVisible(true);
        } else {
            mPrivateHandler.removeCallbacks(mZoomControlRunnable);
            mPrivateHandler.postDelayed(mZoomControlRunnable,
                    ZOOM_CONTROLS_TIMEOUT);
        }
    }

    /**
     * Return a HitTestResult based on the current focus node. If a HTML::a tag
     * is found and the anchor has a non-javascript url, the HitTestResult type
     * is set to SRC_ANCHOR_TYPE and the url is set in the "extra" field. If the
     * anchor does not have a url or if it is a javascript url, the type will
     * be UNKNOWN_TYPE and the url has to be retrieved through
     * {@link #requestFocusNodeHref} asynchronously. If a HTML::img tag is
     * found, the HitTestResult type is set to IMAGE_TYPE and the url is set in
     * the "extra" field. A type of
     * SRC_IMAGE_ANCHOR_TYPE indicates an anchor with a url that has an image as
     * a child node. If a phone number is found, the HitTestResult type is set
     * to PHONE_TYPE and the phone number is set in the "extra" field of
     * HitTestResult. If a map address is found, the HitTestResult type is set
     * to GEO_TYPE and the address is set in the "extra" field of HitTestResult.
     * If an email address is found, the HitTestResult type is set to EMAIL_TYPE
     * and the email is set in the "extra" field of HitTestResult. Otherwise,
     * HitTestResult type is set to UNKNOWN_TYPE.
     */
    public HitTestResult getHitTestResult() {
        if (mNativeClass == 0) {
            return null;
        }

        HitTestResult result = new HitTestResult();

        if (nativeUpdateFocusNode()) {
            FocusNode node = mFocusNode;
            if (node.mIsTextField || node.mIsTextArea) {
                result.setType(HitTestResult.EDIT_TEXT_TYPE);
            } else if (node.mText != null) {
                String text = node.mText;
                if (text.startsWith(SCHEME_TEL)) {
                    result.setType(HitTestResult.PHONE_TYPE);
                    result.setExtra(text.substring(SCHEME_TEL.length()));
                } else if (text.startsWith(SCHEME_MAILTO)) {
                    result.setType(HitTestResult.EMAIL_TYPE);
                    result.setExtra(text.substring(SCHEME_MAILTO.length()));
                } else if (text.startsWith(SCHEME_GEO)) {
                    result.setType(HitTestResult.GEO_TYPE);
                    result.setExtra(URLDecoder.decode(text
                            .substring(SCHEME_GEO.length())));
                } else if (node.mIsAnchor) {
                    result.setType(HitTestResult.SRC_ANCHOR_TYPE);
                    result.setExtra(text);
                }
            }
        }
        int type = result.getType();
        if (type == HitTestResult.UNKNOWN_TYPE
                || type == HitTestResult.SRC_ANCHOR_TYPE) {
            // Now check to see if it is an image.
            int contentX = viewToContent((int) mLastTouchX + mScrollX);
            int contentY = viewToContent((int) mLastTouchY + mScrollY);
            String text = nativeImageURI(contentX, contentY);
            if (text != null) {
                result.setType(type == HitTestResult.UNKNOWN_TYPE ? 
                        HitTestResult.IMAGE_TYPE : 
                        HitTestResult.SRC_IMAGE_ANCHOR_TYPE);
                result.setExtra(text);
            }
        }
        return result;
    }

    /**
     * Request the href of an anchor element due to getFocusNodePath returning
     * "href." If hrefMsg is null, this method returns immediately and does not
     * dispatch hrefMsg to its target.
     * 
     * @param hrefMsg This message will be dispatched with the result of the
     *            request as the data member with "url" as key. The result can
     *            be null.
     */
    public void requestFocusNodeHref(Message hrefMsg) {
        if (hrefMsg == null || mNativeClass == 0) {
            return;
        }
        if (nativeUpdateFocusNode()) {
            FocusNode node = mFocusNode;
            if (node.mIsAnchor) {
                // NOTE: We may already have the url of the anchor stored in
                // node.mText but it may be out of date or the caller may want
                // to know about javascript urls.
                mWebViewCore.sendMessage(EventHub.REQUEST_FOCUS_HREF,
                        node.mFramePointer, node.mNodePointer, hrefMsg);
            }
        }
    }
    
    /**
     * Request the url of the image last touched by the user. msg will be sent
     * to its target with a String representing the url as its object.
     * 
     * @param msg This message will be dispatched with the result of the request
     *            as the data member with "url" as key. The result can be null.
     */
    public void requestImageRef(Message msg) {
        int contentX = viewToContent((int) mLastTouchX + mScrollX);
        int contentY = viewToContent((int) mLastTouchY + mScrollY);
        String ref = nativeImageURI(contentX, contentY);
        Bundle data = msg.getData();
        data.putString("url", ref);
        msg.setData(data);
        msg.sendToTarget();
    }

    private static int pinLoc(int x, int viewMax, int docMax) {
//        Log.d(LOGTAG, "-- pinLoc " + x + " " + viewMax + " " + docMax);
        if (docMax < viewMax) {   // the doc has room on the sides for "blank"
            // pin the short document to the top/left of the screen
            x = 0;
//            Log.d(LOGTAG, "--- center " + x);
        } else if (x < 0) {
            x = 0;
//            Log.d(LOGTAG, "--- zero");
        } else if (x + viewMax > docMax) {
            x = docMax - viewMax;
//            Log.d(LOGTAG, "--- pin " + x);
        }
        return x;
    }

    // Expects x in view coordinates
    private int pinLocX(int x) {
        return pinLoc(x, getViewWidth(), computeHorizontalScrollRange());
    }

    // Expects y in view coordinates
    private int pinLocY(int y) {
        return pinLoc(y, getViewHeight(), computeVerticalScrollRange());
    }

    /*package*/ int viewToContent(int x) {
        return Math.round(x * mInvActualScale);
    }

    private int contentToView(int x) {
        return Math.round(x * mActualScale);
    }

    // Called by JNI to invalidate the View, given rectangle coordinates in
    // content space
    private void viewInvalidate(int l, int t, int r, int b) {
        invalidate(contentToView(l), contentToView(t), contentToView(r),
                contentToView(b));
    }

    // Called by JNI to invalidate the View after a delay, given rectangle
    // coordinates in content space
    private void viewInvalidateDelayed(long delay, int l, int t, int r, int b) {
        postInvalidateDelayed(delay, contentToView(l), contentToView(t),
                contentToView(r), contentToView(b));
    }

    private Rect contentToView(Rect x) {
        return new Rect(contentToView(x.left), contentToView(x.top)
                , contentToView(x.right), contentToView(x.bottom));
    }

    /* call from webcoreview.draw(), so we're still executing in the UI thread
    */
    private void recordNewContentSize(int w, int h, boolean updateLayout) {

        // premature data from webkit, ignore
        if ((w | h) == 0) {
            return;
        }
        
        // don't abort a scroll animation if we didn't change anything
        if (mContentWidth != w || mContentHeight != h) {
            // record new dimensions
            mContentWidth = w;
            mContentHeight = h;
            // If history Picture is drawn, don't update scroll. They will be
            // updated when we get out of that mode.
            if (!mDrawHistory) {
                // repin our scroll, taking into account the new content size
                int oldX = mScrollX;
                int oldY = mScrollY;
                mScrollX = pinLocX(mScrollX);
                mScrollY = pinLocY(mScrollY);
                // android.util.Log.d("skia", "recordNewContentSize -
                // abortAnimation");
                mScroller.abortAnimation(); // just in case
                if (oldX != mScrollX || oldY != mScrollY) {
                    sendOurVisibleRect();
                }
            }
        }
        contentSizeChanged(updateLayout);
    }

    private void setNewZoomScale(float scale, boolean force) {
        if (scale < mMinZoomScale) {
            scale = mMinZoomScale;
        } else if (scale > mMaxZoomScale) {
            scale = mMaxZoomScale;
        }
        if (scale != mActualScale || force) {
            if (mDrawHistory) {
                // If history Picture is drawn, don't update scroll. They will
                // be updated when we get out of that mode.
                if (scale != mActualScale && !mPreviewZoomOnly) {
                    mCallbackProxy.onScaleChanged(mActualScale, scale);
                }
                mActualScale = scale;
                mInvActualScale = 1 / scale;
                if (!mPreviewZoomOnly) {
                    sendViewSizeZoom();
                }
            } else {
                // update our scroll so we don't appear to jump
                // i.e. keep the center of the doc in the center of the view

                int oldX = mScrollX;
                int oldY = mScrollY;
                float ratio = scale * mInvActualScale;   // old inverse
                float sx = ratio * oldX + (ratio - 1) * mZoomCenterX;
                float sy = ratio * oldY + (ratio - 1) * mZoomCenterY;

                // now update our new scale and inverse
                if (scale != mActualScale && !mPreviewZoomOnly) {
                    mCallbackProxy.onScaleChanged(mActualScale, scale);
                }
                mActualScale = scale;
                mInvActualScale = 1 / scale;

                // as we don't have animation for scaling, don't do animation 
                // for scrolling, as it causes weird intermediate state
                //        pinScrollTo(Math.round(sx), Math.round(sy));
                mScrollX = pinLocX(Math.round(sx));
                mScrollY = pinLocY(Math.round(sy));

                if (!mPreviewZoomOnly) {
                    sendViewSizeZoom();
                    sendOurVisibleRect();
                }
            }
        }
    }

    // Used to avoid sending many visible rect messages.
    private Rect mLastVisibleRectSent;
    private Rect mLastGlobalRect;

    private Rect sendOurVisibleRect() {
        Rect rect = new Rect();
        calcOurContentVisibleRect(rect);
        if (mFindIsUp) {
            rect.bottom -= viewToContent(FIND_HEIGHT);
        }
        // Rect.equals() checks for null input.
        if (!rect.equals(mLastVisibleRectSent)) {
            mWebViewCore.sendMessage(EventHub.SET_SCROLL_OFFSET,
                                     rect.left, rect.top);
            mLastVisibleRectSent = rect;
        }
        Rect globalRect = new Rect();
        if (getGlobalVisibleRect(globalRect)
                && !globalRect.equals(mLastGlobalRect)) {
            // TODO: the global offset is only used by windowRect()
            // in ChromeClientAndroid ; other clients such as touch
            // and mouse events could return view + screen relative points.
            mWebViewCore.sendMessage(EventHub.SET_GLOBAL_BOUNDS, globalRect);
            mLastGlobalRect = globalRect;
        }
        return rect;
    }

    // Sets r to be the visible rectangle of our webview in view coordinates
    private void calcOurVisibleRect(Rect r) {
        Point p = new Point();
        getGlobalVisibleRect(r, p);
        r.offset(-p.x, -p.y);
    }

    // Sets r to be our visible rectangle in content coordinates
    private void calcOurContentVisibleRect(Rect r) {
        calcOurVisibleRect(r);
        r.left = viewToContent(r.left);
        r.top = viewToContent(r.top);
        r.right = viewToContent(r.right);
        r.bottom = viewToContent(r.bottom);
    }

    /**
     * Compute unzoomed width and height, and if they differ from the last
     * values we sent, send them to webkit (to be used has new viewport)
     *
     * @return true if new values were sent
     */
    private boolean sendViewSizeZoom() {
        int newWidth = Math.round(getViewWidth() * mInvActualScale);
        int newHeight = Math.round(getViewHeight() * mInvActualScale);
        /*
         * Because the native side may have already done a layout before the
         * View system was able to measure us, we have to send a height of 0 to
         * remove excess whitespace when we grow our width. This will trigger a
         * layout and a change in content size. This content size change will
         * mean that contentSizeChanged will either call this method directly or
         * indirectly from onSizeChanged.
         */
        if (newWidth > mLastWidthSent && mWrapContent) {
            newHeight = 0;
        }
        // Avoid sending another message if the dimensions have not changed.
        if (newWidth != mLastWidthSent || newHeight != mLastHeightSent) {
            mWebViewCore.sendMessage(EventHub.VIEW_SIZE_CHANGED,
                    newWidth, newHeight, new Float(mActualScale));
            mLastWidthSent = newWidth;
            mLastHeightSent = newHeight;
            return true;
        }
        return false;
    }

    @Override
    protected int computeHorizontalScrollRange() {
        if (mDrawHistory) {
            return mHistoryWidth;
        } else {
            return contentToView(mContentWidth);
        }
    }

    // Make sure this stays in sync with the actual height of the FindDialog.
    private static final int FIND_HEIGHT = 79;

    @Override
    protected int computeVerticalScrollRange() {
        if (mDrawHistory) {
            return mHistoryHeight;
        } else {
            int height = contentToView(mContentHeight);
            if (mFindIsUp) {
                height += FIND_HEIGHT;
            }
            return height;
        }
    }

    /**
     * Get the url for the current page. This is not always the same as the url
     * passed to WebViewClient.onPageStarted because although the load for
     * that url has begun, the current page may not have changed.
     * @return The url for the current page.
     */
    public String getUrl() {
        WebHistoryItem h = mCallbackProxy.getBackForwardList().getCurrentItem();
        return h != null ? h.getUrl() : null;
    }
    
    /**
     * Get the original url for the current page. This is not always the same 
     * as the url passed to WebViewClient.onPageStarted because although the 
     * load for that url has begun, the current page may not have changed.
     * Also, there may have been redirects resulting in a different url to that
     * originally requested.
     * @return The url that was originally requested for the current page.
     * 
     * @hide pending API Council approval
     */
    public String getOriginalUrl() {
        WebHistoryItem h = mCallbackProxy.getBackForwardList().getCurrentItem();
        return h != null ? h.getOriginalUrl() : null;
    }

    /**
     * Get the title for the current page. This is the title of the current page
     * until WebViewClient.onReceivedTitle is called.
     * @return The title for the current page.
     */
    public String getTitle() {
        WebHistoryItem h = mCallbackProxy.getBackForwardList().getCurrentItem();
        return h != null ? h.getTitle() : null;
    }

    /**
     * Get the favicon for the current page. This is the favicon of the current
     * page until WebViewClient.onReceivedIcon is called.
     * @return The favicon for the current page.
     */
    public Bitmap getFavicon() {
        WebHistoryItem h = mCallbackProxy.getBackForwardList().getCurrentItem();
        return h != null ? h.getFavicon() : null;
    }

    /**
     * Get the progress for the current page.
     * @return The progress for the current page between 0 and 100.
     */
    public int getProgress() {
        return mCallbackProxy.getProgress();
    }
    
    /**
     * @return the height of the HTML content.
     */
    public int getContentHeight() {
        return mContentHeight;
    }

    /**
     * Pause all layout, parsing, and javascript timers. This can be useful if
     * the WebView is not visible or the application has been paused.
     */
    public void pauseTimers() {
        mWebViewCore.sendMessage(EventHub.PAUSE_TIMERS);
    }

    /**
     * Resume all layout, parsing, and javascript timers. This will resume
     * dispatching all timers.
     */
    public void resumeTimers() {
        mWebViewCore.sendMessage(EventHub.RESUME_TIMERS);
    }

    /**
     * Clear the resource cache. Note that the cache is per-application, so
     * this will clear the cache for all WebViews used.
     *
     * @param includeDiskFiles If false, only the RAM cache is cleared.
     */
    public void clearCache(boolean includeDiskFiles) {
        // Note: this really needs to be a static method as it clears cache for all
        // WebView. But we need mWebViewCore to send message to WebCore thread, so
        // we can't make this static.
        mWebViewCore.sendMessage(EventHub.CLEAR_CACHE,
                includeDiskFiles ? 1 : 0, 0);
    }

    /**
     * Make sure that clearing the form data removes the adapter from the
     * currently focused textfield if there is one.
     */
    public void clearFormData() {
        if (inEditingMode()) {
            AutoCompleteAdapter adapter = null;
            mTextEntry.setAdapterCustom(adapter);
        }
    }

    /**
     * Tell the WebView to clear its internal back/forward list.
     */
    public void clearHistory() {
        mCallbackProxy.getBackForwardList().setClearPending();
        mWebViewCore.sendMessage(EventHub.CLEAR_HISTORY);
    }

    /**
     * Clear the SSL preferences table stored in response to proceeding with SSL
     * certificate errors.
     */
    public void clearSslPreferences() {
        mWebViewCore.sendMessage(EventHub.CLEAR_SSL_PREF_TABLE);
    }

    /**
     * Return the WebBackForwardList for this WebView. This contains the
     * back/forward list for use in querying each item in the history stack.
     * This is a copy of the private WebBackForwardList so it contains only a
     * snapshot of the current state. Multiple calls to this method may return
     * different objects. The object returned from this method will not be
     * updated to reflect any new state.
     */
    public WebBackForwardList copyBackForwardList() {
        return mCallbackProxy.getBackForwardList().clone();
    }

    /*
     * Highlight and scroll to the next occurance of String in findAll.
     * Wraps the page infinitely, and scrolls.  Must be called after 
     * calling findAll.
     *
     * @param forward Direction to search.
     */
    public void findNext(boolean forward) {
        nativeFindNext(forward);
    }

    /*
     * Find all instances of find on the page and highlight them.
     * @param find  String to find.
     * @return int  The number of occurances of the String "find"
     *              that were found.
     */
    public int findAll(String find) {
        mFindIsUp = true;
        int result = nativeFindAll(find.toLowerCase(), find.toUpperCase());
        invalidate();
        return result;
    }

    // Used to know whether the find dialog is open.  Affects whether
    // or not we draw the highlights for matches.
    private boolean mFindIsUp;

    private native int nativeFindAll(String findLower, String findUpper);
    private native void nativeFindNext(boolean forward);
    
    /**
     * Return the first substring consisting of the address of a physical 
     * location. Currently, only addresses in the United States are detected,
     * and consist of:
     * - a house number
     * - a street name
     * - a street type (Road, Circle, etc), either spelled out or abbreviated
     * - a city name
     * - a state or territory, either spelled out or two-letter abbr.
     * - an optional 5 digit or 9 digit zip code.
     *
     * All names must be correctly capitalized, and the zip code, if present,
     * must be valid for the state. The street type must be a standard USPS
     * spelling or abbreviation. The state or territory must also be spelled
     * or abbreviated using USPS standards. The house number may not exceed 
     * five digits.
     * @param addr The string to search for addresses.
     *
     * @return the address, or if no address is found, return null.
     */
    public static String findAddress(String addr) {
        return WebViewCore.nativeFindAddress(addr);
    }

    /*
     * Clear the highlighting surrounding text matches created by findAll.
     */
    public void clearMatches() {
        mFindIsUp = false;
        nativeSetFindIsDown();
        // Now that the dialog has been removed, ensure that we scroll to a
        // location that is not beyond the end of the page.
        pinScrollTo(mScrollX, mScrollY, false, 0);
        invalidate();
    }

    /**
     * Query the document to see if it contains any image references. The
     * message object will be dispatched with arg1 being set to 1 if images
     * were found and 0 if the document does not reference any images.
     * @param response The message that will be dispatched with the result.
     */
    public void documentHasImages(Message response) {
        if (response == null) {
            return;
        }
        mWebViewCore.sendMessage(EventHub.DOC_HAS_IMAGES, response);
    }

    @Override
    public void computeScroll() {
        if (mScroller.computeScrollOffset()) {
            int oldX = mScrollX;
            int oldY = mScrollY;
            mScrollX = mScroller.getCurrX();
            mScrollY = mScroller.getCurrY();
            postInvalidate();  // So we draw again
            if (oldX != mScrollX || oldY != mScrollY) {
                // as onScrollChanged() is not called, sendOurVisibleRect()
                // needs to be call explicitly
                sendOurVisibleRect();
            }
        } else {
            super.computeScroll();
        }
    }

    private static int computeDuration(int dx, int dy) {
        int distance = Math.max(Math.abs(dx), Math.abs(dy));
        int duration = distance * 1000 / STD_SPEED;
        return Math.min(duration, MAX_DURATION);
    }

    // helper to pin the scrollBy parameters (already in view coordinates)
    // returns true if the scroll was changed
    private boolean pinScrollBy(int dx, int dy, boolean animate, int animationDuration) {
        return pinScrollTo(mScrollX + dx, mScrollY + dy, animate, animationDuration);
    }

    // helper to pin the scrollTo parameters (already in view coordinates)
    // returns true if the scroll was changed
    private boolean pinScrollTo(int x, int y, boolean animate, int animationDuration) {
        x = pinLocX(x);
        y = pinLocY(y);
        int dx = x - mScrollX;
        int dy = y - mScrollY;

        if ((dx | dy) == 0) {
            return false;
        }

        if (true && animate) {
            //        Log.d(LOGTAG, "startScroll: " + dx + " " + dy);

            mScroller.startScroll(mScrollX, mScrollY, dx, dy,
                    animationDuration > 0 ? animationDuration : computeDuration(dx, dy));
            invalidate();
        } else {
            mScroller.abortAnimation(); // just in case
            scrollTo(x, y);
        }
        return true;
    }

    // Scale from content to view coordinates, and pin.
    // Also called by jni webview.cpp
    private void setContentScrollBy(int cx, int cy, boolean animate) {
        if (mDrawHistory) {
            // disallow WebView to change the scroll position as History Picture
            // is used in the view system.
            // TODO: as we switchOutDrawHistory when trackball or navigation
            // keys are hit, this should be safe. Right?
            return;
        }
        cx = contentToView(cx);
        cy = contentToView(cy);
        if (mHeightCanMeasure) {
            // move our visible rect according to scroll request
            if (cy != 0) {
                Rect tempRect = new Rect();
                calcOurVisibleRect(tempRect);
                tempRect.offset(cx, cy);
                requestRectangleOnScreen(tempRect);
            }
            // FIXME: We scroll horizontally no matter what because currently
            // ScrollView and ListView will not scroll horizontally.
            // FIXME: Why do we only scroll horizontally if there is no
            // vertical scroll?
//                Log.d(LOGTAG, "setContentScrollBy cy=" + cy);
            if (cy == 0 && cx != 0) {
                pinScrollBy(cx, 0, animate, 0);
            }
        } else {
            pinScrollBy(cx, cy, animate, 0);
        }
    }

    // scale from content to view coordinates, and pin
    // return true if pin caused the final x/y different than the request cx/cy;
    // return false if the view scroll to the exact position as it is requested.
    private boolean setContentScrollTo(int cx, int cy) {
        if (mDrawHistory) {
            // disallow WebView to change the scroll position as History Picture
            // is used in the view system.
            // One known case where this is called is that WebCore tries to
            // restore the scroll position. As history Picture already uses the
            // saved scroll position, it is ok to skip this.
            return false;
        }
        int vx = contentToView(cx);
        int vy = contentToView(cy);
//        Log.d(LOGTAG, "content scrollTo [" + cx + " " + cy + "] view=[" +
//                      vx + " " + vy + "]");
        pinScrollTo(vx, vy, false, 0);
        if (mScrollX != vx || mScrollY != vy) {
            return true;
        } else {
            return false;
        }
    }

    // scale from content to view coordinates, and pin
    private void spawnContentScrollTo(int cx, int cy) {
        if (mDrawHistory) {
            // disallow WebView to change the scroll position as History Picture
            // is used in the view system.
            return;
        }
        int vx = contentToView(cx);
        int vy = contentToView(cy);
        pinScrollTo(vx, vy, true, 0);
    }

    /**
     * These are from webkit, and are in content coordinate system (unzoomed)
     */
    private void contentSizeChanged(boolean updateLayout) {
        // suppress 0,0 since we usually see real dimensions soon after
        // this avoids drawing the prev content in a funny place. If we find a
        // way to consolidate these notifications, this check may become
        // obsolete
        if ((mContentWidth | mContentHeight) == 0) {
            return;
        }

        if (mHeightCanMeasure) {
            if (getMeasuredHeight() != contentToView(mContentHeight)
                    && updateLayout) {
                requestLayout();
            }
        } else if (mWidthCanMeasure) {
            if (getMeasuredWidth() != contentToView(mContentWidth)
                    && updateLayout) {
                requestLayout();
            }
        } else {
            // If we don't request a layout, try to send our view size to the
            // native side to ensure that WebCore has the correct dimensions.
            sendViewSizeZoom();
        }
    }

    /**
     * Set the WebViewClient that will receive various notifications and
     * requests. This will replace the current handler.
     * @param client An implementation of WebViewClient.
     */
    public void setWebViewClient(WebViewClient client) {
        mCallbackProxy.setWebViewClient(client);
    }

    /**
     * Register the interface to be used when content can not be handled by
     * the rendering engine, and should be downloaded instead. This will replace
     * the current handler.
     * @param listener An implementation of DownloadListener.
     */
    public void setDownloadListener(DownloadListener listener) {
        mCallbackProxy.setDownloadListener(listener);
    }

    /**
     * Set the chrome handler. This is an implementation of WebChromeClient for
     * use in handling Javascript dialogs, favicons, titles, and the progress.
     * This will replace the current handler.
     * @param client An implementation of WebChromeClient.
     */
    public void setWebChromeClient(WebChromeClient client) {
        mCallbackProxy.setWebChromeClient(client);
    }

    /**
     * Set the Picture listener. This is an interface used to receive
     * notifications of a new Picture.
     * @param listener An implementation of WebView.PictureListener.
     */
    public void setPictureListener(PictureListener listener) {
        mPictureListener = listener;
    }

    /**
     * {@hide}
     */
    /* FIXME: Debug only! Remove for SDK! */
    public void externalRepresentation(Message callback) {
        mWebViewCore.sendMessage(EventHub.REQUEST_EXT_REPRESENTATION, callback);
    }

    /**
     * {@hide}
     */
    /* FIXME: Debug only! Remove for SDK! */
    public void documentAsText(Message callback) {
        mWebViewCore.sendMessage(EventHub.REQUEST_DOC_AS_TEXT, callback);
    }

    /**
     * Use this function to bind an object to Javascript so that the
     * methods can be accessed from Javascript.
     * <p><strong>IMPORTANT:</strong>
     * <ul>
     * <li> Using addJavascriptInterface() allows JavaScript to control your
     * application. This can be a very useful feature or a dangerous security
     * issue. When the HTML in the WebView is untrustworthy (for example, part
     * or all of the HTML is provided by some person or process), then an
     * attacker could inject HTML that will execute your code and possibly any
     * code of the attacker's choosing.<br>
     * Do not use addJavascriptInterface() unless all of the HTML in this
     * WebView was written by you.</li>
     * <li> The Java object that is bound runs in another thread and not in
     * the thread that it was constructed in.</li>
     * </ul></p>
     * @param obj The class instance to bind to Javascript
     * @param interfaceName The name to used to expose the class in Javascript
     */
    public void addJavascriptInterface(Object obj, String interfaceName) {
        // Use Hashmap rather than Bundle as Bundles can't cope with Objects
        HashMap arg = new HashMap();
        arg.put("object", obj);
        arg.put("interfaceName", interfaceName);
        mWebViewCore.sendMessage(EventHub.ADD_JS_INTERFACE, arg);
    }

    /**
     * Return the WebSettings object used to control the settings for this
     * WebView.
     * @return A WebSettings object that can be used to control this WebView's
     *         settings.
     */
    public WebSettings getSettings() {
        return mWebViewCore.getSettings();
    }

   /**
    * Return the list of currently loaded plugins.
    * @return The list of currently loaded plugins.
    */
    public static synchronized PluginList getPluginList() {
        if (sPluginList == null) {
            sPluginList = new PluginList();
        }
        return sPluginList;
    }

   /**
    * Signal the WebCore thread to refresh its list of plugins. Use
    * this if the directory contents of one of the plugin directories
    * has been modified and needs its changes reflecting. May cause
    * plugin load and/or unload.
    * @param reloadOpenPages Set to true to reload all open pages.
    */
    public void refreshPlugins(boolean reloadOpenPages) {
        if (mWebViewCore != null) {
            mWebViewCore.sendMessage(EventHub.REFRESH_PLUGINS, reloadOpenPages);
        }
    }

    //-------------------------------------------------------------------------
    // Override View methods
    //-------------------------------------------------------------------------

    @Override
    protected void finalize() throws Throwable {
        destroy();
    }
    
    @Override
    protected void onDraw(Canvas canvas) {
        // if mNativeClass is 0, the WebView has been destroyed. Do nothing.
        if (mNativeClass == 0) {
            return;
        }
        if (mWebViewCore.mEndScaleZoom) {
            mWebViewCore.mEndScaleZoom = false;
            if (mTouchMode >= FIRST_SCROLL_ZOOM 
                    && mTouchMode <= LAST_SCROLL_ZOOM) {
                setHorizontalScrollBarEnabled(true);
                setVerticalScrollBarEnabled(true);
                mTouchMode = TOUCH_DONE_MODE;
            }
        }
        int sc = canvas.save();
        if (mTouchMode >= FIRST_SCROLL_ZOOM && mTouchMode <= LAST_SCROLL_ZOOM) {
            scrollZoomDraw(canvas);
        } else {
            nativeRecomputeFocus();
            // Update the buttons in the picture, so when we draw the picture
            // to the screen, they are in the correct state.
            // Tell the native side if user is a) touching the screen,
            // b) pressing the trackball down, or c) pressing the enter key
            // If the focus is a button, we need to draw it in the pressed
            // state.
            // If mNativeClass is 0, we should not reach here, so we do not
            // need to check it again.
            nativeRecordButtons(hasFocus() && hasWindowFocus(),
                    mTouchMode == TOUCH_SHORTPRESS_START_MODE
                    || mTrackballDown || mGotEnterDown, false);
            drawCoreAndFocusRing(canvas, mBackgroundColor, mDrawFocusRing);
        }
        canvas.restoreToCount(sc);
        
        if (AUTO_REDRAW_HACK && mAutoRedraw) {
            invalidate();
        }
    }

    @Override
    public void setLayoutParams(ViewGroup.LayoutParams params) {
        if (params.height == LayoutParams.WRAP_CONTENT) {
            mWrapContent = true;
        }
        super.setLayoutParams(params);
    }

    @Override
    public boolean performLongClick() {
        if (inEditingMode()) {
            return mTextEntry.performLongClick();
        } else {
            return super.performLongClick();
        }
    }

    private void drawCoreAndFocusRing(Canvas canvas, int color,
        boolean drawFocus) {
        if (mDrawHistory) {
            canvas.scale(mActualScale, mActualScale);
            canvas.drawPicture(mHistoryPicture);
            return;
        }

        boolean animateZoom = mZoomScale != 0;
        boolean animateScroll = !mScroller.isFinished() 
                || mVelocityTracker != null;
        if (animateZoom) {
            float zoomScale;
            int interval = (int) (SystemClock.uptimeMillis() - mZoomStart);
            if (interval < ZOOM_ANIMATION_LENGTH) {
                float ratio = (float) interval / ZOOM_ANIMATION_LENGTH;
                zoomScale = 1.0f / (mInvInitialZoomScale 
                        + (mInvFinalZoomScale - mInvInitialZoomScale) * ratio);
                invalidate();
            } else {
                zoomScale = mZoomScale;
                // set mZoomScale to be 0 as we have done animation
                mZoomScale = 0;
            }
            float scale = (mActualScale - zoomScale) * mInvActualScale;
            float tx = scale * (mZoomCenterX + mScrollX);
            float ty = scale * (mZoomCenterY + mScrollY);

            // this block pins the translate to "legal" bounds. This makes the
            // animation a bit non-obvious, but it means we won't pop when the
            // "real" zoom takes effect
            if (true) {
               // canvas.translate(mScrollX, mScrollY);
                tx -= mScrollX;
                ty -= mScrollY;
                tx = -pinLoc(-Math.round(tx), getViewWidth(), Math
                        .round(mContentWidth * zoomScale));
                ty = -pinLoc(-Math.round(ty), getViewHeight(), Math
                        .round(mContentHeight * zoomScale));
                tx += mScrollX;
                ty += mScrollY;
            }
            canvas.translate(tx, ty);
            canvas.scale(zoomScale, zoomScale);
        } else {
            canvas.scale(mActualScale, mActualScale);
        }

        mWebViewCore.drawContentPicture(canvas, color, animateZoom,
                animateScroll);

        if (mNativeClass == 0) return;
        if (mShiftIsPressed) {
            if (mTouchSelection) {
                nativeDrawSelectionRegion(canvas);
            } else {
                nativeDrawSelection(canvas, mSelectX, mSelectY, 
                        mExtendSelection);
            }
        } else if (drawFocus) {
            if (mTouchMode == TOUCH_SHORTPRESS_START_MODE) {
                mTouchMode = TOUCH_SHORTPRESS_MODE;
                HitTestResult hitTest = getHitTestResult();
                if (hitTest != null &&
                        hitTest.mType != HitTestResult.UNKNOWN_TYPE) {
                    mPrivateHandler.sendMessageDelayed(mPrivateHandler
                            .obtainMessage(SWITCH_TO_LONGPRESS),
                            LONG_PRESS_TIMEOUT);
                }
            }
            nativeDrawFocusRing(canvas);
        }
        // When the FindDialog is up, only draw the matches if we are not in
        // the process of scrolling them into view.
        if (mFindIsUp && !animateScroll) {
            nativeDrawMatches(canvas);
        }
    }

    private native void nativeDrawMatches(Canvas canvas);
    
    private float scrollZoomGridScale(float invScale) {
        float griddedInvScale = (int) (invScale * SCROLL_ZOOM_GRID) 
            / (float) SCROLL_ZOOM_GRID;
        return 1.0f / griddedInvScale;
    }
    
    private float scrollZoomX(float scale) {
        int width = getViewWidth();
        float maxScrollZoomX = mContentWidth * scale - width;
        int maxX = mContentWidth - width;
        return -(maxScrollZoomX > 0 ? mZoomScrollX * maxScrollZoomX / maxX
                : maxScrollZoomX / 2);
    }

    private float scrollZoomY(float scale) {
        int height = getViewHeight();
        float maxScrollZoomY = mContentHeight * scale - height;
        int maxY = mContentHeight - height;
        return -(maxScrollZoomY > 0 ? mZoomScrollY * maxScrollZoomY / maxY
                : maxScrollZoomY / 2);
    }
    
    private void drawMagnifyFrame(Canvas canvas, Rect frame, Paint paint) {
        final float ADORNMENT_LEN = 16.0f;
        float width = frame.width();
        float height = frame.height();
        Path path = new Path();
        path.moveTo(-ADORNMENT_LEN, -ADORNMENT_LEN);
        path.lineTo(0, 0);
        path.lineTo(width, 0);
        path.lineTo(width + ADORNMENT_LEN, -ADORNMENT_LEN);
        path.moveTo(-ADORNMENT_LEN, height + ADORNMENT_LEN);
        path.lineTo(0, height);
        path.lineTo(width, height);
        path.lineTo(width + ADORNMENT_LEN, height + ADORNMENT_LEN);
        path.moveTo(0, 0);
        path.lineTo(0, height);
        path.moveTo(width, 0);
        path.lineTo(width, height);
        path.offset(frame.left, frame.top);
        canvas.drawPath(path, paint);
    }
    
    // Returns frame surrounding magified portion of screen while 
    // scroll-zoom is enabled. The frame is also used to center the
    // zoom-in zoom-out points at the start and end of the animation.
    private Rect scrollZoomFrame(int width, int height, float halfScale) {
        Rect scrollFrame = new Rect();
        scrollFrame.set(mZoomScrollX, mZoomScrollY, 
                mZoomScrollX + width, mZoomScrollY + height);
        if (mContentWidth * mZoomScrollLimit < width) {
            float scale = zoomFrameScaleX(width, halfScale, 1.0f);
            float offsetX = (width * scale - width) * 0.5f;
            scrollFrame.left -= offsetX;
            scrollFrame.right += offsetX;
        }
        if (mContentHeight * mZoomScrollLimit < height) {
            float scale = zoomFrameScaleY(height, halfScale, 1.0f);
            float offsetY = (height * scale - height) * 0.5f;
            scrollFrame.top -= offsetY;
            scrollFrame.bottom += offsetY;
        }
        return scrollFrame;
    }
    
    private float zoomFrameScaleX(int width, float halfScale, float noScale) {
        // mContentWidth > width > mContentWidth * mZoomScrollLimit
        if (mContentWidth <= width) {
            return halfScale;
        }
        float part = (width - mContentWidth * mZoomScrollLimit)  
                / (width * (1 - mZoomScrollLimit));
        return halfScale * part + noScale * (1.0f - part);
    }
    
    private float zoomFrameScaleY(int height, float halfScale, float noScale) {
        if (mContentHeight <= height) {
            return halfScale;
        }
        float part = (height - mContentHeight * mZoomScrollLimit)  
                / (height * (1 - mZoomScrollLimit));
        return halfScale * part + noScale * (1.0f - part);
    }
    
    private float scrollZoomMagScale(float invScale) {
        return (invScale * 2 + mInvActualScale) / 3;
    }
    
    private void scrollZoomDraw(Canvas canvas) {
        float invScale = mZoomScrollInvLimit; 
        int elapsed = 0;
        if (mTouchMode != SCROLL_ZOOM_OUT) {
            elapsed = (int) Math.min(System.currentTimeMillis() 
                - mZoomScrollStart, SCROLL_ZOOM_DURATION);
            float transitionScale = (mZoomScrollInvLimit - mInvActualScale) 
                    * elapsed / SCROLL_ZOOM_DURATION;
            if (mTouchMode == SCROLL_ZOOM_ANIMATION_OUT) {
                invScale = mInvActualScale + transitionScale;
            } else { /* if (mTouchMode == SCROLL_ZOOM_ANIMATION_IN) */
                invScale = mZoomScrollInvLimit - transitionScale;
            }
        }
        float scale = scrollZoomGridScale(invScale);
        invScale = 1.0f / scale;
        int width = getViewWidth();
        int height = getViewHeight();
        float halfScale = scrollZoomMagScale(invScale);
        Rect scrollFrame = scrollZoomFrame(width, height, halfScale);
        if (elapsed == SCROLL_ZOOM_DURATION) {
            if (mTouchMode == SCROLL_ZOOM_ANIMATION_IN) {
                setHorizontalScrollBarEnabled(true);
                setVerticalScrollBarEnabled(true);
                updateTextEntry();
                scrollTo((int) (scrollFrame.centerX() * mActualScale) 
                        - (width >> 1), (int) (scrollFrame.centerY() 
                        * mActualScale) - (height >> 1));
                mTouchMode = TOUCH_DONE_MODE;
            } else {
                mTouchMode = SCROLL_ZOOM_OUT;
            }
        }
        float newX = scrollZoomX(scale);
        float newY = scrollZoomY(scale);
        if (LOGV_ENABLED) {
            Log.v(LOGTAG, "scrollZoomDraw scale=" + scale + " + (" + newX
                    + ", " + newY + ") mZoomScroll=(" + mZoomScrollX + ", "
                    + mZoomScrollY + ")" + " invScale=" + invScale + " scale=" 
                    + scale);
        }
        canvas.translate(newX, newY);
        canvas.scale(scale, scale);
        boolean animating = mTouchMode != SCROLL_ZOOM_OUT;
        if (mDrawHistory) {
            int sc = canvas.save(Canvas.CLIP_SAVE_FLAG);
            Rect clip = new Rect(0, 0, mHistoryPicture.getWidth(),
                    mHistoryPicture.getHeight());
            canvas.clipRect(clip, Region.Op.DIFFERENCE);
            canvas.drawColor(mBackgroundColor);
            canvas.restoreToCount(sc);
            canvas.drawPicture(mHistoryPicture);
        } else {
            mWebViewCore.drawContentPicture(canvas, mBackgroundColor,
                    animating, true);
        }
        if (mTouchMode == TOUCH_DONE_MODE) {
            return;
        }
        Paint paint = new Paint(Paint.ANTI_ALIAS_FLAG);
        paint.setStyle(Paint.Style.STROKE);
        paint.setStrokeWidth(30.0f);
        paint.setARGB(0x50, 0, 0, 0);
        int maxX = mContentWidth - width;
        int maxY = mContentHeight - height;
        if (true) { // experiment: draw hint to place finger off magnify area
            drawMagnifyFrame(canvas, scrollFrame, paint);
        } else {
            canvas.drawRect(scrollFrame, paint);
        }
        int sc = canvas.save();
        canvas.clipRect(scrollFrame);
        float halfX = (float) mZoomScrollX / maxX;
        if (mContentWidth * mZoomScrollLimit < width) {
            halfX = zoomFrameScaleX(width, 0.5f, halfX);
        }
        float halfY = (float) mZoomScrollY / maxY;
        if (mContentHeight * mZoomScrollLimit < height) {
            halfY = zoomFrameScaleY(height, 0.5f, halfY);
        }
        canvas.scale(halfScale, halfScale, mZoomScrollX + width * halfX
                , mZoomScrollY + height * halfY);
        if (LOGV_ENABLED) {
            Log.v(LOGTAG, "scrollZoomDraw halfScale=" + halfScale + " w/h=(" 
                    + width + ", " + height + ") half=(" + halfX + ", "
                    + halfY + ")");
        }
        if (mDrawHistory) {
            canvas.drawPicture(mHistoryPicture);
        } else {
            mWebViewCore.drawContentPicture(canvas, mBackgroundColor,
                    animating, false);
        }
        canvas.restoreToCount(sc);
        if (mTouchMode != SCROLL_ZOOM_OUT) {
            invalidate();
        }
    }

    private void zoomScrollTap(float x, float y) {
        float scale = scrollZoomGridScale(mZoomScrollInvLimit);
        float left = scrollZoomX(scale);
        float top = scrollZoomY(scale);
        int width = getViewWidth();
        int height = getViewHeight();
        x -= width * scale / 2;
        y -= height * scale / 2;
        mZoomScrollX = Math.min(mContentWidth - width
                , Math.max(0, (int) ((x - left) / scale)));
        mZoomScrollY = Math.min(mContentHeight - height
                , Math.max(0, (int) ((y - top) / scale)));
        if (LOGV_ENABLED) {
            Log.v(LOGTAG, "zoomScrollTap scale=" + scale + " + (" + left
                    + ", " + top + ") mZoomScroll=(" + mZoomScrollX + ", "
                    + mZoomScrollY + ")" + " x=" + x + " y=" + y);
        }
    }

    private boolean canZoomScrollOut() {
        if (mContentWidth == 0 || mContentHeight == 0) {
            return false;
        }
        int width = getViewWidth();
        int height = getViewHeight();
        float x = (float) width / (float) mContentWidth;
        float y = (float) height / (float) mContentHeight;
        mZoomScrollLimit = Math.max(DEFAULT_MIN_ZOOM_SCALE, Math.min(x, y));
        mZoomScrollInvLimit = 1.0f / mZoomScrollLimit;
        if (LOGV_ENABLED) {
            Log.v(LOGTAG, "canZoomScrollOut"
                    + " mInvActualScale=" + mInvActualScale
                    + " mZoomScrollLimit=" + mZoomScrollLimit
                    + " mZoomScrollInvLimit=" + mZoomScrollInvLimit
                    + " mContentWidth=" + mContentWidth
                    + " mContentHeight=" + mContentHeight
                    );
        }
        // don't zoom out unless magnify area is at least half as wide
        // or tall as content
        float limit = mZoomScrollLimit * 2;
        return mContentWidth >= width * limit
                || mContentHeight >= height * limit;
    }
        
    private void startZoomScrollOut() {
        setHorizontalScrollBarEnabled(false);
        setVerticalScrollBarEnabled(false);
        if (getSettings().getBuiltInZoomControls()) {
            if (mZoomButtonsController.isVisible()) {
                mZoomButtonsController.setVisible(false);
            }
        } else {
            if (mZoomControlRunnable != null) {
                mPrivateHandler.removeCallbacks(mZoomControlRunnable);
            }
            if (mZoomControls != null) {
                mZoomControls.hide();
            }
        }
        int width = getViewWidth();
        int height = getViewHeight();
        int halfW = width >> 1;
        mLastTouchX = halfW;
        int halfH = height >> 1;
        mLastTouchY = halfH;
        mScroller.abortAnimation();
        mZoomScrollStart = System.currentTimeMillis();
        Rect zoomFrame = scrollZoomFrame(width, height
                , scrollZoomMagScale(mZoomScrollInvLimit));
        mZoomScrollX = Math.max(0, (int) ((mScrollX + halfW) * mInvActualScale) 
                - (zoomFrame.width() >> 1));
        mZoomScrollY = Math.max(0, (int) ((mScrollY + halfH) * mInvActualScale) 
                - (zoomFrame.height() >> 1));
        scrollTo(0, 0); // triggers inval, starts animation
        clearTextEntry();
        if (LOGV_ENABLED) {
            Log.v(LOGTAG, "startZoomScrollOut mZoomScroll=(" 
                    + mZoomScrollX + ", " + mZoomScrollY +")");
        }
    }
    
    private void zoomScrollOut() {
        if (canZoomScrollOut() == false) {
            mTouchMode = TOUCH_DONE_MODE;
            return;
        }
        startZoomScrollOut();
        mTouchMode = SCROLL_ZOOM_ANIMATION_OUT;
        invalidate();
    }

    private void moveZoomScrollWindow(float x, float y) {
        if (Math.abs(x - mLastZoomScrollRawX) < 1.5f 
                && Math.abs(y - mLastZoomScrollRawY) < 1.5f) {
            return;
        }
        mLastZoomScrollRawX = x;
        mLastZoomScrollRawY = y;
        int oldX = mZoomScrollX;
        int oldY = mZoomScrollY;
        int width = getViewWidth();
        int height = getViewHeight();
        int maxZoomX = mContentWidth - width;
        if (maxZoomX > 0) {
            int maxScreenX = width - (int) Math.ceil(width 
                    * mZoomScrollLimit) - SCROLL_ZOOM_FINGER_BUFFER;
            if (LOGV_ENABLED) {
                Log.v(LOGTAG, "moveZoomScrollWindow-X" 
                        + " maxScreenX=" + maxScreenX + " width=" + width
                        + " mZoomScrollLimit=" + mZoomScrollLimit + " x=" + x); 
            }
            x += maxScreenX * mLastScrollX / maxZoomX - mLastTouchX;
            x *= Math.max(maxZoomX / maxScreenX, mZoomScrollInvLimit);
            mZoomScrollX = Math.max(0, Math.min(maxZoomX, (int) x));
        }
        int maxZoomY = mContentHeight - height;
        if (maxZoomY > 0) {
            int maxScreenY = height - (int) Math.ceil(height 
                    * mZoomScrollLimit) - SCROLL_ZOOM_FINGER_BUFFER;
            if (LOGV_ENABLED) {
                Log.v(LOGTAG, "moveZoomScrollWindow-Y" 
                        + " maxScreenY=" + maxScreenY + " height=" + height
                        + " mZoomScrollLimit=" + mZoomScrollLimit + " y=" + y); 
            }
            y += maxScreenY * mLastScrollY / maxZoomY - mLastTouchY;
            y *= Math.max(maxZoomY / maxScreenY, mZoomScrollInvLimit);
            mZoomScrollY = Math.max(0, Math.min(maxZoomY, (int) y));
        }
        if (oldX != mZoomScrollX || oldY != mZoomScrollY) {
            invalidate();
        }
        if (LOGV_ENABLED) {
            Log.v(LOGTAG, "moveZoomScrollWindow" 
                    + " scrollTo=(" + mZoomScrollX + ", " + mZoomScrollY + ")" 
                    + " mLastTouch=(" + mLastTouchX + ", " + mLastTouchY + ")" 
                    + " maxZoom=(" + maxZoomX + ", " + maxZoomY + ")" 
                    + " last=("+mLastScrollX+", "+mLastScrollY+")" 
                    + " x=" + x + " y=" + y);
        }
    }

    private void setZoomScrollIn() {
        mZoomScrollStart = System.currentTimeMillis();
    }

    private float mZoomScrollLimit;
    private float mZoomScrollInvLimit;
    private int mLastScrollX;
    private int mLastScrollY;
    private long mZoomScrollStart;
    private int mZoomScrollX;
    private int mZoomScrollY;
    private float mLastZoomScrollRawX = -1000.0f;
    private float mLastZoomScrollRawY = -1000.0f;
    // The zoomed scale varies from 1.0 to DEFAULT_MIN_ZOOM_SCALE == 0.25.
    // The zoom animation duration SCROLL_ZOOM_DURATION == 0.5.
    // Two pressures compete for gridding; a high frame rate (e.g. 20 fps)
    // and minimizing font cache allocations (fewer frames is better).
    // A SCROLL_ZOOM_GRID of 6 permits about 20 zoom levels over 0.5 seconds:
    // the inverse of: 1.0, 1.16, 1.33, 1.5, 1.67, 1.84, 2.0, etc. to 4.0
    private static final int SCROLL_ZOOM_GRID = 6;
    private static final int SCROLL_ZOOM_DURATION = 500;
    // Make it easier to get to the bottom of a document by reserving a 32
    // pixel buffer, for when the starting drag is a bit below the bottom of
    // the magnify frame.
    private static final int SCROLL_ZOOM_FINGER_BUFFER = 32;

    // draw history
    private boolean mDrawHistory = false;
    private Picture mHistoryPicture = null;
    private int mHistoryWidth = 0;
    private int mHistoryHeight = 0;

    // Only check the flag, can be called from WebCore thread
    boolean drawHistory() {
        return mDrawHistory;
    }

    // Should only be called in UI thread
    void switchOutDrawHistory() {
        if (null == mWebViewCore) return; // CallbackProxy may trigger this
        if (mDrawHistory) {
            mDrawHistory = false;
            invalidate();
            int oldScrollX = mScrollX;
            int oldScrollY = mScrollY;
            mScrollX = pinLocX(mScrollX);
            mScrollY = pinLocY(mScrollY);
            if (oldScrollX != mScrollX || oldScrollY != mScrollY) {
                mUserScroll = false;
                mWebViewCore.sendMessage(EventHub.SYNC_SCROLL, oldScrollX,
                        oldScrollY);
            }
            sendOurVisibleRect();
        }
    }

    /**
     *  Class representing the node which is focused.
     */
    private class FocusNode {
        public FocusNode() {
            mBounds = new Rect();
        }
        // Only to be called by JNI
        private void setAll(boolean isTextField, boolean isTextArea, boolean 
                isPassword, boolean isAnchor, boolean isRtlText, int maxLength, 
                int textSize, int boundsX, int boundsY, int boundsRight, int 
                boundsBottom, int nodePointer, int framePointer, String text, 
                String name, int rootTextGeneration) {
            mIsTextField        = isTextField;
            mIsTextArea         = isTextArea;
            mIsPassword         = isPassword;
            mIsAnchor           = isAnchor;
            mIsRtlText          = isRtlText;

            mMaxLength          = maxLength;
            mTextSize           = textSize;
            
            mBounds.set(boundsX, boundsY, boundsRight, boundsBottom);
            
            
            mNodePointer        = nodePointer;
            mFramePointer       = framePointer;
            mText               = text;
            mName               = name;
            mRootTextGeneration = rootTextGeneration;
        }
        public boolean  mIsTextField;
        public boolean  mIsTextArea;
        public boolean  mIsPassword;
        public boolean  mIsAnchor;
        public boolean  mIsRtlText;

        public int      mSelectionStart;
        public int      mSelectionEnd;
        public int      mMaxLength;
        public int      mTextSize;
        
        public Rect     mBounds;
        
        public int      mNodePointer;
        public int      mFramePointer;
        public String   mText;
        public String   mName;
        public int      mRootTextGeneration;
    }
    
    // Warning: ONLY use mFocusNode AFTER calling nativeUpdateFocusNode(),
    // and ONLY if it returns true;
    private FocusNode mFocusNode = new FocusNode();
    
    /**
     *  Delete text from start to end in the focused textfield. If there is no
     *  focus, or if start == end, silently fail.  If start and end are out of 
     *  order, swap them.
     *  @param  start   Beginning of selection to delete.
     *  @param  end     End of selection to delete.
     */
    /* package */ void deleteSelection(int start, int end) {
        mTextGeneration++;
        mWebViewCore.sendMessage(EventHub.DELETE_SELECTION, start, end,
                new WebViewCore.FocusData(mFocusData));
    }

    /**
     *  Set the selection to (start, end) in the focused textfield. If start and
     *  end are out of order, swap them.
     *  @param  start   Beginning of selection.
     *  @param  end     End of selection.
     */
    /* package */ void setSelection(int start, int end) {
        mWebViewCore.sendMessage(EventHub.SET_SELECTION, start, end,
                new WebViewCore.FocusData(mFocusData));
    }

    // Called by JNI when a touch event puts a textfield into focus.
    private void displaySoftKeyboard() {
        InputMethodManager imm = (InputMethodManager)
                getContext().getSystemService(Context.INPUT_METHOD_SERVICE);
        imm.showSoftInput(mTextEntry, 0);
        mTextEntry.enableScrollOnScreen(true);
        // Now we need to fake a touch event to place the cursor where the
        // user touched.
        AbsoluteLayout.LayoutParams lp = (AbsoluteLayout.LayoutParams)
                mTextEntry.getLayoutParams();
        if (lp != null) {
            // Take the last touch and adjust for the location of the
            // TextDialog.
            float x = mLastTouchX + (float) (mScrollX - lp.x);
            float y = mLastTouchY + (float) (mScrollY - lp.y);
            mTextEntry.fakeTouchEvent(x, y);
        }
    }

    private void updateTextEntry() {
        if (mTextEntry == null) {
            mTextEntry = new TextDialog(mContext, WebView.this);
            // Initialize our generation number.
            mTextGeneration = 0;
        }
        // If we do not have focus, do nothing until we gain focus.
        if (!hasFocus() && !mTextEntry.hasFocus()
                || (mTouchMode >= FIRST_SCROLL_ZOOM 
                && mTouchMode <= LAST_SCROLL_ZOOM)) {
            mNeedsUpdateTextEntry = true;
            return;
        }
        boolean alreadyThere = inEditingMode();
        if (0 == mNativeClass || !nativeUpdateFocusNode()) {
            if (alreadyThere) {
                mTextEntry.remove();
            }
            return;
        }
        FocusNode node = mFocusNode;
        if (!node.mIsTextField && !node.mIsTextArea) {
            if (alreadyThere) {
                mTextEntry.remove();
            }
            return;
        }
        mTextEntry.setTextSize(contentToView(node.mTextSize));
        Rect visibleRect = sendOurVisibleRect();
        // Note that sendOurVisibleRect calls viewToContent, so the coordinates
        // should be in content coordinates.
        if (!Rect.intersects(node.mBounds, visibleRect)) {
            // Node is not on screen, so do not bother.
            return;
        }
        int x = node.mBounds.left;
        int y = node.mBounds.top;
        int width = node.mBounds.width();
        int height = node.mBounds.height();
        if (alreadyThere && mTextEntry.isSameTextField(node.mNodePointer)) {
            // It is possible that we have the same textfield, but it has moved,
            // i.e. In the case of opening/closing the screen.
            // In that case, we need to set the dimensions, but not the other
            // aspects.
            // We also need to restore the selection, which gets wrecked by
            // calling setTextEntryRect.
            Spannable spannable = (Spannable) mTextEntry.getText();
            int start = Selection.getSelectionStart(spannable);
            int end = Selection.getSelectionEnd(spannable);
            setTextEntryRect(x, y, width, height);
            // If the text has been changed by webkit, update it.  However, if
            // there has been more UI text input, ignore it.  We will receive
            // another update when that text is recognized.
            if (node.mText != null && !node.mText.equals(spannable.toString())
                    && node.mRootTextGeneration == mTextGeneration) {
                mTextEntry.setTextAndKeepSelection(node.mText);
            } else {
                Selection.setSelection(spannable, start, end);
            }
        } else {
            String text = node.mText;
            setTextEntryRect(x, y, width, height);
            mTextEntry.setGravity(node.mIsRtlText ? Gravity.RIGHT : 
                    Gravity.NO_GRAVITY);
            // this needs to be called before update adapter thread starts to
            // ensure the mTextEntry has the same node pointer
            mTextEntry.setNodePointer(node.mNodePointer);
            int maxLength = -1;
            if (node.mIsTextField) {
                maxLength = node.mMaxLength;
                if (mWebViewCore.getSettings().getSaveFormData()
                        && node.mName != null) {
                    HashMap data = new HashMap();
                    data.put("text", node.mText);
                    Message update = mPrivateHandler.obtainMessage(
                            UPDATE_TEXT_ENTRY_ADAPTER, node.mNodePointer, 0,
                            data);
                    UpdateTextEntryAdapter updater = new UpdateTextEntryAdapter(
                            node.mName, getUrl(), update);
                    Thread t = new Thread(updater);
                    t.start();
                }
            }
            mTextEntry.setMaxLength(maxLength);
            AutoCompleteAdapter adapter = null;
            mTextEntry.setAdapterCustom(adapter);
            mTextEntry.setSingleLine(node.mIsTextField);
            mTextEntry.setInPassword(node.mIsPassword);
            if (null == text) {
                mTextEntry.setText("", 0, 0);
            } else {
                // Change to true to enable the old style behavior, where
                // entering a textfield/textarea always set the selection to the
                // whole field.  This was desirable for the case where the user
                // intends to scroll past the field using the trackball.
                // However, it causes a problem when replying to emails - the
                // user expects the cursor to be at the beginning of the
                // textarea.  Testing out a new behavior, where textfields set
                // selection at the end, and textareas at the beginning.
                if (false) {
                    mTextEntry.setText(text, 0, text.length());
                } else if (node.mIsTextField) {
                    int length = text.length();
                    mTextEntry.setText(text, length, length);
                } else {
                    mTextEntry.setText(text, 0, 0);
                }
            }
            mTextEntry.requestFocus();
        }
    }

    private class UpdateTextEntryAdapter implements Runnable {
        private String mName;
        private String mUrl;
        private Message mUpdateMessage;

        public UpdateTextEntryAdapter(String name, String url, Message msg) {
            mName = name;
            mUrl = url;
            mUpdateMessage = msg;
        }

        public void run() {
            ArrayList<String> pastEntries = mDatabase.getFormData(mUrl, mName);
            if (pastEntries.size() > 0) {
                AutoCompleteAdapter adapter = new
                        AutoCompleteAdapter(mContext, pastEntries);
                ((HashMap) mUpdateMessage.obj).put("adapter", adapter);
                mUpdateMessage.sendToTarget();
            }
        }
    }

    private void setTextEntryRect(int x, int y, int width, int height) {
        x = contentToView(x);
        y = contentToView(y);
        width = contentToView(width);
        height = contentToView(height);
        mTextEntry.setRect(x, y, width, height);
    }

    // This is used to determine long press with the enter key, or
    // a center key.  Does not affect long press with the trackball/touch.
    private boolean mGotEnterDown = false;

    @Override
    public boolean onKeyDown(int keyCode, KeyEvent event) {
        if (LOGV_ENABLED) {
            Log.v(LOGTAG, "keyDown at " + System.currentTimeMillis()
                    + ", " + event);
        }

        if (mNativeClass == 0) {
            return false;
        }

        // do this hack up front, so it always works, regardless of touch-mode
        if (AUTO_REDRAW_HACK && (keyCode == KeyEvent.KEYCODE_CALL)) {
            mAutoRedraw = !mAutoRedraw;
            if (mAutoRedraw) {
                invalidate();
            }
            return true;
        }

        // Bubble up the key event if
        // 1. it is a system key; or
        // 2. the host application wants to handle it; or
        // 3. webview is in scroll-zoom state;
        if (event.isSystem()
                || mCallbackProxy.uiOverrideKeyEvent(event)
                || (mTouchMode >= FIRST_SCROLL_ZOOM && mTouchMode <= LAST_SCROLL_ZOOM)) {
            return false;
        }

        if (mShiftIsPressed == false && nativeFocusNodeWantsKeyEvents() == false
                && (keyCode == KeyEvent.KEYCODE_SHIFT_LEFT 
                || keyCode == KeyEvent.KEYCODE_SHIFT_RIGHT)) {
            mExtendSelection = false;
            mShiftIsPressed = true;
            if (nativeUpdateFocusNode()) {
                FocusNode node = mFocusNode;
                mSelectX = contentToView(node.mBounds.left);
                mSelectY = contentToView(node.mBounds.top);
            } else {
                mSelectX = mScrollX + (int) mLastTouchX;
                mSelectY = mScrollY + (int) mLastTouchY;
            }
            int contentX = viewToContent((int) mLastTouchX + mScrollX);
            int contentY = viewToContent((int) mLastTouchY + mScrollY);
            nativeClearFocus(contentX, contentY);
       }

        if (keyCode >= KeyEvent.KEYCODE_DPAD_UP
                && keyCode <= KeyEvent.KEYCODE_DPAD_RIGHT) {
            // always handle the navigation keys in the UI thread
            switchOutDrawHistory();
            if (navHandledKey(keyCode, 1, false, event.getEventTime())) {
                playSoundEffect(keyCodeToSoundsEffect(keyCode));
                return true;
            }
            // Bubble up the key event as WebView doesn't handle it
            return false;
        }

        if (keyCode == KeyEvent.KEYCODE_DPAD_CENTER
                || keyCode == KeyEvent.KEYCODE_ENTER) {
            switchOutDrawHistory();
            if (event.getRepeatCount() == 0) {
                mGotEnterDown = true;
                mPrivateHandler.sendMessageDelayed(mPrivateHandler
                        .obtainMessage(LONG_PRESS_ENTER), LONG_PRESS_TIMEOUT);
                // Already checked mNativeClass, so we do not need to check it
                // again.
                nativeRecordButtons(hasFocus() && hasWindowFocus(), true, true);
                return true;
            }
            // Bubble up the key event as WebView doesn't handle it
            return false;
        }

        if (getSettings().getNavDump()) {
            switch (keyCode) {
                case KeyEvent.KEYCODE_4:
                    // "/data/data/com.android.browser/displayTree.txt"
                    nativeDumpDisplayTree(getUrl());
                    break;
                case KeyEvent.KEYCODE_5:
                case KeyEvent.KEYCODE_6:
                    // 5: dump the dom tree to the file
                    // "/data/data/com.android.browser/domTree.txt"
                    // 6: dump the dom tree to the adb log
                    mWebViewCore.sendMessage(EventHub.DUMP_DOMTREE,
                            (keyCode == KeyEvent.KEYCODE_5) ? 1 : 0, 0);
                    break;
                case KeyEvent.KEYCODE_7:
                case KeyEvent.KEYCODE_8:
                    // 7: dump the render tree to the file
                    // "/data/data/com.android.browser/renderTree.txt"
                    // 8: dump the render tree to the adb log
                    mWebViewCore.sendMessage(EventHub.DUMP_RENDERTREE,
                            (keyCode == KeyEvent.KEYCODE_7) ? 1 : 0, 0);
                    break;
                case KeyEvent.KEYCODE_9:
                    nativeInstrumentReport();
                    return true;
            }
        }

        // TODO: should we pass all the keys to DOM or check the meta tag
        if (nativeFocusNodeWantsKeyEvents() || true) {
            // pass the key to DOM
            mWebViewCore.sendMessage(EventHub.KEY_DOWN, event);
            // return true as DOM handles the key
            return true;
        }

        // Bubble up the key event as WebView doesn't handle it
        return false;
    }

    @Override
    public boolean onKeyUp(int keyCode, KeyEvent event) {
        if (LOGV_ENABLED) {
            Log.v(LOGTAG, "keyUp at " + System.currentTimeMillis()
                    + ", " + event);
        }

        if (mNativeClass == 0) {
            return false;
        }

        // special CALL handling when focus node's href is "tel:XXX"
        if (keyCode == KeyEvent.KEYCODE_CALL && nativeUpdateFocusNode()) {
            FocusNode node = mFocusNode;
            String text = node.mText;
            if (!node.mIsTextField && !node.mIsTextArea && text != null
                    && text.startsWith(SCHEME_TEL)) {
                Intent intent = new Intent(Intent.ACTION_DIAL, Uri.parse(text));
                getContext().startActivity(intent);
                return true;
            }
        }

        // Bubble up the key event if
        // 1. it is a system key; or
        // 2. the host application wants to handle it;
        if (event.isSystem() || mCallbackProxy.uiOverrideKeyEvent(event)) {
            return false;
        }

        // special handling in scroll_zoom state
        if (mTouchMode >= FIRST_SCROLL_ZOOM && mTouchMode <= LAST_SCROLL_ZOOM) {
            if (KeyEvent.KEYCODE_DPAD_CENTER == keyCode
                    && mTouchMode != SCROLL_ZOOM_ANIMATION_IN) {
                setZoomScrollIn();
                mTouchMode = SCROLL_ZOOM_ANIMATION_IN;
                invalidate();
                return true;
            }
            return false;
        }

        if (keyCode == KeyEvent.KEYCODE_SHIFT_LEFT 
                || keyCode == KeyEvent.KEYCODE_SHIFT_RIGHT) {
            if (commitCopy()) {
                return true;
            }
        }

        if (keyCode >= KeyEvent.KEYCODE_DPAD_UP
                && keyCode <= KeyEvent.KEYCODE_DPAD_RIGHT) {
            // always handle the navigation keys in the UI thread
            // Bubble up the key event as WebView doesn't handle it
            return false;
        }

        if (keyCode == KeyEvent.KEYCODE_DPAD_CENTER
                || keyCode == KeyEvent.KEYCODE_ENTER) {
            // remove the long press message first
            mPrivateHandler.removeMessages(LONG_PRESS_ENTER);
            mGotEnterDown = false;

            if (KeyEvent.KEYCODE_DPAD_CENTER == keyCode) {
                if (mShiftIsPressed) {
                    return false;
                }
                if (getSettings().supportZoom()) {
                    if (mTouchMode == TOUCH_DOUBLECLICK_MODE) {
                        zoomScrollOut();
                    } else {
                        if (LOGV_ENABLED) {
                            Log.v(LOGTAG, "TOUCH_DOUBLECLICK_MODE");
                        }
                        mPrivateHandler.sendMessageDelayed(mPrivateHandler
                                .obtainMessage(SWITCH_TO_ENTER), TAP_TIMEOUT);
                        mTouchMode = TOUCH_DOUBLECLICK_MODE;
                    }
                    return true;
                }
            }

            Rect visibleRect = sendOurVisibleRect();
            // Note that sendOurVisibleRect calls viewToContent, so the
            // coordinates should be in content coordinates.
            if (nativeUpdateFocusNode()) {
                if (Rect.intersects(mFocusNode.mBounds, visibleRect)) {
                    nativeSetFollowedLink(true);
                    mWebViewCore.sendMessage(EventHub.SET_FINAL_FOCUS,
                            EventHub.BLOCK_FOCUS_CHANGE_UNTIL_KEY_UP, 0,
                            new WebViewCore.FocusData(mFocusData));
                    playSoundEffect(SoundEffectConstants.CLICK);
                    if (!mCallbackProxy.uiOverrideUrlLoading(mFocusNode.mText)) {
                        // use CLICK instead of KEY_DOWN/KEY_UP so that we can
                        // trigger mouse click events
                        mWebViewCore.sendMessage(EventHub.CLICK);
                    }
                }
                return true;
            }
            // Bubble up the key event as WebView doesn't handle it
            return false;
        }

        // TODO: should we pass all the keys to DOM or check the meta tag
        if (nativeFocusNodeWantsKeyEvents() || true) {
            // pass the key to DOM
            mWebViewCore.sendMessage(EventHub.KEY_UP, event);
            // return true as DOM handles the key
            return true;
        }

        // Bubble up the key event as WebView doesn't handle it
        return false;
    }
    
    /**
     * @hide
     */
    public void emulateShiftHeld() {
        mExtendSelection = false;
        mShiftIsPressed = true;
        int contentX = viewToContent((int) mLastTouchX + mScrollX);
        int contentY = viewToContent((int) mLastTouchY + mScrollY);
        nativeClearFocus(contentX, contentY);
    }

    private boolean commitCopy() {
        boolean copiedSomething = false;
        if (mExtendSelection) {
            // copy region so core operates on copy without touching orig.
            Region selection = new Region(nativeGetSelection());
            if (selection.isEmpty() == false) {
                Toast.makeText(mContext
                        , com.android.internal.R.string.text_copied
                        , Toast.LENGTH_SHORT).show();
                mWebViewCore.sendMessage(EventHub.GET_SELECTION, selection);
                copiedSomething = true;
            }
            mExtendSelection = false;
        }
        mShiftIsPressed = false;
        if (mTouchMode == TOUCH_SELECT_MODE) {
            mTouchMode = TOUCH_INIT_MODE;
        }
        return copiedSomething;
    }

    // Set this as a hierarchy change listener so we can know when this view
    // is removed and still have access to our parent.
    @Override
    protected void onAttachedToWindow() {
        super.onAttachedToWindow();
        ViewParent parent = getParent();
        if (parent instanceof ViewGroup) {
            ViewGroup p = (ViewGroup) parent;
            p.setOnHierarchyChangeListener(this);
        }
    }

    @Override
    protected void onDetachedFromWindow() {
        super.onDetachedFromWindow();
        ViewParent parent = getParent();
        if (parent instanceof ViewGroup) {
            ViewGroup p = (ViewGroup) parent;
            p.setOnHierarchyChangeListener(null);
        }

        // Clean up the zoom controller
        mZoomButtonsController.setVisible(false);
    }
    
    // Implementation for OnHierarchyChangeListener
    public void onChildViewAdded(View parent, View child) {}
    
    public void onChildViewRemoved(View p, View child) {
        if (child == this) {
            if (inEditingMode()) {
                clearTextEntry();
                mNeedsUpdateTextEntry = true;
            }
        }
    }

    /**
     * @deprecated WebView should not have implemented
     * ViewTreeObserver.OnGlobalFocusChangeListener.  This method
     * does nothing now.
     */
    @Deprecated
    public void onGlobalFocusChanged(View oldFocus, View newFocus) {
    }

    // To avoid drawing the focus ring, and remove the TextView when our window
    // loses focus.
    @Override
    public void onWindowFocusChanged(boolean hasWindowFocus) {
        if (hasWindowFocus) {
            if (hasFocus()) {
                // If our window regained focus, and we have focus, then begin
                // drawing the focus ring, and restore the TextView if
                // necessary.
                mDrawFocusRing = true;
                if (mNeedsUpdateTextEntry) {
                    updateTextEntry();
                }
                if (mNativeClass != 0) {
                    nativeRecordButtons(true, false, true);
                }
            } else {
                // If our window gained focus, but we do not have it, do not
                // draw the focus ring.
                mDrawFocusRing = false;
                // We do not call nativeRecordButtons here because we assume
                // that when we lost focus, or window focus, it got called with
                // false for the first parameter
            }
        } else {
            if (getSettings().getBuiltInZoomControls() && !mZoomButtonsController.isVisible()) {
                /*
                 * The zoom controls come in their own window, so our window
                 * loses focus. Our policy is to not draw the focus ring if
                 * our window is not focused, but this is an exception since
                 * the user can still navigate the web page with the zoom
                 * controls showing.
                 */
                // If our window has lost focus, stop drawing the focus ring
                mDrawFocusRing = false;
            }
            mGotKeyDown = false;
            mShiftIsPressed = false;
            if (mNativeClass != 0) {
                nativeRecordButtons(false, false, true);
            }
        }
        invalidate();
        super.onWindowFocusChanged(hasWindowFocus);
    }

    @Override
    protected void onFocusChanged(boolean focused, int direction,
            Rect previouslyFocusedRect) {
        if (LOGV_ENABLED) {
            Log.v(LOGTAG, "MT focusChanged " + focused + ", " + direction);
        }
        if (focused) {
            // When we regain focus, if we have window focus, resume drawing
            // the focus ring, and add the TextView if necessary.
            if (hasWindowFocus()) {
                mDrawFocusRing = true;
                if (mNeedsUpdateTextEntry) {
                    updateTextEntry();
                    mNeedsUpdateTextEntry = false;
                }
                if (mNativeClass != 0) {
                    nativeRecordButtons(true, false, true);
                }
            //} else {
                // The WebView has gained focus while we do not have
                // windowfocus.  When our window lost focus, we should have
                // called nativeRecordButtons(false...)
            }
        } else {
            // When we lost focus, unless focus went to the TextView (which is
            // true if we are in editing mode), stop drawing the focus ring.
            if (!inEditingMode()) {
                mDrawFocusRing = false;
                if (mNativeClass != 0) {
                    nativeRecordButtons(false, false, true);
                }
            }
            mGotKeyDown = false;
        }

        super.onFocusChanged(focused, direction, previouslyFocusedRect);
    }

    @Override
    protected void onSizeChanged(int w, int h, int ow, int oh) {
        super.onSizeChanged(w, h, ow, oh);
        // Center zooming to the center of the screen.
        mZoomCenterX = getViewWidth() * .5f;
        mZoomCenterY = getViewHeight() * .5f;

        // update mMinZoomScale if the minimum zoom scale is not fixed
        if (!mMinZoomScaleFixed) {
            mMinZoomScale = (float) getViewWidth()
                    / Math.max(ZOOM_OUT_WIDTH, mContentWidth);
        }

        // we always force, in case our height changed, in which case we still
        // want to send the notification over to webkit
        setNewZoomScale(mActualScale, true);
    }

    @Override
    protected void onScrollChanged(int l, int t, int oldl, int oldt) {
        super.onScrollChanged(l, t, oldl, oldt);
        sendOurVisibleRect();
    }
    
    
    @Override
    public boolean dispatchKeyEvent(KeyEvent event) {
        boolean dispatch = true;

        if (!inEditingMode()) {
            if (event.getAction() == KeyEvent.ACTION_DOWN) {
                mGotKeyDown = true;
            } else {
                if (!mGotKeyDown) {
                    /*
                     * We got a key up for which we were not the recipient of
                     * the original key down. Don't give it to the view.
                     */
                    dispatch = false;
                }
                mGotKeyDown = false;
            }
        }

        if (dispatch) {
            return super.dispatchKeyEvent(event);
        } else {
            // We didn't dispatch, so let something else handle the key
            return false;
        }
    }

    // Here are the snap align logic:
    // 1. If it starts nearly horizontally or vertically, snap align;
    // 2. If there is a dramitic direction change, let it go;
    // 3. If there is a same direction back and forth, lock it.

    // adjustable parameters
    private int mMinLockSnapReverseDistance;
    private static final float MAX_SLOPE_FOR_DIAG = 1.5f;
    private static final int MIN_BREAK_SNAP_CROSS_DISTANCE = 80;

    @Override
    public boolean onTouchEvent(MotionEvent ev) {
        if (mNativeClass == 0 || !isClickable() || !isLongClickable()) {
            return false;
        }

        if (LOGV_ENABLED) {
            Log.v(LOGTAG, ev + " at " + ev.getEventTime() + " mTouchMode="
                    + mTouchMode);
        }

        int action = ev.getAction();
        float x = ev.getX();
        float y = ev.getY();
        long eventTime = ev.getEventTime();

        // Due to the touch screen edge effect, a touch closer to the edge
        // always snapped to the edge. As getViewWidth() can be different from
        // getWidth() due to the scrollbar, adjusting the point to match
        // getViewWidth(). Same applied to the height.
        if (x > getViewWidth() - 1) {
            x = getViewWidth() - 1;
        }
        if (y > getViewHeight() - 1) {
            y = getViewHeight() - 1;
        }

        // pass the touch events from UI thread to WebCore thread
        if (mForwardTouchEvents && mTouchMode != SCROLL_ZOOM_OUT
                && mTouchMode != SCROLL_ZOOM_ANIMATION_IN
                && mTouchMode != SCROLL_ZOOM_ANIMATION_OUT
                && (action != MotionEvent.ACTION_MOVE || 
                        eventTime - mLastSentTouchTime > TOUCH_SENT_INTERVAL)) {
            WebViewCore.TouchEventData ted = new WebViewCore.TouchEventData();
            ted.mAction = action;
            ted.mX = viewToContent((int) x + mScrollX);
            ted.mY = viewToContent((int) y + mScrollY);
            mWebViewCore.sendMessage(EventHub.TOUCH_EVENT, ted);
            mLastSentTouchTime = eventTime;
        }

        int deltaX = (int) (mLastTouchX - x);
        int deltaY = (int) (mLastTouchY - y);

        switch (action) {
            case MotionEvent.ACTION_DOWN: {
                if (mTouchMode == SCROLL_ZOOM_ANIMATION_IN
                        || mTouchMode == SCROLL_ZOOM_ANIMATION_OUT) {
                    // no interaction while animation is in progress
                    break;
                } else if (mTouchMode == SCROLL_ZOOM_OUT) {
                    mLastScrollX = mZoomScrollX;
                    mLastScrollY = mZoomScrollY;
                    // If two taps are close, ignore the first tap
                } else if (!mScroller.isFinished()) {
                    mScroller.abortAnimation();
                    mTouchMode = TOUCH_DRAG_START_MODE;
                    mPrivateHandler.removeMessages(RESUME_WEBCORE_UPDATE);
                } else if (mShiftIsPressed) {
                    mSelectX = mScrollX + (int) x;
                    mSelectY = mScrollY + (int) y;
                    mTouchMode = TOUCH_SELECT_MODE;
                    if (LOGV_ENABLED) {
                        Log.v(LOGTAG, "select=" + mSelectX + "," + mSelectY);
                    }
                    nativeMoveSelection(viewToContent(mSelectX)
                            , viewToContent(mSelectY), false);
                    mTouchSelection = mExtendSelection = true;
                } else {
                    mTouchMode = TOUCH_INIT_MODE;
                    mPreventDrag = mForwardTouchEvents;
                    if (mLogEvent && eventTime - mLastTouchUpTime < 1000) {
                        EventLog.writeEvent(EVENT_LOG_DOUBLE_TAP_DURATION,
                                (eventTime - mLastTouchUpTime), eventTime);
                    }
                }
                // Trigger the link
                if (mTouchMode == TOUCH_INIT_MODE) {
                    mPrivateHandler.sendMessageDelayed(mPrivateHandler
                            .obtainMessage(SWITCH_TO_SHORTPRESS), TAP_TIMEOUT);
                }
                // Remember where the motion event started
                mLastTouchX = x;
                mLastTouchY = y;
                mLastTouchTime = eventTime;
                mVelocityTracker = VelocityTracker.obtain();
                mSnapScrollMode = SNAP_NONE;
                break;
            }
            case MotionEvent.ACTION_MOVE: {
                if (mTouchMode == TOUCH_DONE_MODE 
                        || mTouchMode == SCROLL_ZOOM_ANIMATION_IN
                        || mTouchMode == SCROLL_ZOOM_ANIMATION_OUT) {
                    // no dragging during scroll zoom animation
                    break;
                }
                if (mTouchMode == SCROLL_ZOOM_OUT) {
                    // while fully zoomed out, move the virtual window
                    moveZoomScrollWindow(x, y);
                    break;
                }
                mVelocityTracker.addMovement(ev);

                if (mTouchMode != TOUCH_DRAG_MODE) {
                    if (mTouchMode == TOUCH_SELECT_MODE) {
                        mSelectX = mScrollX + (int) x;
                        mSelectY = mScrollY + (int) y;
                        if (LOGV_ENABLED) {
                            Log.v(LOGTAG, "xtend=" + mSelectX + "," + mSelectY);
                        }
                        nativeMoveSelection(viewToContent(mSelectX)
                                , viewToContent(mSelectY), true);
                        invalidate();
                        break;
                    }
                    if (mPreventDrag || (deltaX * deltaX + deltaY * deltaY)
                            < mTouchSlopSquare) {
                        break;
                    }

                    if (mTouchMode == TOUCH_SHORTPRESS_MODE
                            || mTouchMode == TOUCH_SHORTPRESS_START_MODE) {
                        mPrivateHandler.removeMessages(SWITCH_TO_LONGPRESS);
                    } else if (mTouchMode == TOUCH_INIT_MODE) {
                        mPrivateHandler.removeMessages(SWITCH_TO_SHORTPRESS);
                    }

                    // if it starts nearly horizontal or vertical, enforce it
                    int ax = Math.abs(deltaX);
                    int ay = Math.abs(deltaY);
                    if (ax > MAX_SLOPE_FOR_DIAG * ay) {
                        mSnapScrollMode = SNAP_X;
                        mSnapPositive = deltaX > 0;
                    } else if (ay > MAX_SLOPE_FOR_DIAG * ax) {
                        mSnapScrollMode = SNAP_Y;
                        mSnapPositive = deltaY > 0;
                    }

                    mTouchMode = TOUCH_DRAG_MODE;
                    WebViewCore.pauseUpdate(mWebViewCore);
                    int contentX = viewToContent((int) x + mScrollX);
                    int contentY = viewToContent((int) y + mScrollY);
                    if (inEditingMode()) {
                        mTextEntry.updateCachedTextfield();
                    }
                    nativeClearFocus(contentX, contentY);
                    // remove the zoom anchor if there is any
                    if (mZoomScale != 0) {
                        mWebViewCore
                                .sendMessage(EventHub.SET_SNAP_ANCHOR, 0, 0);
                    }
                    WebSettings settings = getSettings();
                    if (settings.supportZoom()
                            && settings.getBuiltInZoomControls()
                            && !mZoomButtonsController.isVisible()
                            && (canZoomScrollOut() || 
                                    mMinZoomScale < mMaxZoomScale)) {
                        mZoomButtonsController.setVisible(true);
                    }
                }

                // do pan
                int newScrollX = pinLocX(mScrollX + deltaX);
                deltaX = newScrollX - mScrollX;
                int newScrollY = pinLocY(mScrollY + deltaY);
                deltaY = newScrollY - mScrollY;
                boolean done = false;
                if (deltaX == 0 && deltaY == 0) {
                    done = true;
                } else {
                    if (mSnapScrollMode == SNAP_X || mSnapScrollMode == SNAP_Y) {
                        int ax = Math.abs(deltaX);
                        int ay = Math.abs(deltaY);
                        if (mSnapScrollMode == SNAP_X) {
                            // radical change means getting out of snap mode
                            if (ay > MAX_SLOPE_FOR_DIAG * ax
                                    && ay > MIN_BREAK_SNAP_CROSS_DISTANCE) {
                                mSnapScrollMode = SNAP_NONE;
                            }
                            // reverse direction means lock in the snap mode
                            if ((ax > MAX_SLOPE_FOR_DIAG * ay) &&
                                    ((mSnapPositive && 
                                    deltaX < -mMinLockSnapReverseDistance)
                                    || (!mSnapPositive &&
                                    deltaX > mMinLockSnapReverseDistance))) {
                                mSnapScrollMode = SNAP_X_LOCK;
                            }
                        } else {
                            // radical change means getting out of snap mode
                            if ((ax > MAX_SLOPE_FOR_DIAG * ay)
                                    && ax > MIN_BREAK_SNAP_CROSS_DISTANCE) {
                                mSnapScrollMode = SNAP_NONE;
                            }
                            // reverse direction means lock in the snap mode
                            if ((ay > MAX_SLOPE_FOR_DIAG * ax) &&
                                    ((mSnapPositive && 
                                    deltaY < -mMinLockSnapReverseDistance)
                                    || (!mSnapPositive && 
                                    deltaY > mMinLockSnapReverseDistance))) {
                                mSnapScrollMode = SNAP_Y_LOCK;
                            }
                        }
                    }

                    if (mSnapScrollMode == SNAP_X
                            || mSnapScrollMode == SNAP_X_LOCK) {
                        scrollBy(deltaX, 0);
                        mLastTouchX = x;
                    } else if (mSnapScrollMode == SNAP_Y
                            || mSnapScrollMode == SNAP_Y_LOCK) {
                        scrollBy(0, deltaY);
                        mLastTouchY = y;
                    } else {
                        scrollBy(deltaX, deltaY);
                        mLastTouchX = x;
                        mLastTouchY = y;
                    }
                    mLastTouchTime = eventTime;
                    mUserScroll = true;
                }

                if (!getSettings().getBuiltInZoomControls()) {
                    boolean showPlusMinus = mMinZoomScale < mMaxZoomScale;
                    boolean showMagnify = canZoomScrollOut();
                    if (mZoomControls != null && (showPlusMinus || showMagnify)) {
                        if (mZoomControls.getVisibility() == View.VISIBLE) {
                            mPrivateHandler.removeCallbacks(mZoomControlRunnable);
                        } else {
                            mZoomControls.show(showPlusMinus, showMagnify);
                        }
                        mPrivateHandler.postDelayed(mZoomControlRunnable,
                                ZOOM_CONTROLS_TIMEOUT);
                    }
                }

                if (done) {
                    // return false to indicate that we can't pan out of the
                    // view space
                    return false;
                }
                break;
            }
            case MotionEvent.ACTION_UP: {
                mLastTouchUpTime = eventTime;
                switch (mTouchMode) {
                    case TOUCH_INIT_MODE: // tap
                    case TOUCH_SHORTPRESS_START_MODE:
                    case TOUCH_SHORTPRESS_MODE:
                        mPrivateHandler.removeMessages(SWITCH_TO_SHORTPRESS);
                        mPrivateHandler.removeMessages(SWITCH_TO_LONGPRESS);
                        mTouchMode = TOUCH_DONE_MODE;
                        doShortPress();
                        break;
                    case TOUCH_SELECT_MODE:
                        commitCopy();
                        mTouchSelection = false;
                        break;
                    case SCROLL_ZOOM_ANIMATION_IN:
                    case SCROLL_ZOOM_ANIMATION_OUT:
                        // no action during scroll animation
                        break;
                    case SCROLL_ZOOM_OUT:
                        if (LOGV_ENABLED) {
                            Log.v(LOGTAG, "ACTION_UP SCROLL_ZOOM_OUT"
                                    + " eventTime - mLastTouchTime="
                                    + (eventTime - mLastTouchTime));
                        }
                        // for now, always zoom back when the drag completes
                        if (true || eventTime - mLastTouchTime < TAP_TIMEOUT) {
                            // but if we tap, zoom in where we tap
                            if (eventTime - mLastTouchTime < TAP_TIMEOUT) {
                                zoomScrollTap(x, y);
                            }
                            // start zooming in back to the original view
                            setZoomScrollIn();
                            mTouchMode = SCROLL_ZOOM_ANIMATION_IN;
                            invalidate();
                        }
                        break;
                    case TOUCH_DRAG_MODE:
                        // if the user waits a while w/o moving before the
                        // up, we don't want to do a fling
                        if (eventTime - mLastTouchTime <= MIN_FLING_TIME) {
                            mVelocityTracker.addMovement(ev);
                            doFling();
                            break;
                        }
                        WebViewCore.resumeUpdate(mWebViewCore);
                        break;
                    case TOUCH_DRAG_START_MODE:
                    case TOUCH_DONE_MODE:
                        // do nothing
                        break;
                }
                // we also use mVelocityTracker == null to tell us that we are
                // not "moving around", so we can take the slower/prettier
                // mode in the drawing code
                if (mVelocityTracker != null) {
                    mVelocityTracker.recycle();
                    mVelocityTracker = null;
                }
                break;
            }
            case MotionEvent.ACTION_CANCEL: {
                // we also use mVelocityTracker == null to tell us that we are
                // not "moving around", so we can take the slower/prettier
                // mode in the drawing code
                if (mVelocityTracker != null) {
                    mVelocityTracker.recycle();
                    mVelocityTracker = null;
                }
                if (mTouchMode == SCROLL_ZOOM_OUT ||
                        mTouchMode == SCROLL_ZOOM_ANIMATION_IN) {
                    scrollTo(mZoomScrollX, mZoomScrollY);
                } else if (mTouchMode == TOUCH_DRAG_MODE) {
                    WebViewCore.resumeUpdate(mWebViewCore);
                }
                mPrivateHandler.removeMessages(SWITCH_TO_SHORTPRESS);
                mPrivateHandler.removeMessages(SWITCH_TO_LONGPRESS);
                mTouchMode = TOUCH_DONE_MODE;
                int contentX = viewToContent((int) mLastTouchX + mScrollX);
                int contentY = viewToContent((int) mLastTouchY + mScrollY);
                if (inEditingMode()) {
                    mTextEntry.updateCachedTextfield();
                }
                nativeClearFocus(contentX, contentY);
                break;
            }
        }
        return true;
    }
    
    private long mTrackballFirstTime = 0;
    private long mTrackballLastTime = 0;
    private float mTrackballRemainsX = 0.0f;
    private float mTrackballRemainsY = 0.0f;
    private int mTrackballXMove = 0;
    private int mTrackballYMove = 0;
    private boolean mExtendSelection = false;
    private boolean mTouchSelection = false;
    private static final int TRACKBALL_KEY_TIMEOUT = 1000;
    private static final int TRACKBALL_TIMEOUT = 200;
    private static final int TRACKBALL_WAIT = 100;
    private static final int TRACKBALL_SCALE = 400;
    private static final int TRACKBALL_SCROLL_COUNT = 5;
    private static final int TRACKBALL_MOVE_COUNT = 10;
    private static final int TRACKBALL_MULTIPLIER = 3;
    private static final int SELECT_CURSOR_OFFSET = 16;
    private int mSelectX = 0;
    private int mSelectY = 0;
    private boolean mShiftIsPressed = false;
    private boolean mTrackballDown = false;
    private long mTrackballUpTime = 0;
    private long mLastFocusTime = 0;
    private Rect mLastFocusBounds;

    // Set by default; BrowserActivity clears to interpret trackball data
    // directly for movement. Currently, the framework only passes 
    // arrow key events, not trackball events, from one child to the next
    private boolean mMapTrackballToArrowKeys = true;
    
    public void setMapTrackballToArrowKeys(boolean setMap) {
        mMapTrackballToArrowKeys = setMap;
    }

    void resetTrackballTime() {
        mTrackballLastTime = 0;
    }

    @Override
    public boolean onTrackballEvent(MotionEvent ev) {
        long time = ev.getEventTime();
        if ((ev.getMetaState() & KeyEvent.META_ALT_ON) != 0) {
            if (ev.getY() > 0) pageDown(true);
            if (ev.getY() < 0) pageUp(true);
            return true;
        }
        if (ev.getAction() == MotionEvent.ACTION_DOWN) {
            mPrivateHandler.removeMessages(SWITCH_TO_ENTER);
            mTrackballDown = true;
            if (mNativeClass != 0) {
                nativeRecordButtons(hasFocus() && hasWindowFocus(), true, true);
            }
            if (time - mLastFocusTime <= TRACKBALL_TIMEOUT
                    && !mLastFocusBounds.equals(nativeGetFocusRingBounds())) {
                nativeSelectBestAt(mLastFocusBounds);
            }
            if (LOGV_ENABLED) {
                Log.v(LOGTAG, "onTrackballEvent down ev=" + ev
                        + " time=" + time 
                        + " mLastFocusTime=" + mLastFocusTime);
            }
            if (isInTouchMode()) requestFocusFromTouch();
            return false; // let common code in onKeyDown at it
        } 
        if (ev.getAction() == MotionEvent.ACTION_UP) {
            // LONG_PRESS_ENTER is set in common onKeyDown
            mPrivateHandler.removeMessages(LONG_PRESS_ENTER);
            mTrackballDown = false;
            mTrackballUpTime = time;
            if (mShiftIsPressed) {
                if (mExtendSelection) {
                    commitCopy();
                } else {
                    mExtendSelection = true;
                }
            }
            if (LOGV_ENABLED) {
                Log.v(LOGTAG, "onTrackballEvent up ev=" + ev
                        + " time=" + time 
                );
            }
            return false; // let common code in onKeyUp at it
        }
        if (mMapTrackballToArrowKeys && mShiftIsPressed == false) {
            if (LOGV_ENABLED) Log.v(LOGTAG, "onTrackballEvent gmail quit");
            return false;
        }
        // no move if we're still waiting on SWITCH_TO_ENTER timeout
        if (mTouchMode == TOUCH_DOUBLECLICK_MODE) {
            if (LOGV_ENABLED) Log.v(LOGTAG, "onTrackballEvent 2 click quit");
            return true;
        }
        if (mTrackballDown) {
            if (LOGV_ENABLED) Log.v(LOGTAG, "onTrackballEvent down quit");
            return true; // discard move if trackball is down
        }
        if (time - mTrackballUpTime < TRACKBALL_TIMEOUT) {
            if (LOGV_ENABLED) Log.v(LOGTAG, "onTrackballEvent up timeout quit");
            return true;
        }
        // TODO: alternatively we can do panning as touch does
        switchOutDrawHistory();
        if (time - mTrackballLastTime > TRACKBALL_TIMEOUT) {
            if (LOGV_ENABLED) {
                Log.v(LOGTAG, "onTrackballEvent time=" 
                        + time + " last=" + mTrackballLastTime);
            }
            mTrackballFirstTime = time;
            mTrackballXMove = mTrackballYMove = 0;
        }
        mTrackballLastTime = time;
        if (LOGV_ENABLED) {
            Log.v(LOGTAG, "onTrackballEvent ev=" + ev + " time=" + time);
        }
        mTrackballRemainsX += ev.getX();
        mTrackballRemainsY += ev.getY();
        doTrackball(time);
        return true;
    }
    
    void moveSelection(float xRate, float yRate) {
        if (mNativeClass == 0)
            return;
        int width = getViewWidth();
        int height = getViewHeight();
        mSelectX += scaleTrackballX(xRate, width);
        mSelectY += scaleTrackballY(yRate, height);
        int maxX = width + mScrollX;
        int maxY = height + mScrollY;
        mSelectX = Math.min(maxX, Math.max(mScrollX - SELECT_CURSOR_OFFSET
                , mSelectX));
        mSelectY = Math.min(maxY, Math.max(mScrollY - SELECT_CURSOR_OFFSET
                , mSelectY));
        if (LOGV_ENABLED) {
            Log.v(LOGTAG, "moveSelection" 
                    + " mSelectX=" + mSelectX
                    + " mSelectY=" + mSelectY
                    + " mScrollX=" + mScrollX
                    + " mScrollY=" + mScrollY
                    + " xRate=" + xRate
                    + " yRate=" + yRate
                    );
        }
        nativeMoveSelection(viewToContent(mSelectX)
                , viewToContent(mSelectY), mExtendSelection);
        int scrollX = mSelectX < mScrollX ? -SELECT_CURSOR_OFFSET
                : mSelectX > maxX - SELECT_CURSOR_OFFSET ? SELECT_CURSOR_OFFSET 
                : 0;
        int scrollY = mSelectY < mScrollY ? -SELECT_CURSOR_OFFSET
                : mSelectY > maxY - SELECT_CURSOR_OFFSET ? SELECT_CURSOR_OFFSET 
                : 0;
        pinScrollBy(scrollX, scrollY, true, 0);
        Rect select = new Rect(mSelectX, mSelectY, mSelectX + 1, mSelectY + 1);
        requestRectangleOnScreen(select);
        invalidate();
   }

    private int scaleTrackballX(float xRate, int width) {
        int xMove = (int) (xRate / TRACKBALL_SCALE * width);
        int nextXMove = xMove;
        if (xMove > 0) {
            if (xMove > mTrackballXMove) {
                xMove -= mTrackballXMove;
            }
        } else if (xMove < mTrackballXMove) {
            xMove -= mTrackballXMove;
        }
        mTrackballXMove = nextXMove;
        return xMove;
    }

    private int scaleTrackballY(float yRate, int height) {
        int yMove = (int) (yRate / TRACKBALL_SCALE * height);
        int nextYMove = yMove;
        if (yMove > 0) {
            if (yMove > mTrackballYMove) {
                yMove -= mTrackballYMove;
            }
        } else if (yMove < mTrackballYMove) {
            yMove -= mTrackballYMove;
        }
        mTrackballYMove = nextYMove;
        return yMove;
    }

    private int keyCodeToSoundsEffect(int keyCode) {
        switch(keyCode) {
            case KeyEvent.KEYCODE_DPAD_UP:
                return SoundEffectConstants.NAVIGATION_UP;
            case KeyEvent.KEYCODE_DPAD_RIGHT:
                return SoundEffectConstants.NAVIGATION_RIGHT;
            case KeyEvent.KEYCODE_DPAD_DOWN:
                return SoundEffectConstants.NAVIGATION_DOWN;
            case KeyEvent.KEYCODE_DPAD_LEFT:
                return SoundEffectConstants.NAVIGATION_LEFT;
        }
        throw new IllegalArgumentException("keyCode must be one of " +
                "{KEYCODE_DPAD_UP, KEYCODE_DPAD_RIGHT, KEYCODE_DPAD_DOWN, " +
                "KEYCODE_DPAD_LEFT}.");
    }

    private void doTrackball(long time) {
        int elapsed = (int) (mTrackballLastTime - mTrackballFirstTime);
        if (elapsed == 0) {
            elapsed = TRACKBALL_TIMEOUT;
        }
        float xRate = mTrackballRemainsX * 1000 / elapsed; 
        float yRate = mTrackballRemainsY * 1000 / elapsed;
        if (mShiftIsPressed) {
            moveSelection(xRate, yRate);
            mTrackballRemainsX = mTrackballRemainsY = 0;
            return;
        }
        float ax = Math.abs(xRate);
        float ay = Math.abs(yRate);
        float maxA = Math.max(ax, ay);
        if (LOGV_ENABLED) {
            Log.v(LOGTAG, "doTrackball elapsed=" + elapsed
                    + " xRate=" + xRate
                    + " yRate=" + yRate
                    + " mTrackballRemainsX=" + mTrackballRemainsX
                    + " mTrackballRemainsY=" + mTrackballRemainsY);
        }
        int width = mContentWidth - getViewWidth();
        int height = mContentHeight - getViewHeight();
        if (width < 0) width = 0;
        if (height < 0) height = 0;
        if (mTouchMode == SCROLL_ZOOM_OUT) {
            int oldX = mZoomScrollX;
            int oldY = mZoomScrollY;
            int maxWH = Math.max(width, height);
            mZoomScrollX += scaleTrackballX(xRate, maxWH);
            mZoomScrollY += scaleTrackballY(yRate, maxWH);
            if (LOGV_ENABLED) {
                Log.v(LOGTAG, "doTrackball SCROLL_ZOOM_OUT"
                        + " mZoomScrollX=" + mZoomScrollX 
                        + " mZoomScrollY=" + mZoomScrollY);
            }
            mZoomScrollX = Math.min(width, Math.max(0, mZoomScrollX));
            mZoomScrollY = Math.min(height, Math.max(0, mZoomScrollY));
            if (oldX != mZoomScrollX || oldY != mZoomScrollY) {
                invalidate();
            }
            mTrackballRemainsX = mTrackballRemainsY = 0;
            return;
        }
        ax = Math.abs(mTrackballRemainsX * TRACKBALL_MULTIPLIER);
        ay = Math.abs(mTrackballRemainsY * TRACKBALL_MULTIPLIER);
        maxA = Math.max(ax, ay);
        int count = Math.max(0, (int) maxA);
        int oldScrollX = mScrollX;
        int oldScrollY = mScrollY;
        if (count > 0) {
            int selectKeyCode = ax < ay ? mTrackballRemainsY < 0 ? 
                    KeyEvent.KEYCODE_DPAD_UP : KeyEvent.KEYCODE_DPAD_DOWN : 
                    mTrackballRemainsX < 0 ? KeyEvent.KEYCODE_DPAD_LEFT :
                    KeyEvent.KEYCODE_DPAD_RIGHT;
            count = Math.min(count, TRACKBALL_MOVE_COUNT);
            if (LOGV_ENABLED) {
                Log.v(LOGTAG, "doTrackball keyCode=" + selectKeyCode 
                        + " count=" + count
                        + " mTrackballRemainsX=" + mTrackballRemainsX
                        + " mTrackballRemainsY=" + mTrackballRemainsY);
            }
            if (navHandledKey(selectKeyCode, count, false, time)) {
                playSoundEffect(keyCodeToSoundsEffect(selectKeyCode));
            }
            mTrackballRemainsX = mTrackballRemainsY = 0;
        }
        if (count >= TRACKBALL_SCROLL_COUNT) {
            int xMove = scaleTrackballX(xRate, width);
            int yMove = scaleTrackballY(yRate, height);
            if (LOGV_ENABLED) {
                Log.v(LOGTAG, "doTrackball pinScrollBy"
                        + " count=" + count
                        + " xMove=" + xMove + " yMove=" + yMove
                        + " mScrollX-oldScrollX=" + (mScrollX-oldScrollX) 
                        + " mScrollY-oldScrollY=" + (mScrollY-oldScrollY) 
                        );
            }
            if (Math.abs(mScrollX - oldScrollX) > Math.abs(xMove)) {
                xMove = 0;
            }
            if (Math.abs(mScrollY - oldScrollY) > Math.abs(yMove)) {
                yMove = 0;
            }
            if (xMove != 0 || yMove != 0) {
                pinScrollBy(xMove, yMove, true, 0);
            }
            mUserScroll = true;
        } 
        mWebViewCore.sendMessage(EventHub.UNBLOCK_FOCUS);        
    }

    public void flingScroll(int vx, int vy) {
        int maxX = Math.max(computeHorizontalScrollRange() - getViewWidth(), 0);
        int maxY = Math.max(computeVerticalScrollRange() - getViewHeight(), 0);
        
        mScroller.fling(mScrollX, mScrollY, vx, vy, 0, maxX, 0, maxY);
        invalidate();
    }
    
    private void doFling() {
        if (mVelocityTracker == null) {
            return;
        }
        int maxX = Math.max(computeHorizontalScrollRange() - getViewWidth(), 0);
        int maxY = Math.max(computeVerticalScrollRange() - getViewHeight(), 0);

        mVelocityTracker.computeCurrentVelocity(1000);
        int vx = (int) mVelocityTracker.getXVelocity();
        int vy = (int) mVelocityTracker.getYVelocity();

        if (mSnapScrollMode != SNAP_NONE) {
            if (mSnapScrollMode == SNAP_X || mSnapScrollMode == SNAP_X_LOCK) {
                vy = 0;
            } else {
                vx = 0;
            }
        }
        
        if (true /* EMG release: make our fling more like Maps' */) {
            // maps cuts their velocity in half
            vx = vx * 3 / 4;
            vy = vy * 3 / 4;
        }

        mScroller.fling(mScrollX, mScrollY, -vx, -vy, 0, maxX, 0, maxY);
        // TODO: duration is calculated based on velocity, if the range is
        // small, the animation will stop before duration is up. We may
        // want to calculate how long the animation is going to run to precisely
        // resume the webcore update.
        final int time = mScroller.getDuration();
        mPrivateHandler.sendEmptyMessageDelayed(RESUME_WEBCORE_UPDATE, time);
        invalidate();
    }

    private boolean zoomWithPreview(float scale) {
        float oldScale = mActualScale;

        // snap to 100% if it is close
        if (scale > 0.95f && scale < 1.05f) {
            scale = 1.0f;
        }

        setNewZoomScale(scale, false);

        if (oldScale != mActualScale) {
            // use mZoomPickerScale to see zoom preview first
            mZoomStart = SystemClock.uptimeMillis();
            mInvInitialZoomScale = 1.0f / oldScale;
            mInvFinalZoomScale = 1.0f / mActualScale;
            mZoomScale = mActualScale;
            invalidate();
            return true;
        } else {
            return false;
        }
    }

    /**
     * Returns a view containing zoom controls i.e. +/- buttons. The caller is
     * in charge of installing this view to the view hierarchy. This view will
     * become visible when the user starts scrolling via touch and fade away if
     * the user does not interact with it.
     * <p/>
     * API version 3 introduces a built-in zoom mechanism that is shown
     * automatically by the MapView. This is the preferred approach for
     * showing the zoom UI.
     *
     * @deprecated The built-in zoom mechanism is preferred, see
     *             {@link WebSettings#setBuiltInZoomControls(boolean)}.
     */
    @Deprecated
    public View getZoomControls() {
        if (!getSettings().supportZoom()) {
            Log.w(LOGTAG, "This WebView doesn't support zoom.");
            return null;
        }
        if (mZoomControls == null) {
            mZoomControls = createZoomControls();
            
            /*
             * need to be set to VISIBLE first so that getMeasuredHeight() in
             * {@link #onSizeChanged()} can return the measured value for proper
             * layout.
             */
            mZoomControls.setVisibility(View.VISIBLE);
            mZoomControlRunnable = new Runnable() {
                public void run() {
                    
                    /* Don't dismiss the controls if the user has
                     * focus on them. Wait and check again later.
                     */
                    if (!mZoomControls.hasFocus()) {
                        mZoomControls.hide();
                    } else {
                        mPrivateHandler.removeCallbacks(mZoomControlRunnable);
                        mPrivateHandler.postDelayed(mZoomControlRunnable,
                                ZOOM_CONTROLS_TIMEOUT);
                    }
                }
            };
        }
        return mZoomControls;
    }

    private ExtendedZoomControls createZoomControls() {
        ExtendedZoomControls zoomControls = new ExtendedZoomControls(mContext
            , null);
        zoomControls.setOnZoomInClickListener(new OnClickListener() {
            public void onClick(View v) {
                // reset time out
                mPrivateHandler.removeCallbacks(mZoomControlRunnable);
                mPrivateHandler.postDelayed(mZoomControlRunnable,
                        ZOOM_CONTROLS_TIMEOUT);
                zoomIn();
            }
        });
        zoomControls.setOnZoomOutClickListener(new OnClickListener() {
            public void onClick(View v) {
                // reset time out
                mPrivateHandler.removeCallbacks(mZoomControlRunnable);
                mPrivateHandler.postDelayed(mZoomControlRunnable,
                        ZOOM_CONTROLS_TIMEOUT);
                zoomOut();
            }
        });
        zoomControls.setOnZoomMagnifyClickListener(new OnClickListener() {
            public void onClick(View v) {
                mPrivateHandler.removeCallbacks(mZoomControlRunnable);
                mPrivateHandler.postDelayed(mZoomControlRunnable,
                        ZOOM_CONTROLS_TIMEOUT);
                zoomScrollOut();
            }
        });
        return zoomControls;
    }

    /**
     * Gets the {@link ZoomButtonsController} which can be used to add
     * additional buttons to the zoom controls window.
     * 
     * @return The instance of {@link ZoomButtonsController} used by this class,
     *         or null if it is unavailable.
     * @hide
     */
    public ZoomButtonsController getZoomButtonsController() {
        return mZoomButtonsController;
    }

    /**
     * Perform zoom in in the webview
     * @return TRUE if zoom in succeeds. FALSE if no zoom changes.
     */
    public boolean zoomIn() {
        // TODO: alternatively we can disallow this during draw history mode
        switchOutDrawHistory();
        return zoomWithPreview(mActualScale * 1.25f);
    }

    /**
     * Perform zoom out in the webview
     * @return TRUE if zoom out succeeds. FALSE if no zoom changes.
     */
    public boolean zoomOut() {
        // TODO: alternatively we can disallow this during draw history mode
        switchOutDrawHistory();
        return zoomWithPreview(mActualScale * 0.8f);
    }

    private void updateSelection() {
        if (mNativeClass == 0) {
            return;
        }
        // mLastTouchX and mLastTouchY are the point in the current viewport
        int contentX = viewToContent((int) mLastTouchX + mScrollX);
        int contentY = viewToContent((int) mLastTouchY + mScrollY);
        Rect rect = new Rect(contentX - mNavSlop, contentY - mNavSlop,
                contentX + mNavSlop, contentY + mNavSlop);
        // If we were already focused on a textfield, update its cache.
        if (inEditingMode()) {
            mTextEntry.updateCachedTextfield();
        }
        nativeSelectBestAt(rect);
    }

    /*package*/ void shortPressOnTextField() {
        if (inEditingMode()) {
            View v = mTextEntry;
            int x = viewToContent((v.getLeft() + v.getRight()) >> 1);
            int y = viewToContent((v.getTop() + v.getBottom()) >> 1);
            nativeMotionUp(x, y, mNavSlop, true);
        }
    }

    private void doShortPress() {
        if (mNativeClass == 0) {
            return;
        }
        switchOutDrawHistory();
        // mLastTouchX and mLastTouchY are the point in the current viewport
        int contentX = viewToContent((int) mLastTouchX + mScrollX);
        int contentY = viewToContent((int) mLastTouchY + mScrollY);
        if (nativeMotionUp(contentX, contentY, mNavSlop, true)) {
            if (mLogEvent) {
                Checkin.updateStats(mContext.getContentResolver(),
                        Checkin.Stats.Tag.BROWSER_SNAP_CENTER, 1, 0.0);
            }
        }
        if (nativeUpdateFocusNode() && !mFocusNode.mIsTextField
                && !mFocusNode.mIsTextArea) {
            playSoundEffect(SoundEffectConstants.CLICK);
        }
    }

    // Called by JNI to handle a touch on a node representing an email address,
    // address, or phone number
    private void overrideLoading(String url) {
        mCallbackProxy.uiOverrideUrlLoading(url);
    }

    @Override
    public boolean requestFocus(int direction, Rect previouslyFocusedRect) {
        boolean result = false;
        if (inEditingMode()) {
            result = mTextEntry.requestFocus(direction, previouslyFocusedRect);
        } else {
            result = super.requestFocus(direction, previouslyFocusedRect);
            if (mWebViewCore.getSettings().getNeedInitialFocus()) {
                // For cases such as GMail, where we gain focus from a direction,
                // we want to move to the first available link.
                // FIXME: If there are no visible links, we may not want to
                int fakeKeyDirection = 0;
                switch(direction) {
                    case View.FOCUS_UP:
                        fakeKeyDirection = KeyEvent.KEYCODE_DPAD_UP;
                        break;
                    case View.FOCUS_DOWN:
                        fakeKeyDirection = KeyEvent.KEYCODE_DPAD_DOWN;
                        break;
                    case View.FOCUS_LEFT:
                        fakeKeyDirection = KeyEvent.KEYCODE_DPAD_LEFT;
                        break;
                    case View.FOCUS_RIGHT:
                        fakeKeyDirection = KeyEvent.KEYCODE_DPAD_RIGHT;
                        break;
                    default:
                        return result;
                }
                if (mNativeClass != 0 && !nativeUpdateFocusNode()) {
                    navHandledKey(fakeKeyDirection, 1, true, 0);
                }
            }
        }
        return result;
    }

    @Override
    protected void onMeasure(int widthMeasureSpec, int heightMeasureSpec) {
        super.onMeasure(widthMeasureSpec, heightMeasureSpec);

        int heightMode = MeasureSpec.getMode(heightMeasureSpec);
        int heightSize = MeasureSpec.getSize(heightMeasureSpec);
        int widthMode = MeasureSpec.getMode(widthMeasureSpec);
        int widthSize = MeasureSpec.getSize(widthMeasureSpec);

        int measuredHeight = heightSize;
        int measuredWidth = widthSize;

        // Grab the content size from WebViewCore.
        int contentHeight = mContentHeight;
        int contentWidth = mContentWidth;

//        Log.d(LOGTAG, "------- measure " + heightMode);

        if (heightMode != MeasureSpec.EXACTLY) {
            mHeightCanMeasure = true;
            measuredHeight = contentHeight;
            if (heightMode == MeasureSpec.AT_MOST) {
                // If we are larger than the AT_MOST height, then our height can
                // no longer be measured and we should scroll internally.
                if (measuredHeight > heightSize) {
                    measuredHeight = heightSize;
                    mHeightCanMeasure = false;
                }
            }
        } else {
            mHeightCanMeasure = false;
        }
        if (mNativeClass != 0) {
            nativeSetHeightCanMeasure(mHeightCanMeasure);
        }
        // For the width, always use the given size unless unspecified.
        if (widthMode == MeasureSpec.UNSPECIFIED) {
            mWidthCanMeasure = true;
            measuredWidth = contentWidth;
        } else {
            mWidthCanMeasure = false;
        }

        synchronized (this) {
            setMeasuredDimension(measuredWidth, measuredHeight);
        }
    }

    @Override
    public boolean requestChildRectangleOnScreen(View child,
                                                 Rect rect,
                                                 boolean immediate) {
        rect.offset(child.getLeft() - child.getScrollX(),
                child.getTop() - child.getScrollY());

        int height = getHeight() - getHorizontalScrollbarHeight();
        int screenTop = mScrollY;
        int screenBottom = screenTop + height;

        int scrollYDelta = 0;

        if (rect.bottom > screenBottom && rect.top > screenTop) {
            if (rect.height() > height) {
                scrollYDelta += (rect.top - screenTop);
            } else {
                scrollYDelta += (rect.bottom - screenBottom);
            }
        } else if (rect.top < screenTop) {
            scrollYDelta -= (screenTop - rect.top);
        }

        int width = getWidth() - getVerticalScrollbarWidth();
        int screenLeft = mScrollX;
        int screenRight = screenLeft + width;

        int scrollXDelta = 0;

        if (rect.right > screenRight && rect.left > screenLeft) {
            if (rect.width() > width) {
                scrollXDelta += (rect.left - screenLeft);
            } else {
                scrollXDelta += (rect.right - screenRight);
            }
        } else if (rect.left < screenLeft) {
            scrollXDelta -= (screenLeft - rect.left);
        }

        if ((scrollYDelta | scrollXDelta) != 0) {
            return pinScrollBy(scrollXDelta, scrollYDelta, !immediate, 0);
        }

        return false;
    }
    
    /* package */ void replaceTextfieldText(int oldStart, int oldEnd,
            String replace, int newStart, int newEnd) {
        HashMap arg = new HashMap();
        arg.put("focusData", new WebViewCore.FocusData(mFocusData));
        arg.put("replace", replace);
        arg.put("start", new Integer(newStart));
        arg.put("end", new Integer(newEnd));
        mTextGeneration++;
        mWebViewCore.sendMessage(EventHub.REPLACE_TEXT, oldStart, oldEnd, arg);
    }

    /* package */ void passToJavaScript(String currentText, KeyEvent event) {
        HashMap arg = new HashMap();
        arg.put("focusData", new WebViewCore.FocusData(mFocusData));
        arg.put("event", event);
        arg.put("currentText", currentText);
        // Increase our text generation number, and pass it to webcore thread
        mTextGeneration++;
        mWebViewCore.sendMessage(EventHub.PASS_TO_JS, mTextGeneration, 0, arg);
        // WebKit's document state is not saved until about to leave the page.
        // To make sure the host application, like Browser, has the up to date 
        // document state when it goes to background, we force to save the 
        // document state.
        mWebViewCore.removeMessages(EventHub.SAVE_DOCUMENT_STATE);
        mWebViewCore.sendMessageDelayed(EventHub.SAVE_DOCUMENT_STATE,
                new WebViewCore.FocusData(mFocusData), 1000);
    }

    /* package */ WebViewCore getWebViewCore() {
        return mWebViewCore;
    }

    //-------------------------------------------------------------------------
    // Methods can be called from a separate thread, like WebViewCore
    // If it needs to call the View system, it has to send message.
    //-------------------------------------------------------------------------

    /**
     * General handler to receive message coming from webkit thread
     */
    class PrivateHandler extends Handler {
        @Override
        public void handleMessage(Message msg) {
            if (LOGV_ENABLED) {
                Log.v(LOGTAG, msg.what < REMEMBER_PASSWORD || msg.what 
                        > INVAL_RECT_MSG_ID ? Integer.toString(msg.what) 
                        : HandlerDebugString[msg.what - REMEMBER_PASSWORD]);
            }
            switch (msg.what) {
                case REMEMBER_PASSWORD: {
                    mDatabase.setUsernamePassword(
                            msg.getData().getString("host"),
                            msg.getData().getString("username"),
                            msg.getData().getString("password"));
                    ((Message) msg.obj).sendToTarget();
                    break;
                }
                case NEVER_REMEMBER_PASSWORD: {
                    mDatabase.setUsernamePassword(
                            msg.getData().getString("host"), null, null);
                    ((Message) msg.obj).sendToTarget();
                    break;
                }
                case SWITCH_TO_SHORTPRESS: {
                    if (mTouchMode == TOUCH_INIT_MODE) {
                        mTouchMode = TOUCH_SHORTPRESS_START_MODE;
                        updateSelection();
                    }
                    break;
                }
                case SWITCH_TO_LONGPRESS: {
                    mTouchMode = TOUCH_DONE_MODE;
                    performLongClick();
                    updateTextEntry();
                    break;
                }
                case SWITCH_TO_ENTER:
                    if (LOGV_ENABLED) Log.v(LOGTAG, "SWITCH_TO_ENTER");
                    mTouchMode = TOUCH_DONE_MODE;
                    onKeyUp(KeyEvent.KEYCODE_ENTER
                            , new KeyEvent(KeyEvent.ACTION_UP
                            , KeyEvent.KEYCODE_ENTER));
                    break;
                case SCROLL_BY_MSG_ID:
                    setContentScrollBy(msg.arg1, msg.arg2, (Boolean) msg.obj);
                    break;
                case SYNC_SCROLL_TO_MSG_ID:
                    if (mUserScroll) {
                        // if user has scrolled explicitly, don't sync the 
                        // scroll position any more
                        mUserScroll = false;
                        break;
                    }
                    // fall through
                case SCROLL_TO_MSG_ID:
                    if (setContentScrollTo(msg.arg1, msg.arg2)) {
                        // if we can't scroll to the exact position due to pin,
                        // send a message to WebCore to re-scroll when we get a 
                        // new picture
                        mUserScroll = false;
                        mWebViewCore.sendMessage(EventHub.SYNC_SCROLL,
                                msg.arg1, msg.arg2);
                    }
                    break;
                case SPAWN_SCROLL_TO_MSG_ID:
                    spawnContentScrollTo(msg.arg1, msg.arg2);
                    break;
                case NEW_PICTURE_MSG_ID:
                    // called for new content
                    final WebViewCore.DrawData draw = 
                            (WebViewCore.DrawData) msg.obj;
                    final Point viewSize = draw.mViewPoint;
                    if (mZoomScale > 0) {
                        // use the same logic in sendViewSizeZoom() to make sure
                        // the mZoomScale has matched the viewSize so that we
                        // can clear mZoomScale
                        if (Math.round(getViewWidth() / mZoomScale) == viewSize.x) {
                            mZoomScale = 0;
                            mWebViewCore.sendMessage(EventHub.SET_SNAP_ANCHOR,
                                    0, 0);
                        }
                    }
                    if (!mMinZoomScaleFixed) {
                        mMinZoomScale = (float) getViewWidth()
                                / Math.max(ZOOM_OUT_WIDTH, draw.mWidthHeight.x);
                    }
                    // We update the layout (i.e. request a layout from the
                    // view system) if the last view size that we sent to
                    // WebCore matches the view size of the picture we just
                    // received in the fixed dimension.
                    final boolean updateLayout = viewSize.x == mLastWidthSent
                            && viewSize.y == mLastHeightSent;
                    recordNewContentSize(draw.mWidthHeight.x, 
                            draw.mWidthHeight.y, updateLayout);
                    if (LOGV_ENABLED) {
                        Rect b = draw.mInvalRegion.getBounds();
                        Log.v(LOGTAG, "NEW_PICTURE_MSG_ID {" +
                                b.left+","+b.top+","+b.right+","+b.bottom+"}");
                    }
                    invalidate(contentToView(draw.mInvalRegion.getBounds()));
                    if (mPictureListener != null) {
                        mPictureListener.onNewPicture(WebView.this, capturePicture());
                    }
                    break;
                case WEBCORE_INITIALIZED_MSG_ID:
                    // nativeCreate sets mNativeClass to a non-zero value
                    nativeCreate(msg.arg1);
                    break;
                case UPDATE_TEXTFIELD_TEXT_MSG_ID:
                    // Make sure that the textfield is currently focused
                    // and representing the same node as the pointer.  
                    if (inEditingMode() && 
                            mTextEntry.isSameTextField(msg.arg1)) {
                        if (msg.getData().getBoolean("password")) {
                            Spannable text = (Spannable) mTextEntry.getText();
                            int start = Selection.getSelectionStart(text);
                            int end = Selection.getSelectionEnd(text);
                            mTextEntry.setInPassword(true);
                            // Restore the selection, which may have been
                            // ruined by setInPassword.
                            Spannable pword = (Spannable) mTextEntry.getText();
                            Selection.setSelection(pword, start, end);
                        // If the text entry has created more events, ignore
                        // this one.
                        } else if (msg.arg2 == mTextGeneration) {
                            mTextEntry.setTextAndKeepSelection(
                                    (String) msg.obj);
                        }
                    }
                    break;
                case DID_FIRST_LAYOUT_MSG_ID:
                    if (mNativeClass == 0) {
                        break;
                    }
// Do not reset the focus or clear the text; the user may have already
// navigated or entered text at this point. The focus should have gotten 
// reset, if need be, when the focus cache was built. Similarly, the text
// view should already be torn down and rebuilt if needed.
//                    nativeResetFocus();
//                    clearTextEntry();
                    HashMap scaleLimit = (HashMap) msg.obj;
                    int minScale = (Integer) scaleLimit.get("minScale");
                    if (minScale == 0) {
                        mMinZoomScale = DEFAULT_MIN_ZOOM_SCALE;
                        mMinZoomScaleFixed = false;
                    } else {
                        mMinZoomScale = (float) (minScale / 100.0);
                        mMinZoomScaleFixed = true;
                    }
                    int maxScale = (Integer) scaleLimit.get("maxScale");
                    if (maxScale == 0) {
                        mMaxZoomScale = DEFAULT_MAX_ZOOM_SCALE;
                    } else {
                        mMaxZoomScale = (float) (maxScale / 100.0);
                    }
                    // If history Picture is drawn, don't update zoomWidth
                    if (mDrawHistory) {
                        break;
                    }
                    int width = getViewWidth();
                    if (width == 0) {
                        break;
                    }
                    int initialScale = msg.arg1;
                    int viewportWidth = msg.arg2;
                    // by default starting a new page with 100% zoom scale.
                    float scale = 1.0f;
                    if (mInitialScale > 0) {
                        scale = mInitialScale / 100.0f;
                    } else  {
                        if (mWebViewCore.getSettings().getUseWideViewPort()) {
                            // force viewSizeChanged by setting mLastWidthSent
                            // to 0
                            mLastWidthSent = 0;
                        }
                        if (initialScale == 0) {
                            // if viewportWidth is defined and it is smaller
                            // than the view width, zoom in to fill the view
                            if (viewportWidth > 0 && viewportWidth < width) {
                                scale = (float) width / viewportWidth;
                            }
                        } else {
                            scale = initialScale / 100.0f;
                        }
                    }
                    setNewZoomScale(scale, false);
                    break;
                case MARK_NODE_INVALID_ID:
                    nativeMarkNodeInvalid(msg.arg1);
                    break;
                case NOTIFY_FOCUS_SET_MSG_ID:
                    if (mNativeClass != 0) {
                        nativeNotifyFocusSet(inEditingMode());
                    }
                    break;
                case UPDATE_TEXT_ENTRY_MSG_ID:
                    // this is sent after finishing resize in WebViewCore. Make 
                    // sure the text edit box is still on the  screen.
                    boolean alreadyThere = inEditingMode();
                    if (alreadyThere && nativeUpdateFocusNode()) {
                        FocusNode node = mFocusNode;
                        if (node.mIsTextField || node.mIsTextArea) {
                            mTextEntry.bringIntoView();
                        }
                    }
                    updateTextEntry();
                    break;
                case RECOMPUTE_FOCUS_MSG_ID:
                    if (mNativeClass != 0) {
                        nativeRecomputeFocus();
                    }
                    break;
                case INVAL_RECT_MSG_ID: {
                    Rect r = (Rect)msg.obj;
                    if (r == null) {
                        invalidate();
                    } else {
                        // we need to scale r from content into view coords,
                        // which viewInvalidate() does for us
                        viewInvalidate(r.left, r.top, r.right, r.bottom);
                    }
                    break;
                }
                case UPDATE_TEXT_ENTRY_ADAPTER:
                    HashMap data = (HashMap) msg.obj;
                    if (mTextEntry.isSameTextField(msg.arg1)) {
                        AutoCompleteAdapter adapter =
                                (AutoCompleteAdapter) data.get("adapter");
                        mTextEntry.setAdapterCustom(adapter);
                    }
                    break;
                case UPDATE_CLIPBOARD:
                    String str = (String) msg.obj;
                    if (LOGV_ENABLED) {
                        Log.v(LOGTAG, "UPDATE_CLIPBOARD " + str);
                    }
                    try {
                        IClipboard clip = IClipboard.Stub.asInterface(
                                ServiceManager.getService("clipboard"));
                                clip.setClipboardText(str);
                    } catch (android.os.RemoteException e) {
                        Log.e(LOGTAG, "Clipboard failed", e);
                    }
                    break;
                case RESUME_WEBCORE_UPDATE:
                    WebViewCore.resumeUpdate(mWebViewCore);
                    break;

                case LONG_PRESS_ENTER:
                    // as this is shared by keydown and trackballdown, reset all
                    // the states
                    mGotEnterDown = false;
                    mTrackballDown = false;
                    // LONG_PRESS_ENTER is sent as a delayed message. If we
                    // switch to windows overview, the WebView will be
                    // temporarily removed from the view system. In that case,
                    // do nothing.
                    if (getParent() != null) {
                        performLongClick();
                    }
                    break;

                case WEBCORE_NEED_TOUCH_EVENTS:
                    mForwardTouchEvents = (msg.arg1 != 0);
                    break;

                case PREVENT_TOUCH_ID:
                    if (msg.arg1 == MotionEvent.ACTION_DOWN) {
                        mPreventDrag = msg.arg2 == 1;
                        if (mPreventDrag) {
                            mTouchMode = TOUCH_DONE_MODE;
                        }
                    }
                    break;

                default:
                    super.handleMessage(msg);
                    break;
            }
        }
    }

    // Class used to use a dropdown for a <select> element
    private class InvokeListBox implements Runnable {
        // Strings for the labels in the listbox.
        private String[]    mArray;
        // Array representing whether each item is enabled.
        private boolean[]   mEnableArray;
        // Whether the listbox allows multiple selection.
        private boolean     mMultiple;
        // Passed in to a list with multiple selection to tell
        // which items are selected.
        private int[]       mSelectedArray;
        // Passed in to a list with single selection to tell 
        // where the initial selection is.
        private int         mSelection;

        private Container[] mContainers;

        // Need these to provide stable ids to my ArrayAdapter,
        // which normally does not have stable ids. (Bug 1250098)
        private class Container extends Object {
            String  mString;
            boolean mEnabled;
            int     mId;

            public String toString() {
                return mString;
            }
        }

        /**
         *  Subclass ArrayAdapter so we can disable OptionGroupLabels, 
         *  and allow filtering.
         */
        private class MyArrayListAdapter extends ArrayAdapter<Container> {
            public MyArrayListAdapter(Context context, Container[] objects, boolean multiple) {
                super(context, 
                            multiple ? com.android.internal.R.layout.select_dialog_multichoice :
                            com.android.internal.R.layout.select_dialog_singlechoice, 
                            objects);
            }

            @Override
            public boolean hasStableIds() {
                return true;
            }

            private Container item(int position) {
                if (position < 0 || position >= getCount()) {
                    return null;
                }
                return (Container) getItem(position);
            }

            @Override
            public long getItemId(int position) {
                Container item = item(position);
                if (item == null) {
                    return -1;
                }
                return item.mId;
            }

            @Override
            public boolean areAllItemsEnabled() {
                return false;
            }

            @Override
            public boolean isEnabled(int position) {
                Container item = item(position);
                if (item == null) {
                    return false;
                }
                return item.mEnabled;
            }
        }

        private InvokeListBox(String[] array,
                boolean[] enabled, int[] selected) {
            mMultiple = true;
            mSelectedArray = selected;

            int length = array.length;
            mContainers = new Container[length];
            for (int i = 0; i < length; i++) {
                mContainers[i] = new Container();
                mContainers[i].mString = array[i];
                mContainers[i].mEnabled = enabled[i];
                mContainers[i].mId = i;
            }
        }

        private InvokeListBox(String[] array, boolean[] enabled, int 
                selection) {
            mSelection = selection;
            mMultiple = false;

            int length = array.length;
            mContainers = new Container[length];
            for (int i = 0; i < length; i++) {
                mContainers[i] = new Container();
                mContainers[i].mString = array[i];
                mContainers[i].mEnabled = enabled[i];
                mContainers[i].mId = i;
            }
        }

        public void run() {
            final ListView listView = (ListView) LayoutInflater.from(mContext)
                    .inflate(com.android.internal.R.layout.select_dialog, null);
            final MyArrayListAdapter adapter = new 
                    MyArrayListAdapter(mContext, mContainers, mMultiple);
            AlertDialog.Builder b = new AlertDialog.Builder(mContext)
                    .setView(listView).setCancelable(true)
                    .setInverseBackgroundForced(true);
                    
            if (mMultiple) {
                b.setPositiveButton(android.R.string.ok, new DialogInterface.OnClickListener() {
                    public void onClick(DialogInterface dialog, int which) {
                        mWebViewCore.sendMessage(
                                EventHub.LISTBOX_CHOICES, 
                                adapter.getCount(), 0,
                                listView.getCheckedItemPositions());
                    }});
                b.setNegativeButton(android.R.string.cancel, null);
            }
            final AlertDialog dialog = b.create();
            listView.setAdapter(adapter);
            listView.setFocusableInTouchMode(true);
            // There is a bug (1250103) where the checks in a ListView with
            // multiple items selected are associated with the positions, not
            // the ids, so the items do not properly retain their checks when 
            // filtered.  Do not allow filtering on multiple lists until
            // that bug is fixed.
            
            // Disable filter altogether
            // listView.setTextFilterEnabled(!mMultiple);
            if (mMultiple) {
                listView.setChoiceMode(ListView.CHOICE_MODE_MULTIPLE);
                int length = mSelectedArray.length;
                for (int i = 0; i < length; i++) {
                    listView.setItemChecked(mSelectedArray[i], true);
                }
            } else {
                listView.setOnItemClickListener(new OnItemClickListener() {
                    public void onItemClick(AdapterView parent, View v,
                            int position, long id) {
                        mWebViewCore.sendMessage(
                                EventHub.SINGLE_LISTBOX_CHOICE, (int)id, 0);
                        dialog.dismiss();
                    }
                });
                if (mSelection != -1) {
                    listView.setSelection(mSelection);
                    listView.setChoiceMode(ListView.CHOICE_MODE_SINGLE);
                    listView.setItemChecked(mSelection, true);
                }
            }
            dialog.setOnCancelListener(new DialogInterface.OnCancelListener() {
                public void onCancel(DialogInterface dialog) {
                    mWebViewCore.sendMessage(
                                EventHub.SINGLE_LISTBOX_CHOICE, -2, 0);
                }
            });
            dialog.show();
        }
    }

    /*
     * Request a dropdown menu for a listbox with multiple selection.
     *
     * @param array Labels for the listbox.
     * @param enabledArray  Which positions are enabled.
     * @param selectedArray Which positions are initally selected.
     */
    void requestListBox(String[] array, boolean[]enabledArray, int[]
            selectedArray) {
        mPrivateHandler.post(
                new InvokeListBox(array, enabledArray, selectedArray));
    }

    /*
     * Request a dropdown menu for a listbox with single selection or a single
     * <select> element.
     *
     * @param array Labels for the listbox.
     * @param enabledArray  Which positions are enabled.
     * @param selection Which position is initally selected.
     */
    void requestListBox(String[] array, boolean[]enabledArray, int selection) {
        mPrivateHandler.post(
                new InvokeListBox(array, enabledArray, selection));
    }

    // called by JNI
    private void sendFinalFocus(int frame, int node, int x, int y) {
        WebViewCore.FocusData focusData = new WebViewCore.FocusData();
        focusData.mFrame = frame;
        focusData.mNode = node;
        focusData.mX = x;
        focusData.mY = y;
        mWebViewCore.sendMessage(EventHub.SET_FINAL_FOCUS, 
                EventHub.NO_FOCUS_CHANGE_BLOCK, 0, focusData);
    }

    // called by JNI
    private void setFocusData(int moveGeneration, int buildGeneration,
            int frame, int node, int x, int y, boolean ignoreNullFocus) {
        mFocusData.mMoveGeneration = moveGeneration;
        mFocusData.mBuildGeneration = buildGeneration;
        mFocusData.mFrame = frame;
        mFocusData.mNode = node;
        mFocusData.mX = x;
        mFocusData.mY = y;
        mFocusData.mIgnoreNullFocus = ignoreNullFocus;
    }
    
    // called by JNI
    private void sendKitFocus() {
        WebViewCore.FocusData focusData = new WebViewCore.FocusData(mFocusData);
        mWebViewCore.sendMessage(EventHub.SET_KIT_FOCUS, focusData);
    }

    // called by JNI
    private void sendMotionUp(int touchGeneration, int buildGeneration,
            int frame, int node, int x, int y, int size, boolean isClick,
            boolean retry) {
        WebViewCore.TouchUpData touchUpData = new WebViewCore.TouchUpData();
        touchUpData.mMoveGeneration = touchGeneration;
        touchUpData.mBuildGeneration = buildGeneration;
        touchUpData.mSize = size;
        touchUpData.mIsClick = isClick;
        touchUpData.mRetry = retry;
        mFocusData.mFrame = touchUpData.mFrame = frame;
        mFocusData.mNode = touchUpData.mNode = node;
        mFocusData.mX = touchUpData.mX = x;
        mFocusData.mY = touchUpData.mY = y;
        mWebViewCore.sendMessage(EventHub.TOUCH_UP, touchUpData);
    }


    private int getScaledMaxXScroll() {
        int width;
        if (mHeightCanMeasure == false) {
            width = getViewWidth() / 4;
        } else {
            Rect visRect = new Rect();
            calcOurVisibleRect(visRect);
            width = visRect.width() / 2;
        }
        // FIXME the divisor should be retrieved from somewhere
        return viewToContent(width);
    }

    private int getScaledMaxYScroll() {
        int height;
        if (mHeightCanMeasure == false) {
            height = getViewHeight() / 4;
        } else {
            Rect visRect = new Rect();
            calcOurVisibleRect(visRect);
            height = visRect.height() / 2;
        }
        // FIXME the divisor should be retrieved from somewhere
        // the closest thing today is hard-coded into ScrollView.java
        // (from ScrollView.java, line 363)   int maxJump = height/2;
        return viewToContent(height);
    }

    /**
     * Called by JNI to invalidate view
     */
    private void viewInvalidate() {
        invalidate();
    }
    
    // return true if the key was handled
    private boolean navHandledKey(int keyCode, int count, boolean noScroll
            , long time) {
        if (mNativeClass == 0) {
            return false;
        }
        mLastFocusTime = time;
        mLastFocusBounds = nativeGetFocusRingBounds();
        boolean keyHandled = nativeMoveFocus(keyCode, count, noScroll) == false;
        if (LOGV_ENABLED) {
            Log.v(LOGTAG, "navHandledKey mLastFocusBounds=" + mLastFocusBounds
                    + " mLastFocusTime=" + mLastFocusTime
                    + " handled=" + keyHandled);
        }
        if (keyHandled == false || mHeightCanMeasure == false) {
            return keyHandled;
        }
        Rect contentFocus = nativeGetFocusRingBounds();
        if (contentFocus.isEmpty()) return keyHandled;
        Rect viewFocus = contentToView(contentFocus);
        Rect visRect = new Rect();
        calcOurVisibleRect(visRect);
        Rect outset = new Rect(visRect);
        int maxXScroll = visRect.width() / 2;
        int maxYScroll = visRect.height() / 2;
        outset.inset(-maxXScroll, -maxYScroll);
        if (Rect.intersects(outset, viewFocus) == false) {
            return keyHandled;
        }
        // FIXME: Necessary because ScrollView/ListView do not scroll left/right
        int maxH = Math.min(viewFocus.right - visRect.right, maxXScroll);
        if (maxH > 0) {
            pinScrollBy(maxH, 0, true, 0);
        } else {
            maxH = Math.max(viewFocus.left - visRect.left, -maxXScroll);
            if (maxH < 0) {
                pinScrollBy(maxH, 0, true, 0);
            }
        }
        if (mLastFocusBounds.isEmpty()) return keyHandled;
        if (mLastFocusBounds.equals(contentFocus)) return keyHandled;
        if (LOGV_ENABLED) {
            Log.v(LOGTAG, "navHandledKey contentFocus=" + contentFocus);
        }
        requestRectangleOnScreen(viewFocus);
        mUserScroll = true;
        return keyHandled;
    }
    
    /**
     * Set the background color. It's white by default. Pass
     * zero to make the view transparent.
     * @param color   the ARGB color described by Color.java
     */
    public void setBackgroundColor(int color) {
        mBackgroundColor = color;
        mWebViewCore.sendMessage(EventHub.SET_BACKGROUND_COLOR, color);
    }

    public void debugDump() {
        nativeDebugDump();
        mWebViewCore.sendMessage(EventHub.DUMP_NAVTREE);
    }
    
    /**
     *  Update our cache with updatedText.
     *  @param updatedText  The new text to put in our cache.
     */
    /* package */ void updateCachedTextfield(String updatedText) {
        // Also place our generation number so that when we look at the cache
        // we recognize that it is up to date.
        nativeUpdateCachedTextfield(updatedText, mTextGeneration);
    }
    
    // Never call this version except by updateCachedTextfield(String) -
    // we always want to pass in our generation number.
    private native void     nativeUpdateCachedTextfield(String updatedText, 
            int generation);
    private native void     nativeClearFocus(int x, int y);
    private native void     nativeCreate(int ptr);
    private native void     nativeDebugDump();
    private native void     nativeDestroy();
    private native void     nativeDrawFocusRing(Canvas content);
    private native void     nativeDrawSelection(Canvas content
            , int x, int y, boolean extendSelection);
    private native void     nativeDrawSelectionRegion(Canvas content);
    private native boolean  nativeUpdateFocusNode();
    private native Rect     nativeGetFocusRingBounds();
    private native Rect     nativeGetNavBounds();
    private native void     nativeInstrumentReport();
    private native void     nativeMarkNodeInvalid(int node);
    // return true if the page has been scrolled
    private native boolean  nativeMotionUp(int x, int y, int slop, boolean isClick);
    // returns false if it handled the key
    private native boolean  nativeMoveFocus(int keyCode, int count, 
            boolean noScroll);
    private native void     nativeNotifyFocusSet(boolean inEditingMode);
    private native void     nativeRecomputeFocus();
    // Like many other of our native methods, you must make sure that
    // mNativeClass is not null before calling this method.
    private native void     nativeRecordButtons(boolean focused,
            boolean pressed, boolean invalidate);
    private native void     nativeResetFocus();
    private native void     nativeResetNavClipBounds();
    private native void     nativeSelectBestAt(Rect rect);
    private native void     nativeSetFindIsDown();
    private native void     nativeSetFollowedLink(boolean followed);
    private native void     nativeSetHeightCanMeasure(boolean measure);
    private native void     nativeSetNavBounds(Rect rect);
    private native void     nativeSetNavClipBounds(Rect rect);
    private native String   nativeImageURI(int x, int y);
    /**
     * Returns true if the native focus nodes says it wants to handle key events
     * (ala plugins). This can only be called if mNativeClass is non-zero!
     */
    private native boolean  nativeFocusNodeWantsKeyEvents();
    private native void     nativeMoveSelection(int x, int y
            , boolean extendSelection);
    private native Region   nativeGetSelection();

    private native void nativeDumpDisplayTree(String urlOrNull);
}<|MERGE_RESOLUTION|>--- conflicted
+++ resolved
@@ -83,19 +83,6 @@
 import java.util.List;
 
 /**
-<<<<<<< HEAD
- * <p>A View that displays web pages. This class is the basis upon
- * which you can roll your own web browser or simply display some
- * online content within your Activity.  It uses the WebKit rendering
- * engine to display web pages and includes methods to navigate
- * forward and backward through a history, zoom in and out, perform
- * text searches and more.</p>
- *
- * <p>Note that, in order for your Activity to access the Internet and
- * load web pages in a WebView, you must add the <var>INTERNET</var>
- * permissions to your Android Manifest file:</p>
- *
-=======
  * <p>A View that displays web pages. This class is the basis upon which you 
  * can roll your own web browser or simply display some online content within your Activity.
  * It uses the WebKit rendering engine to display
@@ -107,7 +94,6 @@
  * <p>Note that, in order for your Activity to access the Internet and load web pages
  * in a WebView, you must add the <var>INTERNET</var> permissions to your 
  * Android Manifest file:</p>
->>>>>>> 3f2fd987
  * <pre>&lt;uses-permission android:name="android.permission.INTERNET" /></pre>
  *
  * <p>This must be a child of the <code>&lt;manifest></code> element.</p>

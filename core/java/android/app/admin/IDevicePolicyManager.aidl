--- conflicted
+++ resolved
@@ -197,9 +197,6 @@
     void setAutoTimeRequired(in ComponentName who, int userHandle, boolean required);
     boolean getAutoTimeRequired();
 
-<<<<<<< HEAD
     boolean requireSecureKeyguard(int userHandle);
-=======
     boolean isRemovingAdmin(in ComponentName adminReceiver, int userHandle);
->>>>>>> d0f748a7
 }
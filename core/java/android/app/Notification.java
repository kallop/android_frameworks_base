/*
 * Copyright (C) 2007 The Android Open Source Project
 *
 * Licensed under the Apache License, Version 2.0 (the "License");
 * you may not use this file except in compliance with the License.
 * You may obtain a copy of the License at
 *
 *      http://www.apache.org/licenses/LICENSE-2.0
 *
 * Unless required by applicable law or agreed to in writing, software
 * distributed under the License is distributed on an "AS IS" BASIS,
 * WITHOUT WARRANTIES OR CONDITIONS OF ANY KIND, either express or implied.
 * See the License for the specific language governing permissions and
 * limitations under the License.
 */

package android.app;

import java.util.Date;

import android.app.PendingIntent;
import android.content.Context;
import android.content.Intent;
import android.media.AudioManager;
import android.net.Uri;
import android.os.Parcel;
import android.os.Parcelable;
import android.text.TextUtils;
import android.text.format.DateFormat;
import android.text.format.DateUtils;
import android.widget.RemoteViews;

/**
 * A class that represents how a persistent notification is to be presented to
 * the user using the {@link android.app.NotificationManager}.
 *
 * <p>For a guide to creating notifications, see the
 * <a href="{@docRoot}guide/topics/ui/notifiers/notifications.html">Creating Status 
 * Bar Notifications</a> document in the Dev Guide.</p>
 */
public class Notification implements Parcelable
{
    /**
     * Use all default values (where applicable).
     */
    public static final int DEFAULT_ALL = ~0;
    
    /**
     * Use the default notification sound. This will ignore any given
     * {@link #sound}.
     * 
     * @see #defaults
     */ 
    public static final int DEFAULT_SOUND = 1;

    /**
     * Use the default notification vibrate. This will ignore any given
     * {@link #vibrate}. Using phone vibration requires the 
     * {@link android.Manifest.permission#VIBRATE VIBRATE} permission.
     * 
     * @see #defaults
     */ 
    public static final int DEFAULT_VIBRATE = 2;
    
    /**
     * Use the default notification lights. This will ignore the
     * {@link #FLAG_SHOW_LIGHTS} bit, and {@link #ledARGB}, {@link #ledOffMS}, or
     * {@link #ledOnMS}.
     * 
     * @see #defaults
     */ 
    public static final int DEFAULT_LIGHTS = 4;
    
    /**
     * The timestamp for the notification.  The icons and expanded views
     * are sorted by this key.
     */
    public long when;

    /**
     * The resource id of a drawable to use as the icon in the status bar.
     */
    public int icon;

    /**
     * The number of events that this notification represents.  For example, in a new mail
     * notification, this could be the number of unread messages.  This number is superimposed over
     * the icon in the status bar.  If the number is 0 or negative, it is not shown in the status
     * bar.
     */
    public int number;

    /**
     * The intent to execute when the expanded status entry is clicked.  If
     * this is an activity, it must include the
     * {@link android.content.Intent#FLAG_ACTIVITY_NEW_TASK} flag, which requires
     * that you take care of task management as described in the <em>Activities and Tasks</em>
     * section of the <a href="{@docRoot}guide/topics/fundamentals.html#acttask">Application 
     * Fundamentals</a> document.
     */
    public PendingIntent contentIntent;

    /**
     * The intent to execute when the status entry is deleted by the user
     * with the "Clear All Notifications" button. This probably shouldn't
     * be launching an activity since several of those will be sent at the
     * same time.
     */
    public PendingIntent deleteIntent;

    /**
     * An intent to launch instead of posting the notification to the status bar.
     * Only for use with extremely high-priority notifications demanding the user's
     * <strong>immediate</strong>attention, such as an incoming phone call or
     * alarm clock that the user has explicitly set to a particular time.
     * call (handled in the core Android Phone app with a full-screen Activity).
<<<<<<< HEAD
     * Use with {@link #FLAG_HIGH_PRIORITY} to ensure that this notification will reach the user
     * even when other notifications are suppressed.
=======
     * If this facility is used for something else, please give the user an option
     * to turn it off and use a normal notification, as this can be extremely
     * disruptive.
>>>>>>> 6a3ffb5b
     */
    public PendingIntent fullScreenIntent;

    /**
     * Text to scroll across the screen when this item is added to
     * the status bar.
     */
    public CharSequence tickerText;

    /**
     * The view that will represent this notification in the expanded status bar.
     */
    public RemoteViews contentView;

    /**
     * If the icon in the status bar is to have more than one level, you can set this.  Otherwise,
     * leave it at its default value of 0.
     *
     * @see android.widget.ImageView#setImageLevel
     * @see android.graphics.drawable#setLevel
     */
    public int iconLevel;

    /**
     * The sound to play.
     * 
     * <p>
     * To play the default notification sound, see {@link #defaults}. 
     * </p>
     */
    public Uri sound;

    /**
     * Use this constant as the value for audioStreamType to request that
     * the default stream type for notifications be used.  Currently the
     * default stream type is STREAM_RING.
     */
    public static final int STREAM_DEFAULT = -1;

    /**
     * The audio stream type to use when playing the sound.
     * Should be one of the STREAM_ constants from
     * {@link android.media.AudioManager}.
     */
    public int audioStreamType = STREAM_DEFAULT;

    
    /**
     * The pattern with which to vibrate. 
     * 
     * <p>
     * To vibrate the default pattern, see {@link #defaults}.
     * </p>
     * 
     * @see android.os.Vibrator#vibrate(long[],int)
     */
    public long[] vibrate;

    /**
     * The color of the led.  The hardware will do its best approximation.
     *
     * @see #FLAG_SHOW_LIGHTS
     * @see #flags
     */
    public int ledARGB;

    /**
     * The number of milliseconds for the LED to be on while it's flashing.
     * The hardware will do its best approximation.
     *
     * @see #FLAG_SHOW_LIGHTS
     * @see #flags
     */
    public int ledOnMS;

    /**
     * The number of milliseconds for the LED to be off while it's flashing.
     * The hardware will do its best approximation.
     *
     * @see #FLAG_SHOW_LIGHTS
     * @see #flags
     */
    public int ledOffMS;

    /**
     * Specifies which values should be taken from the defaults.
     * <p>
     * To set, OR the desired from {@link #DEFAULT_SOUND},
     * {@link #DEFAULT_VIBRATE}, {@link #DEFAULT_LIGHTS}. For all default
     * values, use {@link #DEFAULT_ALL}.
     * </p>
     */
    public int defaults;


    /**
     * Bit to be bitwise-ored into the {@link #flags} field that should be
     * set if you want the LED on for this notification.
     * <ul>
     * <li>To turn the LED off, pass 0 in the alpha channel for colorARGB
     *      or 0 for both ledOnMS and ledOffMS.</li>
     * <li>To turn the LED on, pass 1 for ledOnMS and 0 for ledOffMS.</li>
     * <li>To flash the LED, pass the number of milliseconds that it should
     *      be on and off to ledOnMS and ledOffMS.</li>
     * </ul>
     * <p>
     * Since hardware varies, you are not guaranteed that any of the values
     * you pass are honored exactly.  Use the system defaults (TODO) if possible
     * because they will be set to values that work on any given hardware.
     * <p>
     * The alpha channel must be set for forward compatibility.
     * 
     */
    public static final int FLAG_SHOW_LIGHTS        = 0x00000001;

    /**
     * Bit to be bitwise-ored into the {@link #flags} field that should be
     * set if this notification is in reference to something that is ongoing,
     * like a phone call.  It should not be set if this notification is in
     * reference to something that happened at a particular point in time,
     * like a missed phone call.
     */
    public static final int FLAG_ONGOING_EVENT      = 0x00000002;

    /**
     * Bit to be bitwise-ored into the {@link #flags} field that if set,
     * the audio will be repeated until the notification is
     * cancelled or the notification window is opened.
     */
    public static final int FLAG_INSISTENT          = 0x00000004;

    /**
     * Bit to be bitwise-ored into the {@link #flags} field that should be
     * set if you want the sound and/or vibration play each time the
     * notification is sent, even if it has not been canceled before that.
     */
    public static final int FLAG_ONLY_ALERT_ONCE    = 0x00000008;

    /**
     * Bit to be bitwise-ored into the {@link #flags} field that should be
     * set if the notification should be canceled when it is clicked by the
     * user. 
     */
    public static final int FLAG_AUTO_CANCEL        = 0x00000010;

    /**
     * Bit to be bitwise-ored into the {@link #flags} field that should be
     * set if the notification should not be canceled when the user clicks
     * the Clear all button.
     */
    public static final int FLAG_NO_CLEAR           = 0x00000020;

    /**
     * Bit to be bitwise-ored into the {@link #flags} field that should be
     * set if this notification represents a currently running service.  This
     * will normally be set for you by {@link Service#startForeground}.
     */
    public static final int FLAG_FOREGROUND_SERVICE = 0x00000040;

    /**
     * Bit to be bitwise-ored into the {@link #flags} field that should be set if this notification
     * represents a high-priority event that may be shown to the user even if notifications are
     * otherwise unavailable (that is, when the status bar is hidden). This flag is ideally used
     * in conjunction with {@link #fullScreenIntent}.
     */
    public static final int FLAG_HIGH_PRIORITY = 0x00000080;

    public int flags;

    /**
     * Constructs a Notification object with everything set to 0.
     */
    public Notification()
    {
        this.when = System.currentTimeMillis();
    }

    /**
     * @deprecated use {@link #Notification(int,CharSequence,long)} and {@link #setLatestEventInfo}.
     * @hide
     */
    public Notification(Context context, int icon, CharSequence tickerText, long when,
            CharSequence contentTitle, CharSequence contentText, Intent contentIntent)
    {
        this.when = when;
        this.icon = icon;
        this.tickerText = tickerText;
        setLatestEventInfo(context, contentTitle, contentText,
                PendingIntent.getActivity(context, 0, contentIntent, 0));
    }

    /**
     * Constructs a Notification object with the information needed to
     * have a status bar icon without the standard expanded view.
     *
     * @param icon          The resource id of the icon to put in the status bar.
     * @param tickerText    The text that flows by in the status bar when the notification first
     *                      activates.
     * @param when          The time to show in the time field.  In the System.currentTimeMillis
     *                      timebase.
     */
    public Notification(int icon, CharSequence tickerText, long when)
    {
        this.icon = icon;
        this.tickerText = tickerText;
        this.when = when;
    }

    /**
     * Unflatten the notification from a parcel.
     */
    public Notification(Parcel parcel)
    {
        int version = parcel.readInt();

        when = parcel.readLong();
        icon = parcel.readInt();
        number = parcel.readInt();
        if (parcel.readInt() != 0) {
            contentIntent = PendingIntent.CREATOR.createFromParcel(parcel);
        }
        if (parcel.readInt() != 0) {
            deleteIntent = PendingIntent.CREATOR.createFromParcel(parcel);
        }
        if (parcel.readInt() != 0) {
            tickerText = TextUtils.CHAR_SEQUENCE_CREATOR.createFromParcel(parcel);
        }
        if (parcel.readInt() != 0) {
            contentView = RemoteViews.CREATOR.createFromParcel(parcel);
        }
        defaults = parcel.readInt();
        flags = parcel.readInt();
        if (parcel.readInt() != 0) {
            sound = Uri.CREATOR.createFromParcel(parcel);
        }

        audioStreamType = parcel.readInt();
        vibrate = parcel.createLongArray();
        ledARGB = parcel.readInt();
        ledOnMS = parcel.readInt();
        ledOffMS = parcel.readInt();
        iconLevel = parcel.readInt();

        if (parcel.readInt() != 0) {
            fullScreenIntent = PendingIntent.CREATOR.createFromParcel(parcel);
        }
    }

    public Notification clone() {
        Notification that = new Notification();

        that.when = this.when;
        that.icon = this.icon;
        that.number = this.number;

        // PendingIntents are global, so there's no reason (or way) to clone them.
        that.contentIntent = this.contentIntent;
        that.deleteIntent = this.deleteIntent;
        that.fullScreenIntent = this.fullScreenIntent;

        if (this.tickerText != null) {
            that.tickerText = this.tickerText.toString();
        }
        if (this.contentView != null) {
            that.contentView = this.contentView.clone();
        }
        that.iconLevel = that.iconLevel;
        that.sound = this.sound; // android.net.Uri is immutable
        that.audioStreamType = this.audioStreamType;

        final long[] vibrate = this.vibrate;
        if (vibrate != null) {
            final int N = vibrate.length;
            final long[] vib = that.vibrate = new long[N];
            System.arraycopy(vibrate, 0, vib, 0, N);
        }

        that.ledARGB = this.ledARGB;
        that.ledOnMS = this.ledOnMS;
        that.ledOffMS = this.ledOffMS;
        that.defaults = this.defaults;
        
        that.flags = this.flags;

        return that;
    }

    public int describeContents() {
        return 0;
    }

    /**
     * Flatten this notification from a parcel.
     */
    public void writeToParcel(Parcel parcel, int flags)
    {
        parcel.writeInt(1);

        parcel.writeLong(when);
        parcel.writeInt(icon);
        parcel.writeInt(number);
        if (contentIntent != null) {
            parcel.writeInt(1);
            contentIntent.writeToParcel(parcel, 0);
        } else {
            parcel.writeInt(0);
        }
        if (deleteIntent != null) {
            parcel.writeInt(1);
            deleteIntent.writeToParcel(parcel, 0);
        } else {
            parcel.writeInt(0);
        }
        if (tickerText != null) {
            parcel.writeInt(1);
            TextUtils.writeToParcel(tickerText, parcel, flags);
        } else {
            parcel.writeInt(0);
        }
        if (contentView != null) {
            parcel.writeInt(1);
            contentView.writeToParcel(parcel, 0);
        } else {
            parcel.writeInt(0);
        }

        parcel.writeInt(defaults);
        parcel.writeInt(this.flags);

        if (sound != null) {
            parcel.writeInt(1);
            sound.writeToParcel(parcel, 0);
        } else {
            parcel.writeInt(0);
        }
        parcel.writeInt(audioStreamType);
        parcel.writeLongArray(vibrate);
        parcel.writeInt(ledARGB);
        parcel.writeInt(ledOnMS);
        parcel.writeInt(ledOffMS);
        parcel.writeInt(iconLevel);

        if (fullScreenIntent != null) {
            parcel.writeInt(1);
            fullScreenIntent.writeToParcel(parcel, 0);
        } else {
            parcel.writeInt(0);
        }
    }

    /**
     * Parcelable.Creator that instantiates Notification objects
     */
    public static final Parcelable.Creator<Notification> CREATOR
            = new Parcelable.Creator<Notification>()
    {
        public Notification createFromParcel(Parcel parcel)
        {
            return new Notification(parcel);
        }

        public Notification[] newArray(int size)
        {
            return new Notification[size];
        }
    };

    /**
     * Sets the {@link #contentView} field to be a view with the standard "Latest Event"
     * layout.
     *
     * <p>Uses the {@link #icon} and {@link #when} fields to set the icon and time fields
     * in the view.</p>
     * @param context       The context for your application / activity.
     * @param contentTitle The title that goes in the expanded entry.
     * @param contentText  The text that goes in the expanded entry.
     * @param contentIntent The intent to launch when the user clicks the expanded notification.
     * If this is an activity, it must include the
     * {@link android.content.Intent#FLAG_ACTIVITY_NEW_TASK} flag, which requires
     * that you take care of task management as described in 
     * <a href="{@docRoot}guide/topics/fundamentals.html#lcycles">Application Fundamentals: Activities and Tasks</a>.
     */
    public void setLatestEventInfo(Context context,
            CharSequence contentTitle, CharSequence contentText, PendingIntent contentIntent) {
        RemoteViews contentView = new RemoteViews(context.getPackageName(),
                com.android.internal.R.layout.status_bar_latest_event_content);
        if (this.icon != 0) {
            contentView.setImageViewResource(com.android.internal.R.id.icon, this.icon);
        }
        if (contentTitle != null) {
            contentView.setTextViewText(com.android.internal.R.id.title, contentTitle);
        }
        if (contentText != null) {
            contentView.setTextViewText(com.android.internal.R.id.text, contentText);
        }
        if (this.when != 0) {
            contentView.setLong(com.android.internal.R.id.time, "setTime", when);
        }

        this.contentView = contentView;
        this.contentIntent = contentIntent;
    }

    @Override
    public String toString() {
        StringBuilder sb = new StringBuilder();
        sb.append("Notification(vibrate=");
        if (this.vibrate != null) {
            int N = this.vibrate.length-1;
            sb.append("[");
            for (int i=0; i<N; i++) {
                sb.append(this.vibrate[i]);
                sb.append(',');
            }
            if (N != -1) {
                sb.append(this.vibrate[N]);
            }
            sb.append("]");
        } else if ((this.defaults & DEFAULT_VIBRATE) != 0) {
            sb.append("default");
        } else {
            sb.append("null");
        }
        sb.append(",sound=");
        if (this.sound != null) {
            sb.append(this.sound.toString());
        } else if ((this.defaults & DEFAULT_SOUND) != 0) {
            sb.append("default");
        } else {
            sb.append("null");
        }
        sb.append(",defaults=0x");
        sb.append(Integer.toHexString(this.defaults));
        sb.append(",flags=0x");
        sb.append(Integer.toHexString(this.flags));
        if ((this.flags & FLAG_HIGH_PRIORITY) != 0) {
            sb.append("!!!1!one!");
        }
        sb.append(")");
        return sb.toString();
    }
}<|MERGE_RESOLUTION|>--- conflicted
+++ resolved
@@ -114,14 +114,12 @@
      * <strong>immediate</strong>attention, such as an incoming phone call or
      * alarm clock that the user has explicitly set to a particular time.
      * call (handled in the core Android Phone app with a full-screen Activity).
-<<<<<<< HEAD
-     * Use with {@link #FLAG_HIGH_PRIORITY} to ensure that this notification will reach the user
-     * even when other notifications are suppressed.
-=======
      * If this facility is used for something else, please give the user an option
      * to turn it off and use a normal notification, as this can be extremely
      * disruptive.
->>>>>>> 6a3ffb5b
+     * 
+     * <p>Use with {@link #FLAG_HIGH_PRIORITY} to ensure that this notification
+     * will reach the user even when other notifications are suppressed.
      */
     public PendingIntent fullScreenIntent;
 

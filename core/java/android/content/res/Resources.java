/*
 * Copyright (C) 2006 The Android Open Source Project
 *
 * Licensed under the Apache License, Version 2.0 (the "License");
 * you may not use this file except in compliance with the License.
 * You may obtain a copy of the License at
 *
 *      http://www.apache.org/licenses/LICENSE-2.0
 *
 * Unless required by applicable law or agreed to in writing, software
 * distributed under the License is distributed on an "AS IS" BASIS,
 * WITHOUT WARRANTIES OR CONDITIONS OF ANY KIND, either express or implied.
 * See the License for the specific language governing permissions and
 * limitations under the License.
 */

package android.content.res;

import android.os.Trace;
import android.view.View;
import com.android.internal.util.XmlUtils;

import org.xmlpull.v1.XmlPullParser;
import org.xmlpull.v1.XmlPullParserException;

import android.content.pm.ActivityInfo;
import android.graphics.Movie;
import android.graphics.drawable.Drawable;
import android.graphics.drawable.ColorDrawable;
import android.graphics.drawable.Drawable.ConstantState;
import android.os.Build;
import android.os.Bundle;
import android.util.AttributeSet;
import android.util.DisplayMetrics;
import android.util.Log;
import android.util.Slog;
import android.util.TypedValue;
import android.util.LongSparseArray;

import java.io.IOException;
import java.io.InputStream;
import java.lang.ref.WeakReference;
import java.util.Locale;

import libcore.icu.NativePluralRules;

/**
 * Class for accessing an application's resources.  This sits on top of the
 * asset manager of the application (accessible through {@link #getAssets}) and
 * provides a high-level API for getting typed data from the assets.
 *
 * <p>The Android resource system keeps track of all non-code assets associated with an
 * application. You can use this class to access your application's resources. You can generally
 * acquire the {@link android.content.res.Resources} instance associated with your application
 * with {@link android.content.Context#getResources getResources()}.</p>
 *
 * <p>The Android SDK tools compile your application's resources into the application binary
 * at build time.  To use a resource, you must install it correctly in the source tree (inside
 * your project's {@code res/} directory) and build your application.  As part of the build
 * process, the SDK tools generate symbols for each resource, which you can use in your application
 * code to access the resources.</p>
 *
 * <p>Using application resources makes it easy to update various characteristics of your
 * application without modifying code, and&mdash;by providing sets of alternative
 * resources&mdash;enables you to optimize your application for a variety of device configurations
 * (such as for different languages and screen sizes). This is an important aspect of developing
 * Android applications that are compatible on different types of devices.</p>
 *
 * <p>For more information about using resources, see the documentation about <a
 * href="{@docRoot}guide/topics/resources/index.html">Application Resources</a>.</p>
 */
public class Resources {
    static final String TAG = "Resources";
    private static final boolean DEBUG_LOAD = false;
    private static final boolean DEBUG_CONFIG = false;
    private static final boolean DEBUG_ATTRIBUTES_CACHE = false;
    private static final boolean TRACE_FOR_PRELOAD = false;
    private static final boolean TRACE_FOR_MISS_PRELOAD = false;

    private static final int ID_OTHER = 0x01000004;

    private static final Object sSync = new Object();
    /*package*/ static Resources mSystem = null;

    // Information about preloaded resources.  Note that they are not
    // protected by a lock, because while preloading in zygote we are all
    // single-threaded, and after that these are immutable.
    private static final LongSparseArray<Drawable.ConstantState>[] sPreloadedDrawables;
    private static final LongSparseArray<Drawable.ConstantState> sPreloadedColorDrawables
            = new LongSparseArray<Drawable.ConstantState>();
    private static final LongSparseArray<ColorStateList> sPreloadedColorStateLists
            = new LongSparseArray<ColorStateList>();

    private static boolean sPreloaded;
    private static int sPreloadedDensity;

    // These are protected by mAccessLock.

    /*package*/ final Object mAccessLock = new Object();
    /*package*/ final Configuration mTmpConfig = new Configuration();
    /*package*/ TypedValue mTmpValue = new TypedValue();
    /*package*/ final LongSparseArray<WeakReference<Drawable.ConstantState> > mDrawableCache
            = new LongSparseArray<WeakReference<Drawable.ConstantState> >();
    /*package*/ final LongSparseArray<WeakReference<ColorStateList> > mColorStateListCache
            = new LongSparseArray<WeakReference<ColorStateList> >();
    /*package*/ final LongSparseArray<WeakReference<Drawable.ConstantState> > mColorDrawableCache
            = new LongSparseArray<WeakReference<Drawable.ConstantState> >();
    /*package*/ boolean mPreloading;

    /*package*/ TypedArray mCachedStyledAttributes = null;
    RuntimeException mLastRetrievedAttrs = null;

    private int mLastCachedXmlBlockIndex = -1;
    private final int[] mCachedXmlBlockIds = { 0, 0, 0, 0 };
    private final XmlBlock[] mCachedXmlBlocks = new XmlBlock[4];

    /*package*/ final AssetManager mAssets;
    private final Configuration mConfiguration = new Configuration();
    /*package*/ final DisplayMetrics mMetrics = new DisplayMetrics();
    private NativePluralRules mPluralRule;
    
    private CompatibilityInfo mCompatibilityInfo;

    static {
        sPreloadedDrawables = new LongSparseArray[2];
        sPreloadedDrawables[0] = new LongSparseArray<Drawable.ConstantState>();
        sPreloadedDrawables[1] = new LongSparseArray<Drawable.ConstantState>();
    }

    /** @hide */
    public static int selectDefaultTheme(int curTheme, int targetSdkVersion) {
        return selectSystemTheme(curTheme, targetSdkVersion,
                com.android.internal.R.style.Theme,
                com.android.internal.R.style.Theme_Holo,
                com.android.internal.R.style.Theme_DeviceDefault);
    }
    
    /** @hide */
    public static int selectSystemTheme(int curTheme, int targetSdkVersion,
            int orig, int holo, int deviceDefault) {
        if (curTheme != 0) {
            return curTheme;
        }
        if (targetSdkVersion < Build.VERSION_CODES.HONEYCOMB) {
            return orig;
        }
        if (targetSdkVersion < Build.VERSION_CODES.ICE_CREAM_SANDWICH) {
            return holo;
        }
        return deviceDefault;
    }
    
    /**
     * This exception is thrown by the resource APIs when a requested resource
     * can not be found.
     */
    public static class NotFoundException extends RuntimeException {
        public NotFoundException() {
        }

        public NotFoundException(String name) {
            super(name);
        }
    }

    /**
     * Create a new Resources object on top of an existing set of assets in an
     * AssetManager.
     * 
     * @param assets Previously created AssetManager. 
     * @param metrics Current display metrics to consider when 
     *                selecting/computing resource values.
     * @param config Desired device configuration to consider when 
     *               selecting/computing resource values (optional).
     */
    public Resources(AssetManager assets, DisplayMetrics metrics, Configuration config) {
        this(assets, metrics, config, null);
    }

    /**
     * Creates a new Resources object with CompatibilityInfo.
     * 
     * @param assets Previously created AssetManager. 
     * @param metrics Current display metrics to consider when 
     *                selecting/computing resource values.
     * @param config Desired device configuration to consider when 
     *               selecting/computing resource values (optional).
     * @param compInfo this resource's compatibility info. It will use the default compatibility
     *  info when it's null.
     * @hide
     */
    public Resources(AssetManager assets, DisplayMetrics metrics,
            Configuration config, CompatibilityInfo compInfo) {
        mAssets = assets;
        mMetrics.setToDefaults();
        mCompatibilityInfo = compInfo;
        updateConfiguration(config, metrics);
        assets.ensureStringBlocks();
    }

    /**
     * Return a global shared Resources object that provides access to only
     * system resources (no application resources), and is not configured for 
     * the current screen (can not use dimension units, does not change based 
     * on orientation, etc). 
     */
    public static Resources getSystem() {
        synchronized (sSync) {
            Resources ret = mSystem;
            if (ret == null) {
                ret = new Resources();
                mSystem = ret;
            }

            return ret;
        }
    }

    /**
     * Return the string value associated with a particular resource ID.  The
     * returned object will be a String if this is a plain string; it will be
     * some other type of CharSequence if it is styled.
     * {@more}
     *
     * @param id The desired resource identifier, as generated by the aapt
     *           tool. This integer encodes the package, type, and resource
     *           entry. The value 0 is an invalid identifier.
     *
     * @throws NotFoundException Throws NotFoundException if the given ID does not exist.
     *
     * @return CharSequence The string data associated with the resource, plus
     *         possibly styled text information.
     */
    public CharSequence getText(int id) throws NotFoundException {
        CharSequence res = mAssets.getResourceText(id);
        if (res != null) {
            return res;
        }
        throw new NotFoundException("String resource ID #0x"
                                    + Integer.toHexString(id));
    }

    /**
     * Returns the character sequence necessary for grammatically correct pluralization
     * of the given resource ID for the given quantity.
     * Note that the character sequence is selected based solely on grammatical necessity,
     * and that such rules differ between languages. Do not assume you know which string
     * will be returned for a given quantity. See
     * <a href="{@docRoot}guide/topics/resources/string-resource.html#Plurals">String Resources</a>
     * for more detail.
     *
     * @param id The desired resource identifier, as generated by the aapt
     *           tool. This integer encodes the package, type, and resource
     *           entry. The value 0 is an invalid identifier.
     * @param quantity The number used to get the correct string for the current language's
     *           plural rules.
     *
     * @throws NotFoundException Throws NotFoundException if the given ID does not exist.
     *
     * @return CharSequence The string data associated with the resource, plus
     *         possibly styled text information.
     */
    public CharSequence getQuantityText(int id, int quantity) throws NotFoundException {
        NativePluralRules rule = getPluralRule();
        CharSequence res = mAssets.getResourceBagText(id,
                attrForQuantityCode(rule.quantityForInt(quantity)));
        if (res != null) {
            return res;
        }
        res = mAssets.getResourceBagText(id, ID_OTHER);
        if (res != null) {
            return res;
        }
        throw new NotFoundException("Plural resource ID #0x" + Integer.toHexString(id)
                + " quantity=" + quantity
                + " item=" + stringForQuantityCode(rule.quantityForInt(quantity)));
    }

    private NativePluralRules getPluralRule() {
        synchronized (sSync) {
            if (mPluralRule == null) {
                mPluralRule = NativePluralRules.forLocale(mConfiguration.locale);
            }
            return mPluralRule;
        }
    }

    private static int attrForQuantityCode(int quantityCode) {
        switch (quantityCode) {
            case NativePluralRules.ZERO: return 0x01000005;
            case NativePluralRules.ONE:  return 0x01000006;
            case NativePluralRules.TWO:  return 0x01000007;
            case NativePluralRules.FEW:  return 0x01000008;
            case NativePluralRules.MANY: return 0x01000009;
            default:                     return ID_OTHER;
        }
    }

    private static String stringForQuantityCode(int quantityCode) {
        switch (quantityCode) {
            case NativePluralRules.ZERO: return "zero";
            case NativePluralRules.ONE:  return "one";
            case NativePluralRules.TWO:  return "two";
            case NativePluralRules.FEW:  return "few";
            case NativePluralRules.MANY: return "many";
            default:                     return "other";
        }
    }

    /**
     * Return the string value associated with a particular resource ID.  It
     * will be stripped of any styled text information.
     * {@more}
     *
     * @param id The desired resource identifier, as generated by the aapt
     *           tool. This integer encodes the package, type, and resource
     *           entry. The value 0 is an invalid identifier.
     *
     * @throws NotFoundException Throws NotFoundException if the given ID does not exist.
     *
     * @return String The string data associated with the resource,
     * stripped of styled text information.
     */
    public String getString(int id) throws NotFoundException {
        CharSequence res = getText(id);
        if (res != null) {
            return res.toString();
        }
        throw new NotFoundException("String resource ID #0x"
                                    + Integer.toHexString(id));
    }


    /**
     * Return the string value associated with a particular resource ID,
     * substituting the format arguments as defined in {@link java.util.Formatter}
     * and {@link java.lang.String#format}. It will be stripped of any styled text
     * information.
     * {@more}
     *
     * @param id The desired resource identifier, as generated by the aapt
     *           tool. This integer encodes the package, type, and resource
     *           entry. The value 0 is an invalid identifier.
     *           
     * @param formatArgs The format arguments that will be used for substitution.
     *
     * @throws NotFoundException Throws NotFoundException if the given ID does not exist.
     *
     * @return String The string data associated with the resource,
     * stripped of styled text information.
     */
    public String getString(int id, Object... formatArgs) throws NotFoundException {
        String raw = getString(id);
        return String.format(mConfiguration.locale, raw, formatArgs);
    }

    /**
     * Formats the string necessary for grammatically correct pluralization
     * of the given resource ID for the given quantity, using the given arguments.
     * Note that the string is selected based solely on grammatical necessity,
     * and that such rules differ between languages. Do not assume you know which string
     * will be returned for a given quantity. See
     * <a href="{@docRoot}guide/topics/resources/string-resource.html#Plurals">String Resources</a>
     * for more detail.
     *
     * <p>Substitution of format arguments works as if using
     * {@link java.util.Formatter} and {@link java.lang.String#format}.
     * The resulting string will be stripped of any styled text information.
     *
     * @param id The desired resource identifier, as generated by the aapt
     *           tool. This integer encodes the package, type, and resource
     *           entry. The value 0 is an invalid identifier.
     * @param quantity The number used to get the correct string for the current language's
     *           plural rules.
     * @param formatArgs The format arguments that will be used for substitution.
     *
     * @throws NotFoundException Throws NotFoundException if the given ID does not exist.
     *
     * @return String The string data associated with the resource,
     * stripped of styled text information.
     */
    public String getQuantityString(int id, int quantity, Object... formatArgs)
            throws NotFoundException {
        String raw = getQuantityText(id, quantity).toString();
        return String.format(mConfiguration.locale, raw, formatArgs);
    }

    /**
     * Returns the string necessary for grammatically correct pluralization
     * of the given resource ID for the given quantity.
     * Note that the string is selected based solely on grammatical necessity,
     * and that such rules differ between languages. Do not assume you know which string
     * will be returned for a given quantity. See
     * <a href="{@docRoot}guide/topics/resources/string-resource.html#Plurals">String Resources</a>
     * for more detail.
     *
     * @param id The desired resource identifier, as generated by the aapt
     *           tool. This integer encodes the package, type, and resource
     *           entry. The value 0 is an invalid identifier.
     * @param quantity The number used to get the correct string for the current language's
     *           plural rules.
     *
     * @throws NotFoundException Throws NotFoundException if the given ID does not exist.
     *
     * @return String The string data associated with the resource,
     * stripped of styled text information.
     */
    public String getQuantityString(int id, int quantity) throws NotFoundException {
        return getQuantityText(id, quantity).toString();
    }

    /**
     * Return the string value associated with a particular resource ID.  The
     * returned object will be a String if this is a plain string; it will be
     * some other type of CharSequence if it is styled.
     * 
     * @param id The desired resource identifier, as generated by the aapt
     *           tool. This integer encodes the package, type, and resource
     *           entry. The value 0 is an invalid identifier.
     * 
     * @param def The default CharSequence to return.
     *
     * @return CharSequence The string data associated with the resource, plus
     *         possibly styled text information, or def if id is 0 or not found.
     */
    public CharSequence getText(int id, CharSequence def) {
        CharSequence res = id != 0 ? mAssets.getResourceText(id) : null;
        return res != null ? res : def;
    }

    /**
     * Return the styled text array associated with a particular resource ID.
     *
     * @param id The desired resource identifier, as generated by the aapt
     *           tool. This integer encodes the package, type, and resource
     *           entry. The value 0 is an invalid identifier.
     *
     * @throws NotFoundException Throws NotFoundException if the given ID does not exist.
     *
     * @return The styled text array associated with the resource.
     */
    public CharSequence[] getTextArray(int id) throws NotFoundException {
        CharSequence[] res = mAssets.getResourceTextArray(id);
        if (res != null) {
            return res;
        }
        throw new NotFoundException("Text array resource ID #0x"
                                    + Integer.toHexString(id));
    }

    /**
     * Return the string array associated with a particular resource ID.
     *
     * @param id The desired resource identifier, as generated by the aapt
     *           tool. This integer encodes the package, type, and resource
     *           entry. The value 0 is an invalid identifier.
     *
     * @throws NotFoundException Throws NotFoundException if the given ID does not exist.
     *
     * @return The string array associated with the resource.
     */
    public String[] getStringArray(int id) throws NotFoundException {
        String[] res = mAssets.getResourceStringArray(id);
        if (res != null) {
            return res;
        }
        throw new NotFoundException("String array resource ID #0x"
                                    + Integer.toHexString(id));
    }

    /**
     * Return the int array associated with a particular resource ID.
     *
     * @param id The desired resource identifier, as generated by the aapt
     *           tool. This integer encodes the package, type, and resource
     *           entry. The value 0 is an invalid identifier.
     *
     * @throws NotFoundException Throws NotFoundException if the given ID does not exist.
     *
     * @return The int array associated with the resource.
     */
    public int[] getIntArray(int id) throws NotFoundException {
        int[] res = mAssets.getArrayIntResource(id);
        if (res != null) {
            return res;
        }
        throw new NotFoundException("Int array resource ID #0x"
                                    + Integer.toHexString(id));
    }

    /**
     * Return an array of heterogeneous values.
     *
     * @param id The desired resource identifier, as generated by the aapt
     *           tool. This integer encodes the package, type, and resource
     *           entry. The value 0 is an invalid identifier.
     *
     * @throws NotFoundException Throws NotFoundException if the given ID does not exist.
     *
     * @return Returns a TypedArray holding an array of the array values.
     * Be sure to call {@link TypedArray#recycle() TypedArray.recycle()}
     * when done with it.
     */
    public TypedArray obtainTypedArray(int id) throws NotFoundException {
        int len = mAssets.getArraySize(id);
        if (len < 0) {
            throw new NotFoundException("Array resource ID #0x"
                                        + Integer.toHexString(id));
        }
        
        TypedArray array = getCachedStyledAttributes(len);
        array.mLength = mAssets.retrieveArray(id, array.mData);
        array.mIndices[0] = 0;
        
        return array;
    }

    /**
     * Retrieve a dimensional for a particular resource ID.  Unit 
     * conversions are based on the current {@link DisplayMetrics} associated
     * with the resources.
     * 
     * @param id The desired resource identifier, as generated by the aapt
     *           tool. This integer encodes the package, type, and resource
     *           entry. The value 0 is an invalid identifier.
     * 
     * @return Resource dimension value multiplied by the appropriate 
     * metric.
     * 
     * @throws NotFoundException Throws NotFoundException if the given ID does not exist.
     *
     * @see #getDimensionPixelOffset
     * @see #getDimensionPixelSize
     */
    public float getDimension(int id) throws NotFoundException {
        synchronized (mAccessLock) {
            TypedValue value = mTmpValue;
            if (value == null) {
                mTmpValue = value = new TypedValue();
            }
            getValue(id, value, true);
            if (value.type == TypedValue.TYPE_DIMENSION) {
                return TypedValue.complexToDimension(value.data, mMetrics);
            }
            throw new NotFoundException(
                    "Resource ID #0x" + Integer.toHexString(id) + " type #0x"
                    + Integer.toHexString(value.type) + " is not valid");
        }
    }

    /**
     * Retrieve a dimensional for a particular resource ID for use
     * as an offset in raw pixels.  This is the same as
     * {@link #getDimension}, except the returned value is converted to
     * integer pixels for you.  An offset conversion involves simply
     * truncating the base value to an integer.
     * 
     * @param id The desired resource identifier, as generated by the aapt
     *           tool. This integer encodes the package, type, and resource
     *           entry. The value 0 is an invalid identifier.
     * 
     * @return Resource dimension value multiplied by the appropriate 
     * metric and truncated to integer pixels.
     * 
     * @throws NotFoundException Throws NotFoundException if the given ID does not exist.
     *
     * @see #getDimension
     * @see #getDimensionPixelSize
     */
    public int getDimensionPixelOffset(int id) throws NotFoundException {
        synchronized (mAccessLock) {
            TypedValue value = mTmpValue;
            if (value == null) {
                mTmpValue = value = new TypedValue();
            }
            getValue(id, value, true);
            if (value.type == TypedValue.TYPE_DIMENSION) {
                return TypedValue.complexToDimensionPixelOffset(
                        value.data, mMetrics);
            }
            throw new NotFoundException(
                    "Resource ID #0x" + Integer.toHexString(id) + " type #0x"
                    + Integer.toHexString(value.type) + " is not valid");
        }
    }

    /**
     * Retrieve a dimensional for a particular resource ID for use
     * as a size in raw pixels.  This is the same as
     * {@link #getDimension}, except the returned value is converted to
     * integer pixels for use as a size.  A size conversion involves
     * rounding the base value, and ensuring that a non-zero base value
     * is at least one pixel in size.
     * 
     * @param id The desired resource identifier, as generated by the aapt
     *           tool. This integer encodes the package, type, and resource
     *           entry. The value 0 is an invalid identifier.
     * 
     * @return Resource dimension value multiplied by the appropriate 
     * metric and truncated to integer pixels.
     *  
     * @throws NotFoundException Throws NotFoundException if the given ID does not exist.
     *
     * @see #getDimension
     * @see #getDimensionPixelOffset
     */
    public int getDimensionPixelSize(int id) throws NotFoundException {
        synchronized (mAccessLock) {
            TypedValue value = mTmpValue;
            if (value == null) {
                mTmpValue = value = new TypedValue();
            }
            getValue(id, value, true);
            if (value.type == TypedValue.TYPE_DIMENSION) {
                return TypedValue.complexToDimensionPixelSize(
                        value.data, mMetrics);
            }
            throw new NotFoundException(
                    "Resource ID #0x" + Integer.toHexString(id) + " type #0x"
                    + Integer.toHexString(value.type) + " is not valid");
        }
    }

    /**
     * Retrieve a fractional unit for a particular resource ID.
     * 
     * @param id The desired resource identifier, as generated by the aapt
     *           tool. This integer encodes the package, type, and resource
     *           entry. The value 0 is an invalid identifier.
     * @param base The base value of this fraction.  In other words, a 
     *             standard fraction is multiplied by this value.
     * @param pbase The parent base value of this fraction.  In other 
     *             words, a parent fraction (nn%p) is multiplied by this
     *             value.
     * 
     * @return Attribute fractional value multiplied by the appropriate 
     * base value.
     *  
     * @throws NotFoundException Throws NotFoundException if the given ID does not exist.
     */
    public float getFraction(int id, int base, int pbase) {
        synchronized (mAccessLock) {
            TypedValue value = mTmpValue;
            if (value == null) {
                mTmpValue = value = new TypedValue();
            }
            getValue(id, value, true);
            if (value.type == TypedValue.TYPE_FRACTION) {
                return TypedValue.complexToFraction(value.data, base, pbase);
            }
            throw new NotFoundException(
                    "Resource ID #0x" + Integer.toHexString(id) + " type #0x"
                    + Integer.toHexString(value.type) + " is not valid");
        }
    }
    
    /**
     * Return a drawable object associated with a particular resource ID.
     * Various types of objects will be returned depending on the underlying
     * resource -- for example, a solid color, PNG image, scalable image, etc.
     * The Drawable API hides these implementation details.
     *
     * <p class="note"><strong>Note:</strong> Prior to
     * {@link android.os.Build.VERSION_CODES#JELLY_BEAN}, this function
     * would not correctly retrieve the final configuration density when
     * the resource ID passed here is an alias to another Drawable resource.
     * This means that if the density configuration of the alias resource
     * is different than the actual resource, the density of the returned
     * Drawable would be incorrect, resulting in bad scaling.  To work
     * around this, you can instead retrieve the Drawable through
     * {@link TypedArray#getDrawable TypedArray.getDrawable}.  Use
     * {@link android.content.Context#obtainStyledAttributes(int[])
     * Context.obtainStyledAttributes} with
     * an array containing the resource ID of interest to create the TypedArray.</p>
     *
     * @param id The desired resource identifier, as generated by the aapt
     *           tool. This integer encodes the package, type, and resource
     *           entry. The value 0 is an invalid identifier.
     *
     * @throws NotFoundException Throws NotFoundException if the given ID does not exist.
     * 
     * @return Drawable An object that can be used to draw this resource.
     */
    public Drawable getDrawable(int id) throws NotFoundException {
        TypedValue value;
        synchronized (mAccessLock) {
            value = mTmpValue;
            if (value == null) {
                value = new TypedValue();
            } else {
                mTmpValue = null;
            }
            getValue(id, value, true);
        }
        Drawable res = loadDrawable(value, id);
        synchronized (mAccessLock) {
            if (mTmpValue == null) {
                mTmpValue = value;
            }
        }
        return res;
    }

    /**
     * Return a drawable object associated with a particular resource ID for the
     * given screen density in DPI. This will set the drawable's density to be
     * the device's density multiplied by the ratio of actual drawable density
     * to requested density. This allows the drawable to be scaled up to the
     * correct size if needed. Various types of objects will be returned
     * depending on the underlying resource -- for example, a solid color, PNG
     * image, scalable image, etc. The Drawable API hides these implementation
     * details.
     * 
     * @param id The desired resource identifier, as generated by the aapt tool.
     *            This integer encodes the package, type, and resource entry.
     *            The value 0 is an invalid identifier.
     * @param density the desired screen density indicated by the resource as
     *            found in {@link DisplayMetrics}.
     * @throws NotFoundException Throws NotFoundException if the given ID does
     *             not exist.
     * @return Drawable An object that can be used to draw this resource.
     */
    public Drawable getDrawableForDensity(int id, int density) throws NotFoundException {
        TypedValue value;
        synchronized (mAccessLock) {
            value = mTmpValue;
            if (value == null) {
                value = new TypedValue();
            } else {
                mTmpValue = null;
            }
            getValueForDensity(id, density, value, true);

            /*
             * Pretend the requested density is actually the display density. If
             * the drawable returned is not the requested density, then force it
             * to be scaled later by dividing its density by the ratio of
             * requested density to actual device density. Drawables that have
             * undefined density or no density don't need to be handled here.
             */
            if (value.density > 0 && value.density != TypedValue.DENSITY_NONE) {
                if (value.density == density) {
                    value.density = mMetrics.densityDpi;
                } else {
                    value.density = (value.density * mMetrics.densityDpi) / density;
                }
            }
        }

        Drawable res = loadDrawable(value, id);
        synchronized (mAccessLock) {
            if (mTmpValue == null) {
                mTmpValue = value;
            }
        }
        return res;
    }

    /**
     * Return a movie object associated with the particular resource ID.
     * @param id The desired resource identifier, as generated by the aapt
     *           tool. This integer encodes the package, type, and resource
     *           entry. The value 0 is an invalid identifier.
     * @throws NotFoundException Throws NotFoundException if the given ID does not exist.
     * 
     */
    public Movie getMovie(int id) throws NotFoundException {
        InputStream is = openRawResource(id);
        Movie movie = Movie.decodeStream(is);
        try {
            is.close();
        }
        catch (java.io.IOException e) {
            // don't care, since the return value is valid
        }
        return movie;
    }

    /**
     * Return a color integer associated with a particular resource ID.
     * If the resource holds a complex
     * {@link android.content.res.ColorStateList}, then the default color from
     * the set is returned.
     *
     * @param id The desired resource identifier, as generated by the aapt
     *           tool. This integer encodes the package, type, and resource
     *           entry. The value 0 is an invalid identifier.
     *
     * @throws NotFoundException Throws NotFoundException if the given ID does not exist.
     *
     * @return Returns a single color value in the form 0xAARRGGBB.
     */
    public int getColor(int id) throws NotFoundException {
        TypedValue value;
        synchronized (mAccessLock) {
            value = mTmpValue;
            if (value == null) {
                value = new TypedValue();
            }
            getValue(id, value, true);
            if (value.type >= TypedValue.TYPE_FIRST_INT
                && value.type <= TypedValue.TYPE_LAST_INT) {
                mTmpValue = value;
                return value.data;
            } else if (value.type != TypedValue.TYPE_STRING) {
                throw new NotFoundException(
                    "Resource ID #0x" + Integer.toHexString(id) + " type #0x"
                    + Integer.toHexString(value.type) + " is not valid");
            }
            mTmpValue = null;
        }
        ColorStateList csl = loadColorStateList(value, id);
        synchronized (mAccessLock) {
            if (mTmpValue == null) {
                mTmpValue = value;
            }
        }
        return csl.getDefaultColor();
    }

    /**
     * Return a color state list associated with a particular resource ID.  The
     * resource may contain either a single raw color value, or a complex
     * {@link android.content.res.ColorStateList} holding multiple possible colors.
     *
     * @param id The desired resource identifier of a {@link ColorStateList},
     *        as generated by the aapt tool. This integer encodes the package, type, and resource
     *        entry. The value 0 is an invalid identifier.
     *
     * @throws NotFoundException Throws NotFoundException if the given ID does not exist.
     *
     * @return Returns a ColorStateList object containing either a single
     * solid color or multiple colors that can be selected based on a state.
     */
    public ColorStateList getColorStateList(int id) throws NotFoundException {
        TypedValue value;
        synchronized (mAccessLock) {
            value = mTmpValue;
            if (value == null) {
                value = new TypedValue();
            } else {
                mTmpValue = null;
            }
            getValue(id, value, true);
        }
        ColorStateList res = loadColorStateList(value, id);
        synchronized (mAccessLock) {
            if (mTmpValue == null) {
                mTmpValue = value;
            }
        }
        return res;
    }

    /**
     * Return a boolean associated with a particular resource ID.  This can be
     * used with any integral resource value, and will return true if it is
     * non-zero.
     *
     * @param id The desired resource identifier, as generated by the aapt
     *           tool. This integer encodes the package, type, and resource
     *           entry. The value 0 is an invalid identifier.
     *
     * @throws NotFoundException Throws NotFoundException if the given ID does not exist.
     *
     * @return Returns the boolean value contained in the resource.
     */
    public boolean getBoolean(int id) throws NotFoundException {
        synchronized (mAccessLock) {
            TypedValue value = mTmpValue;
            if (value == null) {
                mTmpValue = value = new TypedValue();
            }
            getValue(id, value, true);
            if (value.type >= TypedValue.TYPE_FIRST_INT
                && value.type <= TypedValue.TYPE_LAST_INT) {
                return value.data != 0;
            }
            throw new NotFoundException(
                "Resource ID #0x" + Integer.toHexString(id) + " type #0x"
                + Integer.toHexString(value.type) + " is not valid");
        }
    }

    /**
     * Return an integer associated with a particular resource ID.
     *
     * @param id The desired resource identifier, as generated by the aapt
     *           tool. This integer encodes the package, type, and resource
     *           entry. The value 0 is an invalid identifier.
     *
     * @throws NotFoundException Throws NotFoundException if the given ID does not exist.
     *
     * @return Returns the integer value contained in the resource.
     */
    public int getInteger(int id) throws NotFoundException {
        synchronized (mAccessLock) {
            TypedValue value = mTmpValue;
            if (value == null) {
                mTmpValue = value = new TypedValue();
            }
            getValue(id, value, true);
            if (value.type >= TypedValue.TYPE_FIRST_INT
                && value.type <= TypedValue.TYPE_LAST_INT) {
                return value.data;
            }
            throw new NotFoundException(
                "Resource ID #0x" + Integer.toHexString(id) + " type #0x"
                + Integer.toHexString(value.type) + " is not valid");
        }
    }

    /**
     * Return an XmlResourceParser through which you can read a view layout
     * description for the given resource ID.  This parser has limited
     * functionality -- in particular, you can't change its input, and only
     * the high-level events are available.
     * 
     * <p>This function is really a simple wrapper for calling
     * {@link #getXml} with a layout resource.
     * 
     * @param id The desired resource identifier, as generated by the aapt
     *           tool. This integer encodes the package, type, and resource
     *           entry. The value 0 is an invalid identifier.
     *
     * @throws NotFoundException Throws NotFoundException if the given ID does not exist.
     * 
     * @return A new parser object through which you can read
     *         the XML data.
     *         
     * @see #getXml
     */
    public XmlResourceParser getLayout(int id) throws NotFoundException {
        return loadXmlResourceParser(id, "layout");
    }

    /**
     * Return an XmlResourceParser through which you can read an animation
     * description for the given resource ID.  This parser has limited
     * functionality -- in particular, you can't change its input, and only
     * the high-level events are available.
     * 
     * <p>This function is really a simple wrapper for calling
     * {@link #getXml} with an animation resource.
     * 
     * @param id The desired resource identifier, as generated by the aapt
     *           tool. This integer encodes the package, type, and resource
     *           entry. The value 0 is an invalid identifier.
     *
     * @throws NotFoundException Throws NotFoundException if the given ID does not exist.
     * 
     * @return A new parser object through which you can read
     *         the XML data.
     *         
     * @see #getXml
     */
    public XmlResourceParser getAnimation(int id) throws NotFoundException {
        return loadXmlResourceParser(id, "anim");
    }

    /**
     * Return an XmlResourceParser through which you can read a generic XML
     * resource for the given resource ID.
     * 
     * <p>The XmlPullParser implementation returned here has some limited
     * functionality.  In particular, you can't change its input, and only
     * high-level parsing events are available (since the document was
     * pre-parsed for you at build time, which involved merging text and
     * stripping comments).
     * 
     * @param id The desired resource identifier, as generated by the aapt
     *           tool. This integer encodes the package, type, and resource
     *           entry. The value 0 is an invalid identifier.
     *
     * @throws NotFoundException Throws NotFoundException if the given ID does not exist.
     * 
     * @return A new parser object through which you can read
     *         the XML data.
     *         
     * @see android.util.AttributeSet
     */
    public XmlResourceParser getXml(int id) throws NotFoundException {
        return loadXmlResourceParser(id, "xml");
    }

    /**
     * Open a data stream for reading a raw resource.  This can only be used
     * with resources whose value is the name of an asset files -- that is, it can be
     * used to open drawable, sound, and raw resources; it will fail on string
     * and color resources.
     * 
     * @param id The resource identifier to open, as generated by the appt
     *           tool.
     * 
     * @return InputStream Access to the resource data.
     *
     * @throws NotFoundException Throws NotFoundException if the given ID does not exist.
     * 
     */
    public InputStream openRawResource(int id) throws NotFoundException {
        TypedValue value;
        synchronized (mAccessLock) {
            value = mTmpValue;
            if (value == null) {
                value = new TypedValue();
            } else {
                mTmpValue = null;
            }
        }
        InputStream res = openRawResource(id, value);
        synchronized (mAccessLock) {
            if (mTmpValue == null) {
                mTmpValue = value;
            }
        }
        return res;
    }

    /**
     * Open a data stream for reading a raw resource.  This can only be used
     * with resources whose value is the name of an asset file -- that is, it can be
     * used to open drawable, sound, and raw resources; it will fail on string
     * and color resources.
     *
     * @param id The resource identifier to open, as generated by the appt tool.
     * @param value The TypedValue object to hold the resource information.
     *
     * @return InputStream Access to the resource data.
     *
     * @throws NotFoundException Throws NotFoundException if the given ID does not exist.
     */
    public InputStream openRawResource(int id, TypedValue value) throws NotFoundException {
        getValue(id, value, true);

        try {
            return mAssets.openNonAsset(value.assetCookie, value.string.toString(),
                    AssetManager.ACCESS_STREAMING);
        } catch (Exception e) {
            NotFoundException rnf = new NotFoundException("File " + value.string.toString() +
                    " from drawable resource ID #0x" + Integer.toHexString(id));
            rnf.initCause(e);
            throw rnf;
        }
    }

    /**
     * Open a file descriptor for reading a raw resource.  This can only be used
     * with resources whose value is the name of an asset files -- that is, it can be
     * used to open drawable, sound, and raw resources; it will fail on string
     * and color resources.
     * 
     * <p>This function only works for resources that are stored in the package
     * as uncompressed data, which typically includes things like mp3 files
     * and png images.
     * 
     * @param id The resource identifier to open, as generated by the appt
     *           tool.
     * 
     * @return AssetFileDescriptor A new file descriptor you can use to read
     * the resource.  This includes the file descriptor itself, as well as the
     * offset and length of data where the resource appears in the file.  A
     * null is returned if the file exists but is compressed.
     *
     * @throws NotFoundException Throws NotFoundException if the given ID does not exist.
     * 
     */
    public AssetFileDescriptor openRawResourceFd(int id) throws NotFoundException {
        TypedValue value;
        synchronized (mAccessLock) {
            value = mTmpValue;
            if (value == null) {
                value = new TypedValue();
            } else {
                mTmpValue = null;
            }
            getValue(id, value, true);
        }
        try {
            return mAssets.openNonAssetFd(
                value.assetCookie, value.string.toString());
        } catch (Exception e) {
            NotFoundException rnf = new NotFoundException(
                "File " + value.string.toString()
                + " from drawable resource ID #0x"
                + Integer.toHexString(id));
            rnf.initCause(e);
            throw rnf;
        } finally {
            synchronized (mAccessLock) {
                if (mTmpValue == null) {
                    mTmpValue = value;
                }
            }
        }
    }

    /**
     * Return the raw data associated with a particular resource ID.
     * 
     * @param id The desired resource identifier, as generated by the aapt
     *           tool. This integer encodes the package, type, and resource
     *           entry. The value 0 is an invalid identifier.
     * @param outValue Object in which to place the resource data.
     * @param resolveRefs If true, a resource that is a reference to another
     *                    resource will be followed so that you receive the
     *                    actual final resource data.  If false, the TypedValue
     *                    will be filled in with the reference itself.
     *
     * @throws NotFoundException Throws NotFoundException if the given ID does not exist.
     *
     */
    public void getValue(int id, TypedValue outValue, boolean resolveRefs)
            throws NotFoundException {
        boolean found = mAssets.getResourceValue(id, 0, outValue, resolveRefs);
        if (found) {
            return;
        }
        throw new NotFoundException("Resource ID #0x"
                                    + Integer.toHexString(id));
    }

    /**
     * Get the raw value associated with a resource with associated density.
     * 
     * @param id resource identifier
     * @param density density in DPI
     * @param resolveRefs If true, a resource that is a reference to another
     *            resource will be followed so that you receive the actual final
     *            resource data. If false, the TypedValue will be filled in with
     *            the reference itself.
     * @throws NotFoundException Throws NotFoundException if the given ID does
     *             not exist.
     * @see #getValue(String, TypedValue, boolean)
     */
    public void getValueForDensity(int id, int density, TypedValue outValue, boolean resolveRefs)
            throws NotFoundException {
        boolean found = mAssets.getResourceValue(id, density, outValue, resolveRefs);
        if (found) {
            return;
        }
        throw new NotFoundException("Resource ID #0x" + Integer.toHexString(id));
    }

    /**
     * Return the raw data associated with a particular resource ID.
     * See getIdentifier() for information on how names are mapped to resource
     * IDs, and getString(int) for information on how string resources are
     * retrieved.
     * 
     * <p>Note: use of this function is discouraged.  It is much more
     * efficient to retrieve resources by identifier than by name.
     * 
     * @param name The name of the desired resource.  This is passed to
     *             getIdentifier() with a default type of "string".
     * @param outValue Object in which to place the resource data.
     * @param resolveRefs If true, a resource that is a reference to another
     *                    resource will be followed so that you receive the
     *                    actual final resource data.  If false, the TypedValue
     *                    will be filled in with the reference itself.
     *
     * @throws NotFoundException Throws NotFoundException if the given ID does not exist.
     *
     */
    public void getValue(String name, TypedValue outValue, boolean resolveRefs)
            throws NotFoundException {
        int id = getIdentifier(name, "string", null);
        if (id != 0) {
            getValue(id, outValue, resolveRefs);
            return;
        }
        throw new NotFoundException("String resource name " + name);
    }

    /**
     * This class holds the current attribute values for a particular theme.
     * In other words, a Theme is a set of values for resource attributes;
     * these are used in conjunction with {@link TypedArray}
     * to resolve the final value for an attribute.
     * 
     * <p>The Theme's attributes come into play in two ways: (1) a styled
     * attribute can explicit reference a value in the theme through the
     * "?themeAttribute" syntax; (2) if no value has been defined for a
     * particular styled attribute, as a last resort we will try to find that
     * attribute's value in the Theme.
     * 
     * <p>You will normally use the {@link #obtainStyledAttributes} APIs to
     * retrieve XML attributes with style and theme information applied.
     */
    public final class Theme {
        /**
         * Place new attribute values into the theme.  The style resource
         * specified by <var>resid</var> will be retrieved from this Theme's
         * resources, its values placed into the Theme object.
         * 
         * <p>The semantics of this function depends on the <var>force</var>
         * argument:  If false, only values that are not already defined in
         * the theme will be copied from the system resource; otherwise, if
         * any of the style's attributes are already defined in the theme, the
         * current values in the theme will be overwritten.
         * 
         * @param resid The resource ID of a style resource from which to
         *              obtain attribute values.
         * @param force If true, values in the style resource will always be
         *              used in the theme; otherwise, they will only be used
         *              if not already defined in the theme.
         */
        public void applyStyle(int resid, boolean force) {
            AssetManager.applyThemeStyle(mTheme, resid, force);
        }

        /**
         * Set this theme to hold the same contents as the theme
         * <var>other</var>.  If both of these themes are from the same
         * Resources object, they will be identical after this function
         * returns.  If they are from different Resources, only the resources
         * they have in common will be set in this theme.
         * 
         * @param other The existing Theme to copy from.
         */
        public void setTo(Theme other) {
            AssetManager.copyTheme(mTheme, other.mTheme);
        }

        /**
         * Return a TypedArray holding the values defined by
         * <var>Theme</var> which are listed in <var>attrs</var>.
         * 
         * <p>Be sure to call {@link TypedArray#recycle() TypedArray.recycle()} when you are done
         * with the array.
         * 
         * @param attrs The desired attributes.
         *
         * @throws NotFoundException Throws NotFoundException if the given ID does not exist.
         * 
         * @return Returns a TypedArray holding an array of the attribute values.
         * Be sure to call {@link TypedArray#recycle() TypedArray.recycle()}
         * when done with it.
         * 
         * @see Resources#obtainAttributes
         * @see #obtainStyledAttributes(int, int[])
         * @see #obtainStyledAttributes(AttributeSet, int[], int, int)
         */
        public TypedArray obtainStyledAttributes(int[] attrs) {
            int len = attrs.length;
            TypedArray array = getCachedStyledAttributes(len);
            array.mRsrcs = attrs;
            AssetManager.applyStyle(mTheme, 0, 0, 0, attrs,
                    array.mData, array.mIndices);
            return array;
        }

        /**
         * Return a TypedArray holding the values defined by the style
         * resource <var>resid</var> which are listed in <var>attrs</var>.
         * 
         * <p>Be sure to call {@link TypedArray#recycle() TypedArray.recycle()} when you are done
         * with the array.
         * 
         * @param resid The desired style resource.
         * @param attrs The desired attributes in the style.
         * 
         * @throws NotFoundException Throws NotFoundException if the given ID does not exist.
         * 
         * @return Returns a TypedArray holding an array of the attribute values.
         * Be sure to call {@link TypedArray#recycle() TypedArray.recycle()}
         * when done with it.
         * 
         * @see Resources#obtainAttributes
         * @see #obtainStyledAttributes(int[])
         * @see #obtainStyledAttributes(AttributeSet, int[], int, int)
         */
        public TypedArray obtainStyledAttributes(int resid, int[] attrs)
                throws NotFoundException {
            int len = attrs.length;
            TypedArray array = getCachedStyledAttributes(len);
            array.mRsrcs = attrs;

            AssetManager.applyStyle(mTheme, 0, resid, 0, attrs,
                    array.mData, array.mIndices);
            if (false) {
                int[] data = array.mData;
                
                System.out.println("**********************************************************");
                System.out.println("**********************************************************");
                System.out.println("**********************************************************");
                System.out.println("Attributes:");
                String s = "  Attrs:";
                int i;
                for (i=0; i<attrs.length; i++) {
                    s = s + " 0x" + Integer.toHexString(attrs[i]);
                }
                System.out.println(s);
                s = "  Found:";
                TypedValue value = new TypedValue();
                for (i=0; i<attrs.length; i++) {
                    int d = i*AssetManager.STYLE_NUM_ENTRIES;
                    value.type = data[d+AssetManager.STYLE_TYPE];
                    value.data = data[d+AssetManager.STYLE_DATA];
                    value.assetCookie = data[d+AssetManager.STYLE_ASSET_COOKIE];
                    value.resourceId = data[d+AssetManager.STYLE_RESOURCE_ID];
                    s = s + " 0x" + Integer.toHexString(attrs[i])
                        + "=" + value;
                }
                System.out.println(s);
            }
            return array;
        }

        /**
         * Return a TypedArray holding the attribute values in
         * <var>set</var>
         * that are listed in <var>attrs</var>.  In addition, if the given
         * AttributeSet specifies a style class (through the "style" attribute),
         * that style will be applied on top of the base attributes it defines.
         * 
         * <p>Be sure to call {@link TypedArray#recycle() TypedArray.recycle()} when you are done
         * with the array.
         * 
         * <p>When determining the final value of a particular attribute, there
         * are four inputs that come into play:</p>
         * 
         * <ol>
         *     <li> Any attribute values in the given AttributeSet.
         *     <li> The style resource specified in the AttributeSet (named
         *     "style").
         *     <li> The default style specified by <var>defStyleAttr</var> and
         *     <var>defStyleRes</var>
         *     <li> The base values in this theme.
         * </ol>
         * 
         * <p>Each of these inputs is considered in-order, with the first listed
         * taking precedence over the following ones.  In other words, if in the
         * AttributeSet you have supplied <code>&lt;Button
         * textColor="#ff000000"&gt;</code>, then the button's text will
         * <em>always</em> be black, regardless of what is specified in any of
         * the styles.
         * 
         * @param set The base set of attribute values.  May be null.
         * @param attrs The desired attributes to be retrieved.
         * @param defStyleAttr An attribute in the current theme that contains a
         *                     reference to a style resource that supplies
         *                     defaults values for the TypedArray.  Can be
         *                     0 to not look for defaults.
         * @param defStyleRes A resource identifier of a style resource that
         *                    supplies default values for the TypedArray,
         *                    used only if defStyleAttr is 0 or can not be found
         *                    in the theme.  Can be 0 to not look for defaults.
         * 
         * @return Returns a TypedArray holding an array of the attribute values.
         * Be sure to call {@link TypedArray#recycle() TypedArray.recycle()}
         * when done with it.
         * 
         * @see Resources#obtainAttributes
         * @see #obtainStyledAttributes(int[])
         * @see #obtainStyledAttributes(int, int[])
         */
        public TypedArray obtainStyledAttributes(AttributeSet set,
                int[] attrs, int defStyleAttr, int defStyleRes) {
            int len = attrs.length;
            TypedArray array = getCachedStyledAttributes(len);

            // XXX note that for now we only work with compiled XML files.
            // To support generic XML files we will need to manually parse
            // out the attributes from the XML file (applying type information
            // contained in the resources and such).
            XmlBlock.Parser parser = (XmlBlock.Parser)set;
            AssetManager.applyStyle(
                mTheme, defStyleAttr, defStyleRes,
                parser != null ? parser.mParseState : 0, attrs,
                        array.mData, array.mIndices);

            array.mRsrcs = attrs;
            array.mXml = parser;

            if (false) {
                int[] data = array.mData;
                
                System.out.println("Attributes:");
                String s = "  Attrs:";
                int i;
                for (i=0; i<set.getAttributeCount(); i++) {
                    s = s + " " + set.getAttributeName(i);
                    int id = set.getAttributeNameResource(i);
                    if (id != 0) {
                        s = s + "(0x" + Integer.toHexString(id) + ")";
                    }
                    s = s + "=" + set.getAttributeValue(i);
                }
                System.out.println(s);
                s = "  Found:";
                TypedValue value = new TypedValue();
                for (i=0; i<attrs.length; i++) {
                    int d = i*AssetManager.STYLE_NUM_ENTRIES;
                    value.type = data[d+AssetManager.STYLE_TYPE];
                    value.data = data[d+AssetManager.STYLE_DATA];
                    value.assetCookie = data[d+AssetManager.STYLE_ASSET_COOKIE];
                    value.resourceId = data[d+AssetManager.STYLE_RESOURCE_ID];
                    s = s + " 0x" + Integer.toHexString(attrs[i])
                        + "=" + value;
                }
                System.out.println(s);
            }

            return array;
        }

        /**
         * Retrieve the value of an attribute in the Theme.  The contents of
         * <var>outValue</var> are ultimately filled in by
         * {@link Resources#getValue}.
         * 
         * @param resid The resource identifier of the desired theme
         *              attribute.
         * @param outValue Filled in with the ultimate resource value supplied
         *                 by the attribute.
         * @param resolveRefs If true, resource references will be walked; if
         *                    false, <var>outValue</var> may be a
         *                    TYPE_REFERENCE.  In either case, it will never
         *                    be a TYPE_ATTRIBUTE.
         * 
         * @return boolean Returns true if the attribute was found and
         *         <var>outValue</var> is valid, else false.
         */
        public boolean resolveAttribute(int resid, TypedValue outValue,
                boolean resolveRefs) {
            boolean got = mAssets.getThemeValue(mTheme, resid, outValue, resolveRefs);
            if (false) {
                System.out.println(
                    "resolveAttribute #" + Integer.toHexString(resid)
                    + " got=" + got + ", type=0x" + Integer.toHexString(outValue.type)
                    + ", data=0x" + Integer.toHexString(outValue.data));
            }
            return got;
        }

        /**
         * Print contents of this theme out to the log.  For debugging only.
         * 
         * @param priority The log priority to use.
         * @param tag The log tag to use.
         * @param prefix Text to prefix each line printed.
         */
        public void dump(int priority, String tag, String prefix) {
            AssetManager.dumpTheme(mTheme, priority, tag, prefix);
        }
        
        protected void finalize() throws Throwable {
            super.finalize();
            mAssets.releaseTheme(mTheme);
        }

        /*package*/ Theme() {
            mAssets = Resources.this.mAssets;
            mTheme = mAssets.createTheme();
        }

        private final AssetManager mAssets;
        private final int mTheme;
    }

    /**
     * Generate a new Theme object for this set of Resources.  It initially
     * starts out empty.
     * 
     * @return Theme The newly created Theme container.
     */
    public final Theme newTheme() {
        return new Theme();
    }

    /**
     * Retrieve a set of basic attribute values from an AttributeSet, not
     * performing styling of them using a theme and/or style resources.
     * 
     * @param set The current attribute values to retrieve.
     * @param attrs The specific attributes to be retrieved.
     * @return Returns a TypedArray holding an array of the attribute values.
     * Be sure to call {@link TypedArray#recycle() TypedArray.recycle()}
     * when done with it.
     * 
     * @see Theme#obtainStyledAttributes(AttributeSet, int[], int, int)
     */
    public TypedArray obtainAttributes(AttributeSet set, int[] attrs) {
        int len = attrs.length;
        TypedArray array = getCachedStyledAttributes(len);

        // XXX note that for now we only work with compiled XML files.
        // To support generic XML files we will need to manually parse
        // out the attributes from the XML file (applying type information
        // contained in the resources and such).
        XmlBlock.Parser parser = (XmlBlock.Parser)set;
        mAssets.retrieveAttributes(parser.mParseState, attrs,
                array.mData, array.mIndices);

        array.mRsrcs = attrs;
        array.mXml = parser;

        return array;
    }

    /**
     * Store the newly updated configuration.
     */
    public void updateConfiguration(Configuration config,
            DisplayMetrics metrics) {
        updateConfiguration(config, metrics, null);
    }

    /**
     * @hide
     */
    public void updateConfiguration(Configuration config,
            DisplayMetrics metrics, CompatibilityInfo compat) {
        synchronized (mAccessLock) {
            if (false) {
                Slog.i(TAG, "**** Updating config of " + this + ": old config is "
                        + mConfiguration + " old compat is " + mCompatibilityInfo);
                Slog.i(TAG, "**** Updating config of " + this + ": new config is "
                        + config + " new compat is " + compat);
            }
            if (compat != null) {
                mCompatibilityInfo = compat;
            }
            if (metrics != null) {
                mMetrics.setTo(metrics);
            }
            // NOTE: We should re-arrange this code to create a Display
            // with the CompatibilityInfo that is used everywhere we deal
            // with the display in relation to this app, rather than
            // doing the conversion here.  This impl should be okay because
            // we make sure to return a compatible display in the places
            // where there are public APIs to retrieve the display...  but
            // it would be cleaner and more maintainble to just be
            // consistently dealing with a compatible display everywhere in
            // the framework.
            if (mCompatibilityInfo != null) {
                mCompatibilityInfo.applyToDisplayMetrics(mMetrics);
            }
            int configChanges = 0xfffffff;
            if (config != null) {
                mTmpConfig.setTo(config);
                int density = config.densityDpi;
                if (density == Configuration.DENSITY_DPI_UNDEFINED) {
                    density = mMetrics.noncompatDensityDpi;
                }
                if (mCompatibilityInfo != null) {
                    mCompatibilityInfo.applyToConfiguration(density, mTmpConfig);
                }
                if (mTmpConfig.locale == null) {
                    mTmpConfig.locale = Locale.getDefault();
                    mTmpConfig.setLayoutDirection(mTmpConfig.locale);
                }
                configChanges = mConfiguration.updateFrom(mTmpConfig);

                /* This is ugly, but modifying the activityInfoConfigToNative
                 * adapter would be messier */
                if ((configChanges & ActivityInfo.CONFIG_THEME_RESOURCE) != 0) {
                    configChanges = ActivityInfo.activityInfoConfigToNative(configChanges);
                    configChanges |= ActivityInfo.CONFIG_THEME_RESOURCE;
                } else {
                    configChanges = ActivityInfo.activityInfoConfigToNative(configChanges);
                }
            }
            if (mConfiguration.locale == null) {
                mConfiguration.locale = Locale.getDefault();
                mConfiguration.setLayoutDirection(mConfiguration.locale);
            }
            if (mConfiguration.densityDpi != Configuration.DENSITY_DPI_UNDEFINED) {
                mMetrics.densityDpi = mConfiguration.densityDpi;
                mMetrics.density = mConfiguration.densityDpi * DisplayMetrics.DENSITY_DEFAULT_SCALE;
            }
            mMetrics.scaledDensity = mMetrics.density * mConfiguration.fontScale;

            String locale = null;
            if (mConfiguration.locale != null) {
                locale = mConfiguration.locale.getLanguage();
                if (mConfiguration.locale.getCountry() != null) {
                    locale += "-" + mConfiguration.locale.getCountry();
                }
            }
            int width, height;
            if (mMetrics.widthPixels >= mMetrics.heightPixels) {
                width = mMetrics.widthPixels;
                height = mMetrics.heightPixels;
            } else {
                //noinspection SuspiciousNameCombination
                width = mMetrics.heightPixels;
                //noinspection SuspiciousNameCombination
                height = mMetrics.widthPixels;
            }
            int keyboardHidden = mConfiguration.keyboardHidden;
            if (keyboardHidden == Configuration.KEYBOARDHIDDEN_NO
                    && mConfiguration.hardKeyboardHidden
                            == Configuration.HARDKEYBOARDHIDDEN_YES) {
                keyboardHidden = Configuration.KEYBOARDHIDDEN_SOFT;
            }
            mAssets.setConfiguration(mConfiguration.mcc, mConfiguration.mnc,
                    locale, mConfiguration.orientation,
                    mConfiguration.touchscreen,
                    mConfiguration.densityDpi, mConfiguration.keyboard,
                    keyboardHidden, mConfiguration.navigation, width, height,
                    mConfiguration.smallestScreenWidthDp,
                    mConfiguration.screenWidthDp, mConfiguration.screenHeightDp,
                    mConfiguration.screenLayout, mConfiguration.uiMode,
                    Build.VERSION.RESOURCES_SDK_INT);

            if (DEBUG_CONFIG) {
                Slog.i(TAG, "**** Updating config of " + this + ": final config is " + mConfiguration
                        + " final compat is " + mCompatibilityInfo);
            }

            clearDrawableCacheLocked(mDrawableCache, configChanges);
            clearDrawableCacheLocked(mColorDrawableCache, configChanges);

            mColorStateListCache.clear();

            flushLayoutCache();
        }
        synchronized (sSync) {
            if (mPluralRule != null) {
                mPluralRule = NativePluralRules.forLocale(config.locale);
            }
        }
    }

    private void clearDrawableCacheLocked(
            LongSparseArray<WeakReference<ConstantState>> cache,
            int configChanges) {
        /*
         * Quick test to find out if the config change that occurred should
         * trigger a full cache wipe.
         */
        if (Configuration.needNewResources(configChanges, 0)) {
            if (DEBUG_CONFIG) {
                Log.d(TAG, "Clear drawable cache from config changes: 0x"
                        + Integer.toHexString(configChanges));
            }
            cache.clear();
            return;
        }
        int N = cache.size();
        if (DEBUG_CONFIG) {
            Log.d(TAG, "Cleaning up drawables config changes: 0x"
                    + Integer.toHexString(configChanges));
        }
        for (int i=0; i<N; i++) {
            WeakReference<Drawable.ConstantState> ref = cache.valueAt(i);
            if (ref != null) {
                Drawable.ConstantState cs = ref.get();
                if (cs != null) {
                    if (Configuration.needNewResources(
                            configChanges, cs.getChangingConfigurations())) {
                        if (DEBUG_CONFIG) {
                            Log.d(TAG, "FLUSHING #0x"
                                    + Long.toHexString(mDrawableCache.keyAt(i))
                                    + " / " + cs + " with changes: 0x"
                                    + Integer.toHexString(cs.getChangingConfigurations()));
                        }
                        cache.setValueAt(i, null);
                    } else if (DEBUG_CONFIG) {
                        Log.d(TAG, "(Keeping #0x"
                                + Long.toHexString(cache.keyAt(i))
                                + " / " + cs + " with changes: 0x"
                                + Integer.toHexString(cs.getChangingConfigurations())
                                + ")");
                    }
                }
            }
        }
    }

    /**
     * Update the system resources configuration if they have previously
     * been initialized.
     *
     * @hide
     */
    public static void updateSystemConfiguration(Configuration config, DisplayMetrics metrics,
            CompatibilityInfo compat) {
        if (mSystem != null) {
            mSystem.updateConfiguration(config, metrics, compat);
            //Log.i(TAG, "Updated system resources " + mSystem
            //        + ": " + mSystem.getConfiguration());
        }
    }

    /**
     * @hide
     */
    public static void updateSystemConfiguration(Configuration config, DisplayMetrics metrics) {
        updateSystemConfiguration(config, metrics, null);
    }
    
    /**
     * Return the current display metrics that are in effect for this resource 
     * object.  The returned object should be treated as read-only.
     * 
     * @return The resource's current display metrics. 
     */
    public DisplayMetrics getDisplayMetrics() {
        if (DEBUG_CONFIG) Slog.v(TAG, "Returning DisplayMetrics: " + mMetrics.widthPixels
                + "x" + mMetrics.heightPixels + " " + mMetrics.density);
        return mMetrics;
    }

    /**
     * Return the current configuration that is in effect for this resource 
     * object.  The returned object should be treated as read-only.
     * 
     * @return The resource's current configuration. 
     */
    public Configuration getConfiguration() {
        return mConfiguration;
    }
    
    /**
     * Return the compatibility mode information for the application.
     * The returned object should be treated as read-only.
     * 
     * @return compatibility info.
     * @hide
     */
    public CompatibilityInfo getCompatibilityInfo() {
        return mCompatibilityInfo != null ? mCompatibilityInfo
                : CompatibilityInfo.DEFAULT_COMPATIBILITY_INFO;
    }

    /**
     * This is just for testing.
     * @hide
     */
    public void setCompatibilityInfo(CompatibilityInfo ci) {
        mCompatibilityInfo = ci;
        updateConfiguration(mConfiguration, mMetrics);
    }
    
    /**
     * Return a resource identifier for the given resource name.  A fully
     * qualified resource name is of the form "package:type/entry".  The first
     * two components (package and type) are optional if defType and
     * defPackage, respectively, are specified here.
     * 
     * <p>Note: use of this function is discouraged.  It is much more
     * efficient to retrieve resources by identifier than by name.
     * 
     * @param name The name of the desired resource.
     * @param defType Optional default resource type to find, if "type/" is
     *                not included in the name.  Can be null to require an
     *                explicit type.
     * @param defPackage Optional default package to find, if "package:" is
     *                   not included in the name.  Can be null to require an
     *                   explicit package.
     * 
     * @return int The associated resource identifier.  Returns 0 if no such
     *         resource was found.  (0 is not a valid resource ID.)
     */
    public int getIdentifier(String name, String defType, String defPackage) {
        if (name == null) {
            throw new NullPointerException("name is null");
        }
        try {
            return Integer.parseInt(name);
        } catch (Exception e) {
            // Ignore
        }
        return mAssets.getResourceIdentifier(name, defType, defPackage);
    }

    /**
     * Return true if given resource identifier includes a package.
     *
     * @hide
     */
    public static boolean resourceHasPackage(int resid) {
        return (resid >>> 24) != 0;
    }

    /**
     * Return the full name for a given resource identifier.  This name is
     * a single string of the form "package:type/entry".
     * 
     * @param resid The resource identifier whose name is to be retrieved.
     * 
     * @return A string holding the name of the resource.
     * 
     * @throws NotFoundException Throws NotFoundException if the given ID does not exist.
     * 
     * @see #getResourcePackageName
     * @see #getResourceTypeName
     * @see #getResourceEntryName
     */
    public String getResourceName(int resid) throws NotFoundException {
        String str = mAssets.getResourceName(resid);
        if (str != null) return str;
        throw new NotFoundException("Unable to find resource ID #0x"
                + Integer.toHexString(resid));
    }
    
    /**
     * Return the package name for a given resource identifier.
     * 
     * @param resid The resource identifier whose package name is to be
     * retrieved.
     * 
     * @return A string holding the package name of the resource.
     * 
     * @throws NotFoundException Throws NotFoundException if the given ID does not exist.
     * 
     * @see #getResourceName
     */
    public String getResourcePackageName(int resid) throws NotFoundException {
        String str = mAssets.getResourcePackageName(resid);
        if (str != null) return str;
        throw new NotFoundException("Unable to find resource ID #0x"
                + Integer.toHexString(resid));
    }
    
    /**
     * Return the type name for a given resource identifier.
     * 
     * @param resid The resource identifier whose type name is to be
     * retrieved.
     * 
     * @return A string holding the type name of the resource.
     * 
     * @throws NotFoundException Throws NotFoundException if the given ID does not exist.
     * 
     * @see #getResourceName
     */
    public String getResourceTypeName(int resid) throws NotFoundException {
        String str = mAssets.getResourceTypeName(resid);
        if (str != null) return str;
        throw new NotFoundException("Unable to find resource ID #0x"
                + Integer.toHexString(resid));
    }
    
    /**
     * Return the entry name for a given resource identifier.
     * 
     * @param resid The resource identifier whose entry name is to be
     * retrieved.
     * 
     * @return A string holding the entry name of the resource.
     * 
     * @throws NotFoundException Throws NotFoundException if the given ID does not exist.
     * 
     * @see #getResourceName
     */
    public String getResourceEntryName(int resid) throws NotFoundException {
        String str = mAssets.getResourceEntryName(resid);
        if (str != null) return str;
        throw new NotFoundException("Unable to find resource ID #0x"
                + Integer.toHexString(resid));
    }
    
    /**
     * Parse a series of {@link android.R.styleable#Extra &lt;extra&gt;} tags from
     * an XML file.  You call this when you are at the parent tag of the
     * extra tags, and it will return once all of the child tags have been parsed.
     * This will call {@link #parseBundleExtra} for each extra tag encountered.
     * 
     * @param parser The parser from which to retrieve the extras.
     * @param outBundle A Bundle in which to place all parsed extras.
     * @throws XmlPullParserException
     * @throws IOException
     */
    public void parseBundleExtras(XmlResourceParser parser, Bundle outBundle)
            throws XmlPullParserException, IOException {
        int outerDepth = parser.getDepth();
        int type;
        while ((type=parser.next()) != XmlPullParser.END_DOCUMENT
               && (type != XmlPullParser.END_TAG || parser.getDepth() > outerDepth)) {
            if (type == XmlPullParser.END_TAG || type == XmlPullParser.TEXT) {
                continue;
            }
            
            String nodeName = parser.getName();
            if (nodeName.equals("extra")) {
                parseBundleExtra("extra", parser, outBundle);
                XmlUtils.skipCurrentTag(parser);

            } else {
                XmlUtils.skipCurrentTag(parser);
            }
        }        
    }
    
    /**
     * Parse a name/value pair out of an XML tag holding that data.  The
     * AttributeSet must be holding the data defined by
     * {@link android.R.styleable#Extra}.  The following value types are supported:
     * <ul>
     * <li> {@link TypedValue#TYPE_STRING}:
     * {@link Bundle#putCharSequence Bundle.putCharSequence()}
     * <li> {@link TypedValue#TYPE_INT_BOOLEAN}:
     * {@link Bundle#putCharSequence Bundle.putBoolean()}
     * <li> {@link TypedValue#TYPE_FIRST_INT}-{@link TypedValue#TYPE_LAST_INT}:
     * {@link Bundle#putCharSequence Bundle.putBoolean()}
     * <li> {@link TypedValue#TYPE_FLOAT}:
     * {@link Bundle#putCharSequence Bundle.putFloat()}
     * </ul>
     * 
     * @param tagName The name of the tag these attributes come from; this is
     * only used for reporting error messages.
     * @param attrs The attributes from which to retrieve the name/value pair.
     * @param outBundle The Bundle in which to place the parsed value.
     * @throws XmlPullParserException If the attributes are not valid.
     */
    public void parseBundleExtra(String tagName, AttributeSet attrs,
            Bundle outBundle) throws XmlPullParserException {
        TypedArray sa = obtainAttributes(attrs,
                com.android.internal.R.styleable.Extra);

        String name = sa.getString(
                com.android.internal.R.styleable.Extra_name);
        if (name == null) {
            sa.recycle();
            throw new XmlPullParserException("<" + tagName
                    + "> requires an android:name attribute at "
                    + attrs.getPositionDescription());
        }

        TypedValue v = sa.peekValue(
                com.android.internal.R.styleable.Extra_value);
        if (v != null) {
            if (v.type == TypedValue.TYPE_STRING) {
                CharSequence cs = v.coerceToString();
                outBundle.putCharSequence(name, cs);
            } else if (v.type == TypedValue.TYPE_INT_BOOLEAN) {
                outBundle.putBoolean(name, v.data != 0);
            } else if (v.type >= TypedValue.TYPE_FIRST_INT
                    && v.type <= TypedValue.TYPE_LAST_INT) {
                outBundle.putInt(name, v.data);
            } else if (v.type == TypedValue.TYPE_FLOAT) {
                outBundle.putFloat(name, v.getFloat());
            } else {
                sa.recycle();
                throw new XmlPullParserException("<" + tagName
                        + "> only supports string, integer, float, color, and boolean at "
                        + attrs.getPositionDescription());
            }
        } else {
            sa.recycle();
            throw new XmlPullParserException("<" + tagName
                    + "> requires an android:value or android:resource attribute at "
                    + attrs.getPositionDescription());
        }

        sa.recycle();
    }
    
    /**
     * Retrieve underlying AssetManager storage for these resources.
     */
    public final AssetManager getAssets() {
        return mAssets;
    }

    /**
     * Call this to remove all cached loaded layout resources from the
     * Resources object.  Only intended for use with performance testing
     * tools.
     */
    public final void flushLayoutCache() {
        synchronized (mCachedXmlBlockIds) {
            // First see if this block is in our cache.
            final int num = mCachedXmlBlockIds.length;
            for (int i=0; i<num; i++) {
                mCachedXmlBlockIds[i] = -0;
                XmlBlock oldBlock = mCachedXmlBlocks[i];
                if (oldBlock != null) {
                    oldBlock.close();
                }
                mCachedXmlBlocks[i] = null;
            }
        }
    }

    /**
     * Start preloading of resource data using this Resources object.  Only
     * for use by the zygote process for loading common system resources.
     * {@hide}
     */
    public final void startPreloading() {
        synchronized (sSync) {
            if (sPreloaded) {
                throw new IllegalStateException("Resources already preloaded");
            }
            sPreloaded = true;
            mPreloading = true;
            sPreloadedDensity = DisplayMetrics.DENSITY_DEVICE;
            mConfiguration.densityDpi = sPreloadedDensity;
            updateConfiguration(null, null);
        }
    }
    
    /**
     * Called by zygote when it is done preloading resources, to change back
     * to normal Resources operation.
     */
    public final void finishPreloading() {
        if (mPreloading) {
            mPreloading = false;
            flushLayoutCache();
        }
    }

    private boolean verifyPreloadConfig(int changingConfigurations, int allowVarying,
            int resourceId, String name) {
        // We allow preloading of resources even if they vary by font scale (which
        // doesn't impact resource selection) or density (which we handle specially by
        // simply turning off all preloading), as well as any other configs specified
        // by the caller.
        if (((changingConfigurations&~(ActivityInfo.CONFIG_FONT_SCALE |
                ActivityInfo.CONFIG_DENSITY)) & ~allowVarying) != 0) {
            String resName;
            try {
                resName = getResourceName(resourceId);
            } catch (NotFoundException e) {
                resName = "?";
            }
            Log.w(TAG, "Preloaded " + name + " resource #0x"
                    + Integer.toHexString(resourceId)
                    + " (" + resName + ") that varies with configuration!!");
            return false;
        }
        if (TRACE_FOR_PRELOAD) {
            String resName;
            try {
                resName = getResourceName(resourceId);
            } catch (NotFoundException e) {
                resName = "?";
            }
            Log.w(TAG, "Preloading " + name + " resource #0x"
                    + Integer.toHexString(resourceId)
                    + " (" + resName + ")");
        }
        return true;
    }

<<<<<<< HEAD
    /** @hide */
    public final void updateStringCache() {
        synchronized (mTmpValue) {
            mAssets.recreateStringBlocks();
        }
    }
 
=======
    static private final int LAYOUT_DIR_CONFIG = ActivityInfo.activityInfoConfigToNative(
            ActivityInfo.CONFIG_LAYOUT_DIRECTION);

>>>>>>> a34a64d2
    /*package*/ Drawable loadDrawable(TypedValue value, int id)
            throws NotFoundException {

        if (TRACE_FOR_PRELOAD) {
            // Log only framework resources
            if ((id >>> 24) == 0x1) {
                final String name = getResourceName(id);
                if (name != null) android.util.Log.d("PreloadDrawable", name);
            }
        }

        boolean isColorDrawable = false;
        if (value.type >= TypedValue.TYPE_FIRST_COLOR_INT &&
                value.type <= TypedValue.TYPE_LAST_COLOR_INT) {
            isColorDrawable = true;
        }
        final long key = isColorDrawable ? value.data :
                (((long) value.assetCookie) << 32) | value.data;

        Drawable dr = getCachedDrawable(isColorDrawable ? mColorDrawableCache : mDrawableCache, key);

        if (dr != null) {
            return dr;
        }
        Drawable.ConstantState cs;
        if (isColorDrawable) {
            cs = sPreloadedColorDrawables.get(key);
        } else {
            cs = sPreloadedDrawables[mConfiguration.getLayoutDirection()].get(key);
        }
        if (cs != null) {
            dr = cs.newDrawable(this);
        } else {
            if (isColorDrawable) {
                dr = new ColorDrawable(value.data);
            }

            if (dr == null) {
                if (value.string == null) {
                    throw new NotFoundException(
                            "Resource is not a Drawable (color or path): " + value);
                }

                String file = value.string.toString();

                if (TRACE_FOR_MISS_PRELOAD) {
                    // Log only framework resources
                    if ((id >>> 24) == 0x1) {
                        final String name = getResourceName(id);
                        if (name != null) android.util.Log.d(TAG, "Loading framework drawable #"
                                + Integer.toHexString(id) + ": " + name
                                + " at " + file);
                    }
                }

                if (DEBUG_LOAD) Log.v(TAG, "Loading drawable for cookie "
                        + value.assetCookie + ": " + file);

                if (file.endsWith(".xml")) {
                    Trace.traceBegin(Trace.TRACE_TAG_RESOURCES, file);
                    try {
                        XmlResourceParser rp = loadXmlResourceParser(
                                file, id, value.assetCookie, "drawable");
                        dr = Drawable.createFromXml(this, rp);
                        rp.close();
                    } catch (Exception e) {
                        Trace.traceEnd(Trace.TRACE_TAG_RESOURCES);
                        NotFoundException rnf = new NotFoundException(
                            "File " + file + " from drawable resource ID #0x"
                            + Integer.toHexString(id));
                        rnf.initCause(e);
                        throw rnf;
                    }
                    Trace.traceEnd(Trace.TRACE_TAG_RESOURCES);

                } else {
                    Trace.traceBegin(Trace.TRACE_TAG_RESOURCES, file);
                    try {
                        InputStream is = mAssets.openNonAsset(
                                value.assetCookie, file, AssetManager.ACCESS_STREAMING);
        //                System.out.println("Opened file " + file + ": " + is);
                        dr = Drawable.createFromResourceStream(this, value, is,
                                file, null);
                        is.close();
        //                System.out.println("Created stream: " + dr);
                    } catch (Exception e) {
                        Trace.traceEnd(Trace.TRACE_TAG_RESOURCES);
                        NotFoundException rnf = new NotFoundException(
                            "File " + file + " from drawable resource ID #0x"
                            + Integer.toHexString(id));
                        rnf.initCause(e);
                        throw rnf;
                    }
                    Trace.traceEnd(Trace.TRACE_TAG_RESOURCES);
                }
            }
        }

        if (dr != null) {
            dr.setChangingConfigurations(value.changingConfigurations);
            cs = dr.getConstantState();
            if (cs != null) {
                if (mPreloading) {
                    final int changingConfigs = cs.getChangingConfigurations();
                    if (isColorDrawable) {
                        if (verifyPreloadConfig(changingConfigs, 0, value.resourceId,
                                "drawable")) {
                            sPreloadedColorDrawables.put(key, cs);
                        }
                    } else {
                        if (verifyPreloadConfig(changingConfigs,
                                LAYOUT_DIR_CONFIG, value.resourceId, "drawable")) {
                            if ((changingConfigs&LAYOUT_DIR_CONFIG) == 0) {
                                // If this resource does not vary based on layout direction,
                                // we can put it in all of the preload maps.
                                sPreloadedDrawables[0].put(key, cs);
                                sPreloadedDrawables[1].put(key, cs);
                            } else {
                                // Otherwise, only in the layout dir we loaded it for.
                                final LongSparseArray<Drawable.ConstantState> preloads
                                        = sPreloadedDrawables[mConfiguration.getLayoutDirection()];
                                preloads.put(key, cs);
                            }
                        }
                    }
                } else {
                    synchronized (mAccessLock) {
                        //Log.i(TAG, "Saving cached drawable @ #" +
                        //        Integer.toHexString(key.intValue())
                        //        + " in " + this + ": " + cs);
                        if (isColorDrawable) {
                            mColorDrawableCache.put(key, new WeakReference<Drawable.ConstantState>(cs));
                        } else {
                            mDrawableCache.put(key, new WeakReference<Drawable.ConstantState>(cs));
                        }
                    }
                }
            }
        }

        return dr;
    }

    private Drawable getCachedDrawable(
            LongSparseArray<WeakReference<ConstantState>> drawableCache,
            long key) {
        synchronized (mAccessLock) {
            WeakReference<Drawable.ConstantState> wr = drawableCache.get(key);
            if (wr != null) {   // we have the key
                Drawable.ConstantState entry = wr.get();
                if (entry != null) {
                    //Log.i(TAG, "Returning cached drawable @ #" +
                    //        Integer.toHexString(((Integer)key).intValue())
                    //        + " in " + this + ": " + entry);
                    return entry.newDrawable(this);
                }
                else {  // our entry has been purged
                    drawableCache.delete(key);
                }
            }
        }
        return null;
    }

    /*package*/ ColorStateList loadColorStateList(TypedValue value, int id)
            throws NotFoundException {
        if (TRACE_FOR_PRELOAD) {
            // Log only framework resources
            if ((id >>> 24) == 0x1) {
                final String name = getResourceName(id);
                if (name != null) android.util.Log.d("PreloadColorStateList", name);
            }
        }

        final long key = (((long) value.assetCookie) << 32) | value.data;

        ColorStateList csl;

        if (value.type >= TypedValue.TYPE_FIRST_COLOR_INT &&
                value.type <= TypedValue.TYPE_LAST_COLOR_INT) {

            csl = sPreloadedColorStateLists.get(key);
            if (csl != null) {
                return csl;
            }

            csl = ColorStateList.valueOf(value.data);
            if (mPreloading) {
                if (verifyPreloadConfig(value.changingConfigurations, 0, value.resourceId,
                        "color")) {
                    sPreloadedColorStateLists.put(key, csl);
                }
            }

            return csl;
        }

        csl = getCachedColorStateList(key);
        if (csl != null) {
            return csl;
        }

        csl = sPreloadedColorStateLists.get(key);
        if (csl != null) {
            return csl;
        }

        if (value.string == null) {
            throw new NotFoundException(
                    "Resource is not a ColorStateList (color or path): " + value);
        }
        
        String file = value.string.toString();

        if (file.endsWith(".xml")) {
            Trace.traceBegin(Trace.TRACE_TAG_RESOURCES, file);
            try {
                XmlResourceParser rp = loadXmlResourceParser(
                        file, id, value.assetCookie, "colorstatelist"); 
                csl = ColorStateList.createFromXml(this, rp);
                rp.close();
            } catch (Exception e) {
                Trace.traceEnd(Trace.TRACE_TAG_RESOURCES);
                NotFoundException rnf = new NotFoundException(
                    "File " + file + " from color state list resource ID #0x"
                    + Integer.toHexString(id));
                rnf.initCause(e);
                throw rnf;
            }
            Trace.traceEnd(Trace.TRACE_TAG_RESOURCES);
        } else {
            throw new NotFoundException(
                    "File " + file + " from drawable resource ID #0x"
                    + Integer.toHexString(id) + ": .xml extension required");
        }

        if (csl != null) {
            if (mPreloading) {
                if (verifyPreloadConfig(value.changingConfigurations, 0, value.resourceId,
                        "color")) {
                    sPreloadedColorStateLists.put(key, csl);
                }
            } else {
                synchronized (mAccessLock) {
                    //Log.i(TAG, "Saving cached color state list @ #" +
                    //        Integer.toHexString(key.intValue())
                    //        + " in " + this + ": " + csl);
                    mColorStateListCache.put(key, new WeakReference<ColorStateList>(csl));
                }
            }
        }

        return csl;
    }

    private ColorStateList getCachedColorStateList(long key) {
        synchronized (mAccessLock) {
            WeakReference<ColorStateList> wr = mColorStateListCache.get(key);
            if (wr != null) {   // we have the key
                ColorStateList entry = wr.get();
                if (entry != null) {
                    //Log.i(TAG, "Returning cached color state list @ #" +
                    //        Integer.toHexString(((Integer)key).intValue())
                    //        + " in " + this + ": " + entry);
                    return entry;
                } else {  // our entry has been purged
                    mColorStateListCache.delete(key);
                }
            }
        }
        return null;
    }

    /*package*/ XmlResourceParser loadXmlResourceParser(int id, String type)
            throws NotFoundException {
        synchronized (mAccessLock) {
            TypedValue value = mTmpValue;
            if (value == null) {
                mTmpValue = value = new TypedValue();
            }
            getValue(id, value, true);
            if (value.type == TypedValue.TYPE_STRING) {
                return loadXmlResourceParser(value.string.toString(), id,
                        value.assetCookie, type);
            }
            throw new NotFoundException(
                    "Resource ID #0x" + Integer.toHexString(id) + " type #0x"
                    + Integer.toHexString(value.type) + " is not valid");
        }
    }
    
    /*package*/ XmlResourceParser loadXmlResourceParser(String file, int id,
            int assetCookie, String type) throws NotFoundException {
        if (id != 0) {
            try {
                // These may be compiled...
                synchronized (mCachedXmlBlockIds) {
                    // First see if this block is in our cache.
                    final int num = mCachedXmlBlockIds.length;
                    for (int i=0; i<num; i++) {
                        if (mCachedXmlBlockIds[i] == id) {
                            //System.out.println("**** REUSING XML BLOCK!  id="
                            //                   + id + ", index=" + i);
                            return mCachedXmlBlocks[i].newParser();
                        }
                    }

                    // Not in the cache, create a new block and put it at
                    // the next slot in the cache.
                    XmlBlock block = mAssets.openXmlBlockAsset(
                            assetCookie, file);
                    if (block != null) {
                        int pos = mLastCachedXmlBlockIndex+1;
                        if (pos >= num) pos = 0;
                        mLastCachedXmlBlockIndex = pos;
                        XmlBlock oldBlock = mCachedXmlBlocks[pos];
                        if (oldBlock != null) {
                            oldBlock.close();
                        }
                        mCachedXmlBlockIds[pos] = id;
                        mCachedXmlBlocks[pos] = block;
                        //System.out.println("**** CACHING NEW XML BLOCK!  id="
                        //                   + id + ", index=" + pos);
                        return block.newParser();
                    }
                }
            } catch (Exception e) {
                NotFoundException rnf = new NotFoundException(
                        "File " + file + " from xml type " + type + " resource ID #0x"
                        + Integer.toHexString(id));
                rnf.initCause(e);
                throw rnf;
            }
        }

        throw new NotFoundException(
                "File " + file + " from xml type " + type + " resource ID #0x"
                + Integer.toHexString(id));
    }

    private TypedArray getCachedStyledAttributes(int len) {
        synchronized (mAccessLock) {
            TypedArray attrs = mCachedStyledAttributes;
            if (attrs != null) {
                mCachedStyledAttributes = null;
                if (DEBUG_ATTRIBUTES_CACHE) {
                    mLastRetrievedAttrs = new RuntimeException("here");
                    mLastRetrievedAttrs.fillInStackTrace();
                }

                attrs.mLength = len;
                int fullLen = len * AssetManager.STYLE_NUM_ENTRIES;
                if (attrs.mData.length >= fullLen) {
                    return attrs;
                }
                attrs.mData = new int[fullLen];
                attrs.mIndices = new int[1+len];
                return attrs;
            }
            if (DEBUG_ATTRIBUTES_CACHE) {
                RuntimeException here = new RuntimeException("here");
                here.fillInStackTrace();
                if (mLastRetrievedAttrs != null) {
                    Log.i(TAG, "Allocated new TypedArray of " + len + " in " + this, here);
                    Log.i(TAG, "Last retrieved attributes here", mLastRetrievedAttrs);
                }
                mLastRetrievedAttrs = here;
            }
            return new TypedArray(this,
                    new int[len*AssetManager.STYLE_NUM_ENTRIES],
                    new int[1+len], len);
        }
    }

    private Resources() {
        mAssets = AssetManager.getSystem();
        // NOTE: Intentionally leaving this uninitialized (all values set
        // to zero), so that anyone who tries to do something that requires
        // metrics will get a very wrong value.
        mConfiguration.setToDefaults();
        mMetrics.setToDefaults();
        updateConfiguration(null, null);
        mAssets.ensureStringBlocks();
        mCompatibilityInfo = CompatibilityInfo.DEFAULT_COMPATIBILITY_INFO;
    }
}<|MERGE_RESOLUTION|>--- conflicted
+++ resolved
@@ -2038,7 +2038,9 @@
         return true;
     }
 
-<<<<<<< HEAD
+    static private final int LAYOUT_DIR_CONFIG = ActivityInfo.activityInfoConfigToNative(
+            ActivityInfo.CONFIG_LAYOUT_DIRECTION);
+
     /** @hide */
     public final void updateStringCache() {
         synchronized (mTmpValue) {
@@ -2046,11 +2048,6 @@
         }
     }
  
-=======
-    static private final int LAYOUT_DIR_CONFIG = ActivityInfo.activityInfoConfigToNative(
-            ActivityInfo.CONFIG_LAYOUT_DIRECTION);
-
->>>>>>> a34a64d2
     /*package*/ Drawable loadDrawable(TypedValue value, int id)
             throws NotFoundException {
 

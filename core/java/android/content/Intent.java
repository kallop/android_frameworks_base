/*
 * Copyright (C) 2006 The Android Open Source Project
 *
 * Licensed under the Apache License, Version 2.0 (the "License");
 * you may not use this file except in compliance with the License.
 * You may obtain a copy of the License at
 *
 *      http://www.apache.org/licenses/LICENSE-2.0
 *
 * Unless required by applicable law or agreed to in writing, software
 * distributed under the License is distributed on an "AS IS" BASIS,
 * WITHOUT WARRANTIES OR CONDITIONS OF ANY KIND, either express or implied.
 * See the License for the specific language governing permissions and
 * limitations under the License.
 */

package android.content;

import org.xmlpull.v1.XmlPullParser;
import org.xmlpull.v1.XmlPullParserException;

import android.annotation.SdkConstant;
import android.annotation.SdkConstant.SdkConstantType;
import android.content.pm.ActivityInfo;
import android.content.pm.PackageManager;
import android.content.pm.ResolveInfo;
import android.content.res.Resources;
import android.content.res.TypedArray;
import android.graphics.Rect;
import android.net.Uri;
import android.os.Bundle;
import android.os.IBinder;
import android.os.Parcel;
import android.os.Parcelable;
import android.util.AttributeSet;
import android.util.Log;

import com.android.internal.util.XmlUtils;

import java.io.IOException;
import java.io.Serializable;
import java.net.URISyntaxException;
import java.util.ArrayList;
import java.util.HashSet;
import java.util.Iterator;
import java.util.Set;

/**
 * An intent is an abstract description of an operation to be performed.  It
 * can be used with {@link Context#startActivity(Intent) startActivity} to
 * launch an {@link android.app.Activity},
 * {@link android.content.Context#sendBroadcast(Intent) broadcastIntent} to
 * send it to any interested {@link BroadcastReceiver BroadcastReceiver} components,
 * and {@link android.content.Context#startService} or
 * {@link android.content.Context#bindService} to communicate with a
 * background {@link android.app.Service}.
 *
 * <p>An Intent provides a facility for performing late runtime binding between
 * the code in different applications.  Its most significant use is in the
 * launching of activities, where it can be thought of as the glue between
 * activities. It is
 * basically a passive data structure holding an abstract description of an
 * action to be performed. The primary pieces of information in an intent
 * are:</p>
 *
 * <ul>
 *   <li> <p><b>action</b> -- The general action to be performed, such as
 *     {@link #ACTION_VIEW}, {@link #ACTION_EDIT}, {@link #ACTION_MAIN},
 *     etc.</p>
 *   </li>
 *   <li> <p><b>data</b> -- The data to operate on, such as a person record
 *     in the contacts database, expressed as a {@link android.net.Uri}.</p>
 *   </li>
 * </ul>
 *
 *
 * <p>Some examples of action/data pairs are:</p>
 *
 * <ul>
 *   <li> <p><b>{@link #ACTION_VIEW} <i>content://contacts/people/1</i></b> -- Display
 *     information about the person whose identifier is "1".</p>
 *   </li>
 *   <li> <p><b>{@link #ACTION_DIAL} <i>content://contacts/people/1</i></b> -- Display
 *     the phone dialer with the person filled in.</p>
 *   </li>
 *   <li> <p><b>{@link #ACTION_VIEW} <i>tel:123</i></b> -- Display
 *     the phone dialer with the given number filled in.  Note how the
 *     VIEW action does what what is considered the most reasonable thing for
 *     a particular URI.</p>
 *   </li>
 *   <li> <p><b>{@link #ACTION_DIAL} <i>tel:123</i></b> -- Display
 *     the phone dialer with the given number filled in.</p>
 *   </li>
 *   <li> <p><b>{@link #ACTION_EDIT} <i>content://contacts/people/1</i></b> -- Edit
 *     information about the person whose identifier is "1".</p>
 *   </li>
 *   <li> <p><b>{@link #ACTION_VIEW} <i>content://contacts/people/</i></b> -- Display
 *     a list of people, which the user can browse through.  This example is a
 *     typical top-level entry into the Contacts application, showing you the
 *     list of people. Selecting a particular person to view would result in a
 *     new intent { <b>{@link #ACTION_VIEW} <i>content://contacts/N</i></b> }
 *     being used to start an activity to display that person.</p>
 *   </li>
 * </ul>
 *
 * <p>In addition to these primary attributes, there are a number of secondary
 * attributes that you can also include with an intent:</p>
 *
 * <ul>
 *     <li> <p><b>category</b> -- Gives additional information about the action
 *         to execute.  For example, {@link #CATEGORY_LAUNCHER} means it should
 *         appear in the Launcher as a top-level application, while
 *         {@link #CATEGORY_ALTERNATIVE} means it should be included in a list
 *         of alternative actions the user can perform on a piece of data.</p>
 *     <li> <p><b>type</b> -- Specifies an explicit type (a MIME type) of the
 *         intent data.  Normally the type is inferred from the data itself.
 *         By setting this attribute, you disable that evaluation and force
 *         an explicit type.</p>
 *     <li> <p><b>component</b> -- Specifies an explicit name of a component
 *         class to use for the intent.  Normally this is determined by looking
 *         at the other information in the intent (the action, data/type, and
 *         categories) and matching that with a component that can handle it.
 *         If this attribute is set then none of the evaluation is performed,
 *         and this component is used exactly as is.  By specifying this attribute,
 *         all of the other Intent attributes become optional.</p>
 *     <li> <p><b>extras</b> -- This is a {@link Bundle} of any additional information.
 *         This can be used to provide extended information to the component.
 *         For example, if we have a action to send an e-mail message, we could
 *         also include extra pieces of data here to supply a subject, body,
 *         etc.</p>
 * </ul>
 *
 * <p>Here are some examples of other operations you can specify as intents
 * using these additional parameters:</p>
 *
 * <ul>
 *   <li> <p><b>{@link #ACTION_MAIN} with category {@link #CATEGORY_HOME}</b> --
 *     Launch the home screen.</p>
 *   </li>
 *   <li> <p><b>{@link #ACTION_GET_CONTENT} with MIME type
 *     <i>{@link android.provider.Contacts.Phones#CONTENT_URI
 *     vnd.android.cursor.item/phone}</i></b>
 *     -- Display the list of people's phone numbers, allowing the user to
 *     browse through them and pick one and return it to the parent activity.</p>
 *   </li>
 *   <li> <p><b>{@link #ACTION_GET_CONTENT} with MIME type
 *     <i>*{@literal /}*</i> and category {@link #CATEGORY_OPENABLE}</b>
 *     -- Display all pickers for data that can be opened with
 *     {@link ContentResolver#openInputStream(Uri) ContentResolver.openInputStream()},
 *     allowing the user to pick one of them and then some data inside of it
 *     and returning the resulting URI to the caller.  This can be used,
 *     for example, in an e-mail application to allow the user to pick some
 *     data to include as an attachment.</p>
 *   </li>
 * </ul>
 *
 * <p>There are a variety of standard Intent action and category constants
 * defined in the Intent class, but applications can also define their own.
 * These strings use java style scoping, to ensure they are unique -- for
 * example, the standard {@link #ACTION_VIEW} is called
 * "android.intent.action.VIEW".</p>
 *
 * <p>Put together, the set of actions, data types, categories, and extra data
 * defines a language for the system allowing for the expression of phrases
 * such as "call john smith's cell".  As applications are added to the system,
 * they can extend this language by adding new actions, types, and categories, or
 * they can modify the behavior of existing phrases by supplying their own
 * activities that handle them.</p>
 *
 * <a name="IntentResolution"></a>
 * <h3>Intent Resolution</h3>
 *
 * <p>There are two primary forms of intents you will use.
 *
 * <ul>
 *     <li> <p><b>Explicit Intents</b> have specified a component (via
 *     {@link #setComponent} or {@link #setClass}), which provides the exact
 *     class to be run.  Often these will not include any other information,
 *     simply being a way for an application to launch various internal
 *     activities it has as the user interacts with the application.
 *
 *     <li> <p><b>Implicit Intents</b> have not specified a component;
 *     instead, they must include enough information for the system to
 *     determine which of the available components is best to run for that
 *     intent.
 * </ul>
 *
 * <p>When using implicit intents, given such an arbitrary intent we need to
 * know what to do with it. This is handled by the process of <em>Intent
 * resolution</em>, which maps an Intent to an {@link android.app.Activity},
 * {@link BroadcastReceiver}, or {@link android.app.Service} (or sometimes two or
 * more activities/receivers) that can handle it.</p>
 *
 * <p>The intent resolution mechanism basically revolves around matching an
 * Intent against all of the &lt;intent-filter&gt; descriptions in the
 * installed application packages.  (Plus, in the case of broadcasts, any {@link BroadcastReceiver}
 * objects explicitly registered with {@link Context#registerReceiver}.)  More
 * details on this can be found in the documentation on the {@link
 * IntentFilter} class.</p>
 *
 * <p>There are three pieces of information in the Intent that are used for
 * resolution: the action, type, and category.  Using this information, a query
 * is done on the {@link PackageManager} for a component that can handle the
 * intent. The appropriate component is determined based on the intent
 * information supplied in the <code>AndroidManifest.xml</code> file as
 * follows:</p>
 *
 * <ul>
 *     <li> <p>The <b>action</b>, if given, must be listed by the component as
 *         one it handles.</p>
 *     <li> <p>The <b>type</b> is retrieved from the Intent's data, if not
 *         already supplied in the Intent.  Like the action, if a type is
 *         included in the intent (either explicitly or implicitly in its
 *         data), then this must be listed by the component as one it handles.</p>
 *     <li> For data that is not a <code>content:</code> URI and where no explicit
 *         type is included in the Intent, instead the <b>scheme</b> of the
 *         intent data (such as <code>http:</code> or <code>mailto:</code>) is
 *         considered. Again like the action, if we are matching a scheme it
 *         must be listed by the component as one it can handle.
 *     <li> <p>The <b>categories</b>, if supplied, must <em>all</em> be listed
 *         by the activity as categories it handles.  That is, if you include
 *         the categories {@link #CATEGORY_LAUNCHER} and
 *         {@link #CATEGORY_ALTERNATIVE}, then you will only resolve to components
 *         with an intent that lists <em>both</em> of those categories.
 *         Activities will very often need to support the
 *         {@link #CATEGORY_DEFAULT} so that they can be found by
 *         {@link Context#startActivity Context.startActivity()}.</p>
 * </ul>
 *
 * <p>For example, consider the Note Pad sample application that
 * allows user to browse through a list of notes data and view details about
 * individual items.  Text in italics indicate places were you would replace a
 * name with one specific to your own package.</p>
 *
 * <pre> &lt;manifest xmlns:android="http://schemas.android.com/apk/res/android"
 *       package="<i>com.android.notepad</i>"&gt;
 *     &lt;application android:icon="@drawable/app_notes"
 *             android:label="@string/app_name"&gt;
 *
 *         &lt;provider class=".NotePadProvider"
 *                 android:authorities="<i>com.google.provider.NotePad</i>" /&gt;
 *
 *         &lt;activity class=".NotesList" android:label="@string/title_notes_list"&gt;
 *             &lt;intent-filter&gt;
 *                 &lt;action android:name="android.intent.action.MAIN" /&gt;
 *                 &lt;category android:name="android.intent.category.LAUNCHER" /&gt;
 *             &lt;/intent-filter&gt;
 *             &lt;intent-filter&gt;
 *                 &lt;action android:name="android.intent.action.VIEW" /&gt;
 *                 &lt;action android:name="android.intent.action.EDIT" /&gt;
 *                 &lt;action android:name="android.intent.action.PICK" /&gt;
 *                 &lt;category android:name="android.intent.category.DEFAULT" /&gt;
 *                 &lt;data android:mimeType="vnd.android.cursor.dir/<i>vnd.google.note</i>" /&gt;
 *             &lt;/intent-filter&gt;
 *             &lt;intent-filter&gt;
 *                 &lt;action android:name="android.intent.action.GET_CONTENT" /&gt;
 *                 &lt;category android:name="android.intent.category.DEFAULT" /&gt;
 *                 &lt;data android:mimeType="vnd.android.cursor.item/<i>vnd.google.note</i>" /&gt;
 *             &lt;/intent-filter&gt;
 *         &lt;/activity&gt;
 *
 *         &lt;activity class=".NoteEditor" android:label="@string/title_note"&gt;
 *             &lt;intent-filter android:label="@string/resolve_edit"&gt;
 *                 &lt;action android:name="android.intent.action.VIEW" /&gt;
 *                 &lt;action android:name="android.intent.action.EDIT" /&gt;
 *                 &lt;category android:name="android.intent.category.DEFAULT" /&gt;
 *                 &lt;data android:mimeType="vnd.android.cursor.item/<i>vnd.google.note</i>" /&gt;
 *             &lt;/intent-filter&gt;
 *
 *             &lt;intent-filter&gt;
 *                 &lt;action android:name="android.intent.action.INSERT" /&gt;
 *                 &lt;category android:name="android.intent.category.DEFAULT" /&gt;
 *                 &lt;data android:mimeType="vnd.android.cursor.dir/<i>vnd.google.note</i>" /&gt;
 *             &lt;/intent-filter&gt;
 *
 *         &lt;/activity&gt;
 *
 *         &lt;activity class=".TitleEditor" android:label="@string/title_edit_title"
 *                 android:theme="@android:style/Theme.Dialog"&gt;
 *             &lt;intent-filter android:label="@string/resolve_title"&gt;
 *                 &lt;action android:name="<i>com.android.notepad.action.EDIT_TITLE</i>" /&gt;
 *                 &lt;category android:name="android.intent.category.DEFAULT" /&gt;
 *                 &lt;category android:name="android.intent.category.ALTERNATIVE" /&gt;
 *                 &lt;category android:name="android.intent.category.SELECTED_ALTERNATIVE" /&gt;
 *                 &lt;data android:mimeType="vnd.android.cursor.item/<i>vnd.google.note</i>" /&gt;
 *             &lt;/intent-filter&gt;
 *         &lt;/activity&gt;
 *
 *     &lt;/application&gt;
 * &lt;/manifest&gt;</pre>
 *
 * <p>The first activity,
 * <code>com.android.notepad.NotesList</code>, serves as our main
 * entry into the app.  It can do three things as described by its three intent
 * templates:
 * <ol>
 * <li><pre>
 * &lt;intent-filter&gt;
 *     &lt;action android:name="{@link #ACTION_MAIN android.intent.action.MAIN}" /&gt;
 *     &lt;category android:name="{@link #CATEGORY_LAUNCHER android.intent.category.LAUNCHER}" /&gt;
 * &lt;/intent-filter&gt;</pre>
 * <p>This provides a top-level entry into the NotePad application: the standard
 * MAIN action is a main entry point (not requiring any other information in
 * the Intent), and the LAUNCHER category says that this entry point should be
 * listed in the application launcher.</p>
 * <li><pre>
 * &lt;intent-filter&gt;
 *     &lt;action android:name="{@link #ACTION_VIEW android.intent.action.VIEW}" /&gt;
 *     &lt;action android:name="{@link #ACTION_EDIT android.intent.action.EDIT}" /&gt;
 *     &lt;action android:name="{@link #ACTION_PICK android.intent.action.PICK}" /&gt;
 *     &lt;category android:name="{@link #CATEGORY_DEFAULT android.intent.category.DEFAULT}" /&gt;
 *     &lt;data mimeType:name="vnd.android.cursor.dir/<i>vnd.google.note</i>" /&gt;
 * &lt;/intent-filter&gt;</pre>
 * <p>This declares the things that the activity can do on a directory of
 * notes.  The type being supported is given with the &lt;type&gt; tag, where
 * <code>vnd.android.cursor.dir/vnd.google.note</code> is a URI from which
 * a Cursor of zero or more items (<code>vnd.android.cursor.dir</code>) can
 * be retrieved which holds our note pad data (<code>vnd.google.note</code>).
 * The activity allows the user to view or edit the directory of data (via
 * the VIEW and EDIT actions), or to pick a particular note and return it
 * to the caller (via the PICK action).  Note also the DEFAULT category
 * supplied here: this is <em>required</em> for the
 * {@link Context#startActivity Context.startActivity} method to resolve your
 * activity when its component name is not explicitly specified.</p>
 * <li><pre>
 * &lt;intent-filter&gt;
 *     &lt;action android:name="{@link #ACTION_GET_CONTENT android.intent.action.GET_CONTENT}" /&gt;
 *     &lt;category android:name="{@link #CATEGORY_DEFAULT android.intent.category.DEFAULT}" /&gt;
 *     &lt;data android:mimeType="vnd.android.cursor.item/<i>vnd.google.note</i>" /&gt;
 * &lt;/intent-filter&gt;</pre>
 * <p>This filter describes the ability return to the caller a note selected by
 * the user without needing to know where it came from.  The data type
 * <code>vnd.android.cursor.item/vnd.google.note</code> is a URI from which
 * a Cursor of exactly one (<code>vnd.android.cursor.item</code>) item can
 * be retrieved which contains our note pad data (<code>vnd.google.note</code>).
 * The GET_CONTENT action is similar to the PICK action, where the activity
 * will return to its caller a piece of data selected by the user.  Here,
 * however, the caller specifies the type of data they desire instead of
 * the type of data the user will be picking from.</p>
 * </ol>
 *
 * <p>Given these capabilities, the following intents will resolve to the
 * NotesList activity:</p>
 *
 * <ul>
 *     <li> <p><b>{ action=android.app.action.MAIN }</b> matches all of the
 *         activities that can be used as top-level entry points into an
 *         application.</p>
 *     <li> <p><b>{ action=android.app.action.MAIN,
 *         category=android.app.category.LAUNCHER }</b> is the actual intent
 *         used by the Launcher to populate its top-level list.</p>
 *     <li> <p><b>{ action=android.intent.action.VIEW
 *          data=content://com.google.provider.NotePad/notes }</b>
 *         displays a list of all the notes under
 *         "content://com.google.provider.NotePad/notes", which
 *         the user can browse through and see the details on.</p>
 *     <li> <p><b>{ action=android.app.action.PICK
 *          data=content://com.google.provider.NotePad/notes }</b>
 *         provides a list of the notes under
 *         "content://com.google.provider.NotePad/notes", from which
 *         the user can pick a note whose data URL is returned back to the caller.</p>
 *     <li> <p><b>{ action=android.app.action.GET_CONTENT
 *          type=vnd.android.cursor.item/vnd.google.note }</b>
 *         is similar to the pick action, but allows the caller to specify the
 *         kind of data they want back so that the system can find the appropriate
 *         activity to pick something of that data type.</p>
 * </ul>
 *
 * <p>The second activity,
 * <code>com.android.notepad.NoteEditor</code>, shows the user a single
 * note entry and allows them to edit it.  It can do two things as described
 * by its two intent templates:
 * <ol>
 * <li><pre>
 * &lt;intent-filter android:label="@string/resolve_edit"&gt;
 *     &lt;action android:name="{@link #ACTION_VIEW android.intent.action.VIEW}" /&gt;
 *     &lt;action android:name="{@link #ACTION_EDIT android.intent.action.EDIT}" /&gt;
 *     &lt;category android:name="{@link #CATEGORY_DEFAULT android.intent.category.DEFAULT}" /&gt;
 *     &lt;data android:mimeType="vnd.android.cursor.item/<i>vnd.google.note</i>" /&gt;
 * &lt;/intent-filter&gt;</pre>
 * <p>The first, primary, purpose of this activity is to let the user interact
 * with a single note, as decribed by the MIME type
 * <code>vnd.android.cursor.item/vnd.google.note</code>.  The activity can
 * either VIEW a note or allow the user to EDIT it.  Again we support the
 * DEFAULT category to allow the activity to be launched without explicitly
 * specifying its component.</p>
 * <li><pre>
 * &lt;intent-filter&gt;
 *     &lt;action android:name="{@link #ACTION_INSERT android.intent.action.INSERT}" /&gt;
 *     &lt;category android:name="{@link #CATEGORY_DEFAULT android.intent.category.DEFAULT}" /&gt;
 *     &lt;data android:mimeType="vnd.android.cursor.dir/<i>vnd.google.note</i>" /&gt;
 * &lt;/intent-filter&gt;</pre>
 * <p>The secondary use of this activity is to insert a new note entry into
 * an existing directory of notes.  This is used when the user creates a new
 * note: the INSERT action is executed on the directory of notes, causing
 * this activity to run and have the user create the new note data which
 * it then adds to the content provider.</p>
 * </ol>
 *
 * <p>Given these capabilities, the following intents will resolve to the
 * NoteEditor activity:</p>
 *
 * <ul>
 *     <li> <p><b>{ action=android.intent.action.VIEW
 *          data=content://com.google.provider.NotePad/notes/<var>{ID}</var> }</b>
 *         shows the user the content of note <var>{ID}</var>.</p>
 *     <li> <p><b>{ action=android.app.action.EDIT
 *          data=content://com.google.provider.NotePad/notes/<var>{ID}</var> }</b>
 *         allows the user to edit the content of note <var>{ID}</var>.</p>
 *     <li> <p><b>{ action=android.app.action.INSERT
 *          data=content://com.google.provider.NotePad/notes }</b>
 *         creates a new, empty note in the notes list at
 *         "content://com.google.provider.NotePad/notes"
 *         and allows the user to edit it.  If they keep their changes, the URI
 *         of the newly created note is returned to the caller.</p>
 * </ul>
 *
 * <p>The last activity,
 * <code>com.android.notepad.TitleEditor</code>, allows the user to
 * edit the title of a note.  This could be implemented as a class that the
 * application directly invokes (by explicitly setting its component in
 * the Intent), but here we show a way you can publish alternative
 * operations on existing data:</p>
 *
 * <pre>
 * &lt;intent-filter android:label="@string/resolve_title"&gt;
 *     &lt;action android:name="<i>com.android.notepad.action.EDIT_TITLE</i>" /&gt;
 *     &lt;category android:name="{@link #CATEGORY_DEFAULT android.intent.category.DEFAULT}" /&gt;
 *     &lt;category android:name="{@link #CATEGORY_ALTERNATIVE android.intent.category.ALTERNATIVE}" /&gt;
 *     &lt;category android:name="{@link #CATEGORY_SELECTED_ALTERNATIVE android.intent.category.SELECTED_ALTERNATIVE}" /&gt;
 *     &lt;data android:mimeType="vnd.android.cursor.item/<i>vnd.google.note</i>" /&gt;
 * &lt;/intent-filter&gt;</pre>
 *
 * <p>In the single intent template here, we
 * have created our own private action called
 * <code>com.android.notepad.action.EDIT_TITLE</code> which means to
 * edit the title of a note.  It must be invoked on a specific note
 * (data type <code>vnd.android.cursor.item/vnd.google.note</code>) like the previous
 * view and edit actions, but here displays and edits the title contained
 * in the note data.
 *
 * <p>In addition to supporting the default category as usual, our title editor
 * also supports two other standard categories: ALTERNATIVE and
 * SELECTED_ALTERNATIVE.  Implementing
 * these categories allows others to find the special action it provides
 * without directly knowing about it, through the
 * {@link android.content.pm.PackageManager#queryIntentActivityOptions} method, or
 * more often to build dynamic menu items with
 * {@link android.view.Menu#addIntentOptions}.  Note that in the intent
 * template here was also supply an explicit name for the template
 * (via <code>android:label="@string/resolve_title"</code>) to better control
 * what the user sees when presented with this activity as an alternative
 * action to the data they are viewing.
 *
 * <p>Given these capabilities, the following intent will resolve to the
 * TitleEditor activity:</p>
 *
 * <ul>
 *     <li> <p><b>{ action=com.android.notepad.action.EDIT_TITLE
 *          data=content://com.google.provider.NotePad/notes/<var>{ID}</var> }</b>
 *         displays and allows the user to edit the title associated
 *         with note <var>{ID}</var>.</p>
 * </ul>
 *
 * <h3>Standard Activity Actions</h3>
 *
 * <p>These are the current standard actions that Intent defines for launching
 * activities (usually through {@link Context#startActivity}.  The most
 * important, and by far most frequently used, are {@link #ACTION_MAIN} and
 * {@link #ACTION_EDIT}.
 *
 * <ul>
 *     <li> {@link #ACTION_MAIN}
 *     <li> {@link #ACTION_VIEW}
 *     <li> {@link #ACTION_ATTACH_DATA}
 *     <li> {@link #ACTION_EDIT}
 *     <li> {@link #ACTION_PICK}
 *     <li> {@link #ACTION_CHOOSER}
 *     <li> {@link #ACTION_GET_CONTENT}
 *     <li> {@link #ACTION_DIAL}
 *     <li> {@link #ACTION_CALL}
 *     <li> {@link #ACTION_SEND}
 *     <li> {@link #ACTION_SENDTO}
 *     <li> {@link #ACTION_ANSWER}
 *     <li> {@link #ACTION_INSERT}
 *     <li> {@link #ACTION_DELETE}
 *     <li> {@link #ACTION_RUN}
 *     <li> {@link #ACTION_SYNC}
 *     <li> {@link #ACTION_PICK_ACTIVITY}
 *     <li> {@link #ACTION_SEARCH}
 *     <li> {@link #ACTION_WEB_SEARCH}
 *     <li> {@link #ACTION_FACTORY_TEST}
 * </ul>
 *
 * <h3>Standard Broadcast Actions</h3>
 *
 * <p>These are the current standard actions that Intent defines for receiving
 * broadcasts (usually through {@link Context#registerReceiver} or a
 * &lt;receiver&gt; tag in a manifest).
 *
 * <ul>
 *     <li> {@link #ACTION_TIME_TICK}
 *     <li> {@link #ACTION_TIME_CHANGED}
 *     <li> {@link #ACTION_TIMEZONE_CHANGED}
 *     <li> {@link #ACTION_BOOT_COMPLETED}
 *     <li> {@link #ACTION_PACKAGE_ADDED}
 *     <li> {@link #ACTION_PACKAGE_CHANGED}
 *     <li> {@link #ACTION_PACKAGE_REMOVED}
 *     <li> {@link #ACTION_PACKAGE_RESTARTED}
 *     <li> {@link #ACTION_PACKAGE_DATA_CLEARED}
 *     <li> {@link #ACTION_UID_REMOVED}
 *     <li> {@link #ACTION_BATTERY_CHANGED}
 *     <li> {@link #ACTION_POWER_CONNECTED}
 *     <li> {@link #ACTION_POWER_DISCONNECTED}
 *     <li> {@link #ACTION_SHUTDOWN}
 * </ul>
 *
 * <h3>Standard Categories</h3>
 *
 * <p>These are the current standard categories that can be used to further
 * clarify an Intent via {@link #addCategory}.
 *
 * <ul>
 *     <li> {@link #CATEGORY_DEFAULT}
 *     <li> {@link #CATEGORY_BROWSABLE}
 *     <li> {@link #CATEGORY_TAB}
 *     <li> {@link #CATEGORY_ALTERNATIVE}
 *     <li> {@link #CATEGORY_SELECTED_ALTERNATIVE}
 *     <li> {@link #CATEGORY_LAUNCHER}
 *     <li> {@link #CATEGORY_INFO}
 *     <li> {@link #CATEGORY_HOME}
 *     <li> {@link #CATEGORY_PREFERENCE}
 *     <li> {@link #CATEGORY_TEST}
 *     <li> {@link #CATEGORY_CAR_DOCK}
 *     <li> {@link #CATEGORY_DESK_DOCK}
 *     <li> {@link #CATEGORY_CAR_MODE}
 * </ul>
 *
 * <h3>Standard Extra Data</h3>
 *
 * <p>These are the current standard fields that can be used as extra data via
 * {@link #putExtra}.
 *
 * <ul>
 *     <li> {@link #EXTRA_ALARM_COUNT}
 *     <li> {@link #EXTRA_BCC}
 *     <li> {@link #EXTRA_CC}
 *     <li> {@link #EXTRA_CHANGED_COMPONENT_NAME}
 *     <li> {@link #EXTRA_DATA_REMOVED}
 *     <li> {@link #EXTRA_DOCK_STATE}
 *     <li> {@link #EXTRA_DOCK_STATE_CAR}
 *     <li> {@link #EXTRA_DOCK_STATE_DESK}
 *     <li> {@link #EXTRA_DOCK_STATE_UNDOCKED}
 *     <li> {@link #EXTRA_DONT_KILL_APP}
 *     <li> {@link #EXTRA_EMAIL}
 *     <li> {@link #EXTRA_INITIAL_INTENTS}
 *     <li> {@link #EXTRA_INTENT}
 *     <li> {@link #EXTRA_KEY_EVENT}
 *     <li> {@link #EXTRA_PHONE_NUMBER}
 *     <li> {@link #EXTRA_REMOTE_INTENT_TOKEN}
 *     <li> {@link #EXTRA_REPLACING}
 *     <li> {@link #EXTRA_SHORTCUT_ICON}
 *     <li> {@link #EXTRA_SHORTCUT_ICON_RESOURCE}
 *     <li> {@link #EXTRA_SHORTCUT_INTENT}
 *     <li> {@link #EXTRA_STREAM}
 *     <li> {@link #EXTRA_SHORTCUT_NAME}
 *     <li> {@link #EXTRA_SUBJECT}
 *     <li> {@link #EXTRA_TEMPLATE}
 *     <li> {@link #EXTRA_TEXT}
 *     <li> {@link #EXTRA_TITLE}
 *     <li> {@link #EXTRA_UID}
 * </ul>
 *
 * <h3>Flags</h3>
 *
 * <p>These are the possible flags that can be used in the Intent via
 * {@link #setFlags} and {@link #addFlags}.  See {@link #setFlags} for a list
 * of all possible flags.
 */
public class Intent implements Parcelable, Cloneable {
    // ---------------------------------------------------------------------
    // ---------------------------------------------------------------------
    // Standard intent activity actions (see action variable).

    /**
     *  Activity Action: Start as a main entry point, does not expect to
     *  receive data.
     *  <p>Input: nothing
     *  <p>Output: nothing
     */
    @SdkConstant(SdkConstantType.ACTIVITY_INTENT_ACTION)
    public static final String ACTION_MAIN = "android.intent.action.MAIN";

    /**
     * Activity Action: Display the data to the user.  This is the most common
     * action performed on data -- it is the generic action you can use on
     * a piece of data to get the most reasonable thing to occur.  For example,
     * when used on a contacts entry it will view the entry; when used on a
     * mailto: URI it will bring up a compose window filled with the information
     * supplied by the URI; when used with a tel: URI it will invoke the
     * dialer.
     * <p>Input: {@link #getData} is URI from which to retrieve data.
     * <p>Output: nothing.
     */
    @SdkConstant(SdkConstantType.ACTIVITY_INTENT_ACTION)
    public static final String ACTION_VIEW = "android.intent.action.VIEW";

    /**
     * A synonym for {@link #ACTION_VIEW}, the "standard" action that is
     * performed on a piece of data.
     */
    public static final String ACTION_DEFAULT = ACTION_VIEW;

    /**
     * Used to indicate that some piece of data should be attached to some other
     * place.  For example, image data could be attached to a contact.  It is up
     * to the recipient to decide where the data should be attached; the intent
     * does not specify the ultimate destination.
     * <p>Input: {@link #getData} is URI of data to be attached.
     * <p>Output: nothing.
     */
    @SdkConstant(SdkConstantType.ACTIVITY_INTENT_ACTION)
    public static final String ACTION_ATTACH_DATA = "android.intent.action.ATTACH_DATA";

    /**
     * Activity Action: Provide explicit editable access to the given data.
     * <p>Input: {@link #getData} is URI of data to be edited.
     * <p>Output: nothing.
     */
    @SdkConstant(SdkConstantType.ACTIVITY_INTENT_ACTION)
    public static final String ACTION_EDIT = "android.intent.action.EDIT";

    /**
     * Activity Action: Pick an existing item, or insert a new item, and then edit it.
     * <p>Input: {@link #getType} is the desired MIME type of the item to create or edit.
     * The extras can contain type specific data to pass through to the editing/creating
     * activity.
     * <p>Output: The URI of the item that was picked.  This must be a content:
     * URI so that any receiver can access it.
     */
    @SdkConstant(SdkConstantType.ACTIVITY_INTENT_ACTION)
    public static final String ACTION_INSERT_OR_EDIT = "android.intent.action.INSERT_OR_EDIT";

    /**
     * Activity Action: Pick an item from the data, returning what was selected.
     * <p>Input: {@link #getData} is URI containing a directory of data
     * (vnd.android.cursor.dir/*) from which to pick an item.
     * <p>Output: The URI of the item that was picked.
     */
    @SdkConstant(SdkConstantType.ACTIVITY_INTENT_ACTION)
    public static final String ACTION_PICK = "android.intent.action.PICK";

    /**
     * Activity Action: Creates a shortcut.
     * <p>Input: Nothing.</p>
     * <p>Output: An Intent representing the shortcut. The intent must contain three
     * extras: SHORTCUT_INTENT (value: Intent), SHORTCUT_NAME (value: String),
     * and SHORTCUT_ICON (value: Bitmap) or SHORTCUT_ICON_RESOURCE
     * (value: ShortcutIconResource).</p>
     *
     * @see #EXTRA_SHORTCUT_INTENT
     * @see #EXTRA_SHORTCUT_NAME
     * @see #EXTRA_SHORTCUT_ICON
     * @see #EXTRA_SHORTCUT_ICON_RESOURCE
     * @see android.content.Intent.ShortcutIconResource
     */
    @SdkConstant(SdkConstantType.ACTIVITY_INTENT_ACTION)
    public static final String ACTION_CREATE_SHORTCUT = "android.intent.action.CREATE_SHORTCUT";

    /**
     * The name of the extra used to define the Intent of a shortcut.
     *
     * @see #ACTION_CREATE_SHORTCUT
     */
    public static final String EXTRA_SHORTCUT_INTENT = "android.intent.extra.shortcut.INTENT";
    /**
     * The name of the extra used to define the name of a shortcut.
     *
     * @see #ACTION_CREATE_SHORTCUT
     */
    public static final String EXTRA_SHORTCUT_NAME = "android.intent.extra.shortcut.NAME";
    /**
     * The name of the extra used to define the icon, as a Bitmap, of a shortcut.
     *
     * @see #ACTION_CREATE_SHORTCUT
     */
    public static final String EXTRA_SHORTCUT_ICON = "android.intent.extra.shortcut.ICON";
    /**
     * The name of the extra used to define the icon, as a ShortcutIconResource, of a shortcut.
     *
     * @see #ACTION_CREATE_SHORTCUT
     * @see android.content.Intent.ShortcutIconResource
     */
    public static final String EXTRA_SHORTCUT_ICON_RESOURCE =
            "android.intent.extra.shortcut.ICON_RESOURCE";

    /**
     * Represents a shortcut/live folder icon resource.
     *
     * @see Intent#ACTION_CREATE_SHORTCUT
     * @see Intent#EXTRA_SHORTCUT_ICON_RESOURCE
     * @see android.provider.LiveFolders#ACTION_CREATE_LIVE_FOLDER
     * @see android.provider.LiveFolders#EXTRA_LIVE_FOLDER_ICON
     */
    public static class ShortcutIconResource implements Parcelable {
        /**
         * The package name of the application containing the icon.
         */
        public String packageName;

        /**
         * The resource name of the icon, including package, name and type.
         */
        public String resourceName;

        /**
         * Creates a new ShortcutIconResource for the specified context and resource
         * identifier.
         *
         * @param context The context of the application.
         * @param resourceId The resource idenfitier for the icon.
         * @return A new ShortcutIconResource with the specified's context package name
         *         and icon resource idenfitier.
         */
        public static ShortcutIconResource fromContext(Context context, int resourceId) {
            ShortcutIconResource icon = new ShortcutIconResource();
            icon.packageName = context.getPackageName();
            icon.resourceName = context.getResources().getResourceName(resourceId);
            return icon;
        }

        /**
         * Used to read a ShortcutIconResource from a Parcel.
         */
        public static final Parcelable.Creator<ShortcutIconResource> CREATOR =
            new Parcelable.Creator<ShortcutIconResource>() {

                public ShortcutIconResource createFromParcel(Parcel source) {
                    ShortcutIconResource icon = new ShortcutIconResource();
                    icon.packageName = source.readString();
                    icon.resourceName = source.readString();
                    return icon;
                }

                public ShortcutIconResource[] newArray(int size) {
                    return new ShortcutIconResource[size];
                }
            };

        /**
         * No special parcel contents.
         */
        public int describeContents() {
            return 0;
        }

        public void writeToParcel(Parcel dest, int flags) {
            dest.writeString(packageName);
            dest.writeString(resourceName);
        }

        @Override
        public String toString() {
            return resourceName;
        }
    }

    /**
     * Activity Action: Display an activity chooser, allowing the user to pick
     * what they want to before proceeding.  This can be used as an alternative
     * to the standard activity picker that is displayed by the system when
     * you try to start an activity with multiple possible matches, with these
     * differences in behavior:
     * <ul>
     * <li>You can specify the title that will appear in the activity chooser.
     * <li>The user does not have the option to make one of the matching
     * activities a preferred activity, and all possible activities will
     * always be shown even if one of them is currently marked as the
     * preferred activity.
     * </ul>
     * <p>
     * This action should be used when the user will naturally expect to
     * select an activity in order to proceed.  An example if when not to use
     * it is when the user clicks on a "mailto:" link.  They would naturally
     * expect to go directly to their mail app, so startActivity() should be
     * called directly: it will
     * either launch the current preferred app, or put up a dialog allowing the
     * user to pick an app to use and optionally marking that as preferred.
     * <p>
     * In contrast, if the user is selecting a menu item to send a picture
     * they are viewing to someone else, there are many different things they
     * may want to do at this point: send it through e-mail, upload it to a
     * web service, etc.  In this case the CHOOSER action should be used, to
     * always present to the user a list of the things they can do, with a
     * nice title given by the caller such as "Send this photo with:".
     * <p>
     * As a convenience, an Intent of this form can be created with the
     * {@link #createChooser} function.
     * <p>Input: No data should be specified.  get*Extra must have
     * a {@link #EXTRA_INTENT} field containing the Intent being executed,
     * and can optionally have a {@link #EXTRA_TITLE} field containing the
     * title text to display in the chooser.
     * <p>Output: Depends on the protocol of {@link #EXTRA_INTENT}.
     */
    @SdkConstant(SdkConstantType.ACTIVITY_INTENT_ACTION)
    public static final String ACTION_CHOOSER = "android.intent.action.CHOOSER";

    /**
     * Convenience function for creating a {@link #ACTION_CHOOSER} Intent.
     *
     * @param target The Intent that the user will be selecting an activity
     * to perform.
     * @param title Optional title that will be displayed in the chooser.
     * @return Return a new Intent object that you can hand to
     * {@link Context#startActivity(Intent) Context.startActivity()} and
     * related methods.
     */
    public static Intent createChooser(Intent target, CharSequence title) {
        Intent intent = new Intent(ACTION_CHOOSER);
        intent.putExtra(EXTRA_INTENT, target);
        if (title != null) {
            intent.putExtra(EXTRA_TITLE, title);
        }
        return intent;
    }
    /**
     * Activity Action: Allow the user to select a particular kind of data and
     * return it.  This is different than {@link #ACTION_PICK} in that here we
     * just say what kind of data is desired, not a URI of existing data from
     * which the user can pick.  A ACTION_GET_CONTENT could allow the user to
     * create the data as it runs (for example taking a picture or recording a
     * sound), let them browser over the web and download the desired data,
     * etc.
     * <p>
     * There are two main ways to use this action: if you want an specific kind
     * of data, such as a person contact, you set the MIME type to the kind of
     * data you want and launch it with {@link Context#startActivity(Intent)}.
     * The system will then launch the best application to select that kind
     * of data for you.
     * <p>
     * You may also be interested in any of a set of types of content the user
     * can pick.  For example, an e-mail application that wants to allow the
     * user to add an attachment to an e-mail message can use this action to
     * bring up a list of all of the types of content the user can attach.
     * <p>
     * In this case, you should wrap the GET_CONTENT intent with a chooser
     * (through {@link #createChooser}), which will give the proper interface
     * for the user to pick how to send your data and allow you to specify
     * a prompt indicating what they are doing.  You will usually specify a
     * broad MIME type (such as image/* or {@literal *}/*), resulting in a
     * broad range of content types the user can select from.
     * <p>
     * When using such a broad GET_CONTENT action, it is often desireable to
     * only pick from data that can be represented as a stream.  This is
     * accomplished by requiring the {@link #CATEGORY_OPENABLE} in the Intent.
     * <p>
     * Input: {@link #getType} is the desired MIME type to retrieve.  Note
     * that no URI is supplied in the intent, as there are no constraints on
     * where the returned data originally comes from.  You may also include the
     * {@link #CATEGORY_OPENABLE} if you can only accept data that can be
     * opened as a stream.
     * <p>
     * Output: The URI of the item that was picked.  This must be a content:
     * URI so that any receiver can access it.
     */
    @SdkConstant(SdkConstantType.ACTIVITY_INTENT_ACTION)
    public static final String ACTION_GET_CONTENT = "android.intent.action.GET_CONTENT";
    /**
     * Activity Action: Dial a number as specified by the data.  This shows a
     * UI with the number being dialed, allowing the user to explicitly
     * initiate the call.
     * <p>Input: If nothing, an empty dialer is started; else {@link #getData}
     * is URI of a phone number to be dialed or a tel: URI of an explicit phone
     * number.
     * <p>Output: nothing.
     */
    @SdkConstant(SdkConstantType.ACTIVITY_INTENT_ACTION)
    public static final String ACTION_DIAL = "android.intent.action.DIAL";
    /**
     * Activity Action: Perform a call to someone specified by the data.
     * <p>Input: If nothing, an empty dialer is started; else {@link #getData}
     * is URI of a phone number to be dialed or a tel: URI of an explicit phone
     * number.
     * <p>Output: nothing.
     *
     * <p>Note: there will be restrictions on which applications can initiate a
     * call; most applications should use the {@link #ACTION_DIAL}.
     * <p>Note: this Intent <strong>cannot</strong> be used to call emergency
     * numbers.  Applications can <strong>dial</strong> emergency numbers using
     * {@link #ACTION_DIAL}, however.
     */
    @SdkConstant(SdkConstantType.ACTIVITY_INTENT_ACTION)
    public static final String ACTION_CALL = "android.intent.action.CALL";
    /**
     * Activity Action: Perform a call to an emergency number specified by the
     * data.
     * <p>Input: {@link #getData} is URI of a phone number to be dialed or a
     * tel: URI of an explicit phone number.
     * <p>Output: nothing.
     * @hide
     */
    public static final String ACTION_CALL_EMERGENCY = "android.intent.action.CALL_EMERGENCY";
    /**
     * Activity action: Perform a call to any number (emergency or not)
     * specified by the data.
     * <p>Input: {@link #getData} is URI of a phone number to be dialed or a
     * tel: URI of an explicit phone number.
     * <p>Output: nothing.
     * @hide
     */
    public static final String ACTION_CALL_PRIVILEGED = "android.intent.action.CALL_PRIVILEGED";
    /**
     * Activity Action: Send a message to someone specified by the data.
     * <p>Input: {@link #getData} is URI describing the target.
     * <p>Output: nothing.
     */
    @SdkConstant(SdkConstantType.ACTIVITY_INTENT_ACTION)
    public static final String ACTION_SENDTO = "android.intent.action.SENDTO";
    /**
     * Activity Action: Deliver some data to someone else.  Who the data is
     * being delivered to is not specified; it is up to the receiver of this
     * action to ask the user where the data should be sent.
     * <p>
     * When launching a SEND intent, you should usually wrap it in a chooser
     * (through {@link #createChooser}), which will give the proper interface
     * for the user to pick how to send your data and allow you to specify
     * a prompt indicating what they are doing.
     * <p>
     * Input: {@link #getType} is the MIME type of the data being sent.
     * get*Extra can have either a {@link #EXTRA_TEXT}
     * or {@link #EXTRA_STREAM} field, containing the data to be sent.  If
     * using EXTRA_TEXT, the MIME type should be "text/plain"; otherwise it
     * should be the MIME type of the data in EXTRA_STREAM.  Use {@literal *}/*
     * if the MIME type is unknown (this will only allow senders that can
     * handle generic data streams).
     * <p>
     * Optional standard extras, which may be interpreted by some recipients as
     * appropriate, are: {@link #EXTRA_EMAIL}, {@link #EXTRA_CC},
     * {@link #EXTRA_BCC}, {@link #EXTRA_SUBJECT}.
     * <p>
     * Output: nothing.
     */
    @SdkConstant(SdkConstantType.ACTIVITY_INTENT_ACTION)
    public static final String ACTION_SEND = "android.intent.action.SEND";
    /**
     * Activity Action: Deliver multiple data to someone else.
     * <p>
     * Like ACTION_SEND, except the data is multiple.
     * <p>
     * Input: {@link #getType} is the MIME type of the data being sent.
     * get*ArrayListExtra can have either a {@link #EXTRA_TEXT} or {@link
     * #EXTRA_STREAM} field, containing the data to be sent.
     * <p>
     * Multiple types are supported, and receivers should handle mixed types
     * whenever possible. The right way for the receiver to check them is to
     * use the content resolver on each URI. The intent sender should try to
     * put the most concrete mime type in the intent type, but it can fall
     * back to {@literal <type>/*} or {@literal *}/* as needed.
     * <p>
     * e.g. if you are sending image/jpg and image/jpg, the intent's type can
     * be image/jpg, but if you are sending image/jpg and image/png, then the
     * intent's type should be image/*.
     * <p>
     * Optional standard extras, which may be interpreted by some recipients as
     * appropriate, are: {@link #EXTRA_EMAIL}, {@link #EXTRA_CC},
     * {@link #EXTRA_BCC}, {@link #EXTRA_SUBJECT}.
     * <p>
     * Output: nothing.
     */
    @SdkConstant(SdkConstantType.ACTIVITY_INTENT_ACTION)
    public static final String ACTION_SEND_MULTIPLE = "android.intent.action.SEND_MULTIPLE";
    /**
     * Activity Action: Handle an incoming phone call.
     * <p>Input: nothing.
     * <p>Output: nothing.
     */
    @SdkConstant(SdkConstantType.ACTIVITY_INTENT_ACTION)
    public static final String ACTION_ANSWER = "android.intent.action.ANSWER";
    /**
     * Activity Action: Insert an empty item into the given container.
     * <p>Input: {@link #getData} is URI of the directory (vnd.android.cursor.dir/*)
     * in which to place the data.
     * <p>Output: URI of the new data that was created.
     */
    @SdkConstant(SdkConstantType.ACTIVITY_INTENT_ACTION)
    public static final String ACTION_INSERT = "android.intent.action.INSERT";
    /**
     * Activity Action: Delete the given data from its container.
     * <p>Input: {@link #getData} is URI of data to be deleted.
     * <p>Output: nothing.
     */
    @SdkConstant(SdkConstantType.ACTIVITY_INTENT_ACTION)
    public static final String ACTION_DELETE = "android.intent.action.DELETE";
    /**
     * Activity Action: Run the data, whatever that means.
     * <p>Input: ?  (Note: this is currently specific to the test harness.)
     * <p>Output: nothing.
     */
    @SdkConstant(SdkConstantType.ACTIVITY_INTENT_ACTION)
    public static final String ACTION_RUN = "android.intent.action.RUN";
    /**
     * Activity Action: Perform a data synchronization.
     * <p>Input: ?
     * <p>Output: ?
     */
    @SdkConstant(SdkConstantType.ACTIVITY_INTENT_ACTION)
    public static final String ACTION_SYNC = "android.intent.action.SYNC";
    /**
     * Activity Action: Pick an activity given an intent, returning the class
     * selected.
     * <p>Input: get*Extra field {@link #EXTRA_INTENT} is an Intent
     * used with {@link PackageManager#queryIntentActivities} to determine the
     * set of activities from which to pick.
     * <p>Output: Class name of the activity that was selected.
     */
    @SdkConstant(SdkConstantType.ACTIVITY_INTENT_ACTION)
    public static final String ACTION_PICK_ACTIVITY = "android.intent.action.PICK_ACTIVITY";
    /**
     * Activity Action: Perform a search.
     * <p>Input: {@link android.app.SearchManager#QUERY getStringExtra(SearchManager.QUERY)}
     * is the text to search for.  If empty, simply
     * enter your search results Activity with the search UI activated.
     * <p>Output: nothing.
     */
    @SdkConstant(SdkConstantType.ACTIVITY_INTENT_ACTION)
    public static final String ACTION_SEARCH = "android.intent.action.SEARCH";
    /**
     * Activity Action: Start the platform-defined tutorial
     * <p>Input: {@link android.app.SearchManager#QUERY getStringExtra(SearchManager.QUERY)}
     * is the text to search for.  If empty, simply
     * enter your search results Activity with the search UI activated.
     * <p>Output: nothing.
     */
    @SdkConstant(SdkConstantType.ACTIVITY_INTENT_ACTION)
    public static final String ACTION_SYSTEM_TUTORIAL = "android.intent.action.SYSTEM_TUTORIAL";
    /**
     * Activity Action: Perform a web search.
     * <p>
     * Input: {@link android.app.SearchManager#QUERY
     * getStringExtra(SearchManager.QUERY)} is the text to search for. If it is
     * a url starts with http or https, the site will be opened. If it is plain
     * text, Google search will be applied.
     * <p>
     * Output: nothing.
     */
    @SdkConstant(SdkConstantType.ACTIVITY_INTENT_ACTION)
    public static final String ACTION_WEB_SEARCH = "android.intent.action.WEB_SEARCH";
    /**
     * Activity Action: List all available applications
     * <p>Input: Nothing.
     * <p>Output: nothing.
     */
    @SdkConstant(SdkConstantType.ACTIVITY_INTENT_ACTION)
    public static final String ACTION_ALL_APPS = "android.intent.action.ALL_APPS";
    /**
     * Activity Action: Show settings for choosing wallpaper
     * <p>Input: Nothing.
     * <p>Output: Nothing.
     */
    @SdkConstant(SdkConstantType.ACTIVITY_INTENT_ACTION)
    public static final String ACTION_SET_WALLPAPER = "android.intent.action.SET_WALLPAPER";

    /**
     * Activity Action: Show activity for reporting a bug.
     * <p>Input: Nothing.
     * <p>Output: Nothing.
     */
    @SdkConstant(SdkConstantType.ACTIVITY_INTENT_ACTION)
    public static final String ACTION_BUG_REPORT = "android.intent.action.BUG_REPORT";

    /**
     *  Activity Action: Main entry point for factory tests.  Only used when
     *  the device is booting in factory test node.  The implementing package
     *  must be installed in the system image.
     *  <p>Input: nothing
     *  <p>Output: nothing
     */
    public static final String ACTION_FACTORY_TEST = "android.intent.action.FACTORY_TEST";

    /**
     * Activity Action: The user pressed the "call" button to go to the dialer
     * or other appropriate UI for placing a call.
     * <p>Input: Nothing.
     * <p>Output: Nothing.
     */
    @SdkConstant(SdkConstantType.ACTIVITY_INTENT_ACTION)
    public static final String ACTION_CALL_BUTTON = "android.intent.action.CALL_BUTTON";

    /**
     * Activity Action: Start Voice Command.
     * <p>Input: Nothing.
     * <p>Output: Nothing.
     */
    @SdkConstant(SdkConstantType.ACTIVITY_INTENT_ACTION)
    public static final String ACTION_VOICE_COMMAND = "android.intent.action.VOICE_COMMAND";

    /**
     * Activity Action: Start action associated with long pressing on the
     * search key.
     * <p>Input: Nothing.
     * <p>Output: Nothing.
     */
    @SdkConstant(SdkConstantType.ACTIVITY_INTENT_ACTION)
    public static final String ACTION_SEARCH_LONG_PRESS = "android.intent.action.SEARCH_LONG_PRESS";

    /**
     * Activity Action: The user pressed the "Report" button in the crash/ANR dialog.
     * This intent is delivered to the package which installed the application, usually
     * the Market.
     * <p>Input: No data is specified. The bug report is passed in using
     * an {@link #EXTRA_BUG_REPORT} field.
     * <p>Output: Nothing.
     * @hide
     */
    @SdkConstant(SdkConstantType.ACTIVITY_INTENT_ACTION)
    public static final String ACTION_APP_ERROR = "android.intent.action.APP_ERROR";

    /**
     * Activity Action: Show power usage information to the user.
     * <p>Input: Nothing.
     * <p>Output: Nothing.
     */
    @SdkConstant(SdkConstantType.ACTIVITY_INTENT_ACTION)
    public static final String ACTION_POWER_USAGE_SUMMARY = "android.intent.action.POWER_USAGE_SUMMARY";

    /**
     * Activity Action: Setup wizard to launch after a platform update.  This
     * activity should have a string meta-data field associated with it,
     * {@link #METADATA_SETUP_VERSION}, which defines the current version of
     * the platform for setup.  The activity will be launched only if
     * {@link android.provider.Settings.Secure#LAST_SETUP_SHOWN} is not the
     * same value.
     * <p>Input: Nothing.
     * <p>Output: Nothing.
     * @hide
     */
    @SdkConstant(SdkConstantType.ACTIVITY_INTENT_ACTION)
    public static final String ACTION_UPGRADE_SETUP = "android.intent.action.UPGRADE_SETUP";

    /**
     * A string associated with a {@link #ACTION_UPGRADE_SETUP} activity
     * describing the last run version of the platform that was setup.
     * @hide
     */
    public static final String METADATA_SETUP_VERSION = "android.SETUP_VERSION";

    // ---------------------------------------------------------------------
    // ---------------------------------------------------------------------
    // Standard intent broadcast actions (see action variable).

    /**
     * Broadcast Action: Sent after the screen turns off.
     *
     * <p class="note">This is a protected intent that can only be sent
     * by the system.
     */
    @SdkConstant(SdkConstantType.BROADCAST_INTENT_ACTION)
    public static final String ACTION_SCREEN_OFF = "android.intent.action.SCREEN_OFF";
    /**
     * Broadcast Action: Sent after the screen turns on.
     *
     * <p class="note">This is a protected intent that can only be sent
     * by the system.
     */
    @SdkConstant(SdkConstantType.BROADCAST_INTENT_ACTION)
    public static final String ACTION_SCREEN_ON = "android.intent.action.SCREEN_ON";

    /**
     * Broadcast Action: Sent when the user is present after device wakes up (e.g when the
     * keyguard is gone).
     *
     * <p class="note">This is a protected intent that can only be sent
     * by the system.
     */
    @SdkConstant(SdkConstantType.BROADCAST_INTENT_ACTION)
    public static final String ACTION_USER_PRESENT = "android.intent.action.USER_PRESENT";

    /**
     * Broadcast Action: The current time has changed.  Sent every
     * minute.  You can <em>not</em> receive this through components declared
     * in manifests, only by exlicitly registering for it with
     * {@link Context#registerReceiver(BroadcastReceiver, IntentFilter)
     * Context.registerReceiver()}.
     *
     * <p class="note">This is a protected intent that can only be sent
     * by the system.
     */
    @SdkConstant(SdkConstantType.BROADCAST_INTENT_ACTION)
    public static final String ACTION_TIME_TICK = "android.intent.action.TIME_TICK";
    /**
     * Broadcast Action: The time was set.
     */
    @SdkConstant(SdkConstantType.BROADCAST_INTENT_ACTION)
    public static final String ACTION_TIME_CHANGED = "android.intent.action.TIME_SET";
    /**
     * Broadcast Action: The date has changed.
     */
    @SdkConstant(SdkConstantType.BROADCAST_INTENT_ACTION)
    public static final String ACTION_DATE_CHANGED = "android.intent.action.DATE_CHANGED";
    /**
     * Broadcast Action: The timezone has changed. The intent will have the following extra values:</p>
     * <ul>
     *   <li><em>time-zone</em> - The java.util.TimeZone.getID() value identifying the new time zone.</li>
     * </ul>
     *
     * <p class="note">This is a protected intent that can only be sent
     * by the system.
     */
    @SdkConstant(SdkConstantType.BROADCAST_INTENT_ACTION)
    public static final String ACTION_TIMEZONE_CHANGED = "android.intent.action.TIMEZONE_CHANGED";
    /**
     * Alarm Changed Action: This is broadcast when the AlarmClock
     * application's alarm is set or unset.  It is used by the
     * AlarmClock application and the StatusBar service.
     * @hide
     */
    @SdkConstant(SdkConstantType.BROADCAST_INTENT_ACTION)
    public static final String ACTION_ALARM_CHANGED = "android.intent.action.ALARM_CHANGED";
    /**
     * Sync State Changed Action: This is broadcast when the sync starts or stops or when one has
     * been failing for a long time.  It is used by the SyncManager and the StatusBar service.
     * @hide
     */
    @SdkConstant(SdkConstantType.BROADCAST_INTENT_ACTION)
    public static final String ACTION_SYNC_STATE_CHANGED
            = "android.intent.action.SYNC_STATE_CHANGED";
    /**
     * Broadcast Action: This is broadcast once, after the system has finished
     * booting.  It can be used to perform application-specific initialization,
     * such as installing alarms.  You must hold the
     * {@link android.Manifest.permission#RECEIVE_BOOT_COMPLETED} permission
     * in order to receive this broadcast.
     *
     * <p class="note">This is a protected intent that can only be sent
     * by the system.
     */
    @SdkConstant(SdkConstantType.BROADCAST_INTENT_ACTION)
    public static final String ACTION_BOOT_COMPLETED = "android.intent.action.BOOT_COMPLETED";
    /**
     * Broadcast Action: This is broadcast when a user action should request a
     * temporary system dialog to dismiss.  Some examples of temporary system
     * dialogs are the notification window-shade and the recent tasks dialog.
     */
    public static final String ACTION_CLOSE_SYSTEM_DIALOGS = "android.intent.action.CLOSE_SYSTEM_DIALOGS";
    /**
     * Broadcast Action: Trigger the download and eventual installation
     * of a package.
     * <p>Input: {@link #getData} is the URI of the package file to download.
     *
     * <p class="note">This is a protected intent that can only be sent
     * by the system.
     */
    @SdkConstant(SdkConstantType.BROADCAST_INTENT_ACTION)
    public static final String ACTION_PACKAGE_INSTALL = "android.intent.action.PACKAGE_INSTALL";
    /**
     * Broadcast Action: A new application package has been installed on the
     * device. The data contains the name of the package.  Note that the
     * newly installed package does <em>not</em> receive this broadcast.
     * <p>My include the following extras:
     * <ul>
     * <li> {@link #EXTRA_UID} containing the integer uid assigned to the new package.
     * <li> {@link #EXTRA_REPLACING} is set to true if this is following
     * an {@link #ACTION_PACKAGE_REMOVED} broadcast for the same package.
     * </ul>
     *
     * <p class="note">This is a protected intent that can only be sent
     * by the system.
     */
    @SdkConstant(SdkConstantType.BROADCAST_INTENT_ACTION)
    public static final String ACTION_PACKAGE_ADDED = "android.intent.action.PACKAGE_ADDED";
    /**
     * Broadcast Action: A new version of an application package has been
     * installed, replacing an existing version that was previously installed.
     * The data contains the name of the package.
     * <p>My include the following extras:
     * <ul>
     * <li> {@link #EXTRA_UID} containing the integer uid assigned to the new package.
     * </ul>
     *
     * <p class="note">This is a protected intent that can only be sent
     * by the system.
     */
    @SdkConstant(SdkConstantType.BROADCAST_INTENT_ACTION)
    public static final String ACTION_PACKAGE_REPLACED = "android.intent.action.PACKAGE_REPLACED";
    /**
     * Broadcast Action: An existing application package has been removed from
     * the device.  The data contains the name of the package.  The package
     * that is being installed does <em>not</em> receive this Intent.
     * <ul>
     * <li> {@link #EXTRA_UID} containing the integer uid previously assigned
     * to the package.
     * <li> {@link #EXTRA_DATA_REMOVED} is set to true if the entire
     * application -- data and code -- is being removed.
     * <li> {@link #EXTRA_REPLACING} is set to true if this will be followed
     * by an {@link #ACTION_PACKAGE_ADDED} broadcast for the same package.
     * </ul>
     *
     * <p class="note">This is a protected intent that can only be sent
     * by the system.
     */
    @SdkConstant(SdkConstantType.BROADCAST_INTENT_ACTION)
    public static final String ACTION_PACKAGE_REMOVED = "android.intent.action.PACKAGE_REMOVED";
    /**
     * Broadcast Action: An existing application package has been changed (e.g.
     * a component has been enabled or disabled).  The data contains the name of
     * the package.
     * <ul>
     * <li> {@link #EXTRA_UID} containing the integer uid assigned to the package.
     * <li> {@link #EXTRA_CHANGED_COMPONENT_NAME_LIST} containing the class name
     * of the changed components.
     * <li> {@link #EXTRA_DONT_KILL_APP} containing boolean field to override the
     * default action of restarting the application.
     * </ul>
     *
     * <p class="note">This is a protected intent that can only be sent
     * by the system.
     */
    @SdkConstant(SdkConstantType.BROADCAST_INTENT_ACTION)
    public static final String ACTION_PACKAGE_CHANGED = "android.intent.action.PACKAGE_CHANGED";
    /**
     * @hide
     * Broadcast Action: Ask system services if there is any reason to
     * restart the given package.  The data contains the name of the
     * package.
     * <ul>
     * <li> {@link #EXTRA_UID} containing the integer uid assigned to the package.
     * <li> {@link #EXTRA_PACKAGES} String array of all packages to check.
     * </ul>
     *
     * <p class="note">This is a protected intent that can only be sent
     * by the system.
     */
    @SdkConstant(SdkConstantType.BROADCAST_INTENT_ACTION)
    public static final String ACTION_QUERY_PACKAGE_RESTART = "android.intent.action.QUERY_PACKAGE_RESTART";
    /**
     * Broadcast Action: The user has restarted a package, and all of its
     * processes have been killed.  All runtime state
     * associated with it (processes, alarms, notifications, etc) should
     * be removed.  Note that the restarted package does <em>not</em>
     * receive this broadcast.
     * The data contains the name of the package.
     * <ul>
     * <li> {@link #EXTRA_UID} containing the integer uid assigned to the package.
     * </ul>
     *
     * <p class="note">This is a protected intent that can only be sent
     * by the system.
     */
    @SdkConstant(SdkConstantType.BROADCAST_INTENT_ACTION)
    public static final String ACTION_PACKAGE_RESTARTED = "android.intent.action.PACKAGE_RESTARTED";
    /**
     * Broadcast Action: The user has cleared the data of a package.  This should
     * be preceded by {@link #ACTION_PACKAGE_RESTARTED}, after which all of
     * its persistent data is erased and this broadcast sent.
     * Note that the cleared package does <em>not</em>
     * receive this broadcast. The data contains the name of the package.
     * <ul>
     * <li> {@link #EXTRA_UID} containing the integer uid assigned to the package.
     * </ul>
     *
     * <p class="note">This is a protected intent that can only be sent
     * by the system.
     */
    @SdkConstant(SdkConstantType.BROADCAST_INTENT_ACTION)
    public static final String ACTION_PACKAGE_DATA_CLEARED = "android.intent.action.PACKAGE_DATA_CLEARED";
    /**
     * Broadcast Action: A user ID has been removed from the system.  The user
     * ID number is stored in the extra data under {@link #EXTRA_UID}.
     *
     * <p class="note">This is a protected intent that can only be sent
     * by the system.
     */
    @SdkConstant(SdkConstantType.BROADCAST_INTENT_ACTION)
    public static final String ACTION_UID_REMOVED = "android.intent.action.UID_REMOVED";

    /**
     * Broadcast Action: Resources for a set of packages (which were
     * previously unavailable) are currently
     * available since the media on which they exist is available.
     * The extra data {@link #EXTRA_CHANGED_PACKAGE_LIST} contains a
     * list of packages whose availability changed.
     * The extra data {@link #EXTRA_CHANGED_UID_LIST} contains a
     * list of uids of packages whose availability changed.
     * Note that the
     * packages in this list do <em>not</em> receive this broadcast.
     * The specified set of packages are now available on the system.
     * <p>Includes the following extras:
     * <ul>
     * <li> {@link #EXTRA_CHANGED_PACKAGE_LIST} is the set of packages
     * whose resources(were previously unavailable) are currently available.
     * {@link #EXTRA_CHANGED_UID_LIST} is the set of uids of the
     * packages whose resources(were previously unavailable)
     * are  currently available.
     * </ul>
     *
     * <p class="note">This is a protected intent that can only be sent
     * by the system.
     */
    @SdkConstant(SdkConstantType.BROADCAST_INTENT_ACTION)
    public static final String ACTION_EXTERNAL_APPLICATIONS_AVAILABLE =
        "android.intent.action.EXTERNAL_APPLICATIONS_AVAILABLE";

    /**
     * Broadcast Action: Resources for a set of packages are currently
     * unavailable since the media on which they exist is unavailable.
     * The extra data {@link #EXTRA_CHANGED_PACKAGE_LIST} contains a
     * list of packages whose availability changed.
     * The extra data {@link #EXTRA_CHANGED_UID_LIST} contains a
     * list of uids of packages whose availability changed.
     * The specified set of packages can no longer be
     * launched and are practically unavailable on the system.
     * <p>Inclues the following extras:
     * <ul>
     * <li> {@link #EXTRA_CHANGED_PACKAGE_LIST} is the set of packages
     * whose resources are no longer available.
     * {@link #EXTRA_CHANGED_UID_LIST} is the set of packages
     * whose resources are no longer available.
     * </ul>
     *
     * <p class="note">This is a protected intent that can only be sent
     * by the system.
     */
    @SdkConstant(SdkConstantType.BROADCAST_INTENT_ACTION)
    public static final String ACTION_EXTERNAL_APPLICATIONS_UNAVAILABLE =
        "android.intent.action.EXTERNAL_APPLICATIONS_UNAVAILABLE";

    /**
     * Broadcast Action:  The current system wallpaper has changed.  See
     * {@link android.app.WallpaperManager} for retrieving the new wallpaper.
     */
    @SdkConstant(SdkConstantType.BROADCAST_INTENT_ACTION)
    public static final String ACTION_WALLPAPER_CHANGED = "android.intent.action.WALLPAPER_CHANGED";
    /**
     * Broadcast Action: The current device {@link android.content.res.Configuration}
     * (orientation, locale, etc) has changed.  When such a change happens, the
     * UIs (view hierarchy) will need to be rebuilt based on this new
     * information; for the most part, applications don't need to worry about
     * this, because the system will take care of stopping and restarting the
     * application to make sure it sees the new changes.  Some system code that
     * can not be restarted will need to watch for this action and handle it
     * appropriately.
     *
     * <p class="note">
     * You can <em>not</em> receive this through components declared
     * in manifests, only by explicitly registering for it with
     * {@link Context#registerReceiver(BroadcastReceiver, IntentFilter)
     * Context.registerReceiver()}.
     *
     * <p class="note">This is a protected intent that can only be sent
     * by the system.
     *
     * @see android.content.res.Configuration
     */
    @SdkConstant(SdkConstantType.BROADCAST_INTENT_ACTION)
    public static final String ACTION_CONFIGURATION_CHANGED = "android.intent.action.CONFIGURATION_CHANGED";
    /**
     * Broadcast Action: The current device's locale has changed.
     *
     * <p class="note">This is a protected intent that can only be sent
     * by the system.
     */
    @SdkConstant(SdkConstantType.BROADCAST_INTENT_ACTION)
    public static final String ACTION_LOCALE_CHANGED = "android.intent.action.LOCALE_CHANGED";
    /**
     * Broadcast Action:  This is a <em>sticky broadcast</em> containing the
     * charging state, level, and other information about the battery.
     * See {@link android.os.BatteryManager} for documentation on the
     * contents of the Intent.
     *
     * <p class="note">
     * You can <em>not</em> receive this through components declared
     * in manifests, only by explicitly registering for it with
     * {@link Context#registerReceiver(BroadcastReceiver, IntentFilter)
     * Context.registerReceiver()}.  See {@link #ACTION_BATTERY_LOW},
     * {@link #ACTION_BATTERY_OKAY}, {@link #ACTION_POWER_CONNECTED},
     * and {@link #ACTION_POWER_DISCONNECTED} for distinct battery-related
     * broadcasts that are sent and can be received through manifest
     * receivers.
     *
     * <p class="note">This is a protected intent that can only be sent
     * by the system.
     */
    @SdkConstant(SdkConstantType.BROADCAST_INTENT_ACTION)
    public static final String ACTION_BATTERY_CHANGED = "android.intent.action.BATTERY_CHANGED";
    /**
     * Broadcast Action:  Indicates low battery condition on the device.
     * This broadcast corresponds to the "Low battery warning" system dialog.
     *
     * <p class="note">This is a protected intent that can only be sent
     * by the system.
     */
    @SdkConstant(SdkConstantType.BROADCAST_INTENT_ACTION)
    public static final String ACTION_BATTERY_LOW = "android.intent.action.BATTERY_LOW";
    /**
     * Broadcast Action:  Indicates the battery is now okay after being low.
     * This will be sent after {@link #ACTION_BATTERY_LOW} once the battery has
     * gone back up to an okay state.
     *
     * <p class="note">This is a protected intent that can only be sent
     * by the system.
     */
    @SdkConstant(SdkConstantType.BROADCAST_INTENT_ACTION)
    public static final String ACTION_BATTERY_OKAY = "android.intent.action.BATTERY_OKAY";
    /**
     * Broadcast Action:  External power has been connected to the device.
     * This is intended for applications that wish to register specifically to this notification.
     * Unlike ACTION_BATTERY_CHANGED, applications will be woken for this and so do not have to
     * stay active to receive this notification.  This action can be used to implement actions
     * that wait until power is available to trigger.
     *
     * <p class="note">This is a protected intent that can only be sent
     * by the system.
     */
    @SdkConstant(SdkConstantType.BROADCAST_INTENT_ACTION)
    public static final String ACTION_POWER_CONNECTED = "android.intent.action.ACTION_POWER_CONNECTED";
    /**
     * Broadcast Action:  External power has been removed from the device.
     * This is intended for applications that wish to register specifically to this notification.
     * Unlike ACTION_BATTERY_CHANGED, applications will be woken for this and so do not have to
     * stay active to receive this notification.  This action can be used to implement actions
     * that wait until power is available to trigger.
     *
     * <p class="note">This is a protected intent that can only be sent
     * by the system.
     */
    @SdkConstant(SdkConstantType.BROADCAST_INTENT_ACTION)
    public static final String ACTION_POWER_DISCONNECTED =
            "android.intent.action.ACTION_POWER_DISCONNECTED";
    /**
     * Broadcast Action:  Device is shutting down.
     * This is broadcast when the device is being shut down (completely turned
     * off, not sleeping).  Once the broadcast is complete, the final shutdown
     * will proceed and all unsaved data lost.  Apps will not normally need
     * to handle this, since the foreground activity will be paused as well.
     *
     * <p class="note">This is a protected intent that can only be sent
     * by the system.
     */
    @SdkConstant(SdkConstantType.BROADCAST_INTENT_ACTION)
    public static final String ACTION_SHUTDOWN = "android.intent.action.ACTION_SHUTDOWN";
    /**
     * Activity Action:  Start this activity to request system shutdown.
     * The optional boolean extra field {@link #EXTRA_KEY_CONFIRM} can be set to true
     * to request confirmation from the user before shutting down.
     *
     * <p class="note">This is a protected intent that can only be sent
     * by the system.
     *
     * {@hide}
     */
    public static final String ACTION_REQUEST_SHUTDOWN = "android.intent.action.ACTION_REQUEST_SHUTDOWN";
    /**
     * Broadcast Action:  A sticky broadcast that indicates low memory
     * condition on the device
     *
     * <p class="note">This is a protected intent that can only be sent
     * by the system.
     */
    @SdkConstant(SdkConstantType.BROADCAST_INTENT_ACTION)
    public static final String ACTION_DEVICE_STORAGE_LOW = "android.intent.action.DEVICE_STORAGE_LOW";
    /**
     * Broadcast Action:  Indicates low memory condition on the device no longer exists
     *
     * <p class="note">This is a protected intent that can only be sent
     * by the system.
     */
    @SdkConstant(SdkConstantType.BROADCAST_INTENT_ACTION)
    public static final String ACTION_DEVICE_STORAGE_OK = "android.intent.action.DEVICE_STORAGE_OK";
    /**
     * Broadcast Action:  Indicates low memory condition notification acknowledged by user
     * and package management should be started.
     * This is triggered by the user from the ACTION_DEVICE_STORAGE_LOW
     * notification.
     */
    @SdkConstant(SdkConstantType.BROADCAST_INTENT_ACTION)
    public static final String ACTION_MANAGE_PACKAGE_STORAGE = "android.intent.action.MANAGE_PACKAGE_STORAGE";
    /**
     * Broadcast Action:  The device has entered USB Mass Storage mode.
     * This is used mainly for the USB Settings panel.
     * Apps should listen for ACTION_MEDIA_MOUNTED and ACTION_MEDIA_UNMOUNTED broadcasts to be notified
     * when the SD card file system is mounted or unmounted
     */
    @SdkConstant(SdkConstantType.BROADCAST_INTENT_ACTION)
    public static final String ACTION_UMS_CONNECTED = "android.intent.action.UMS_CONNECTED";

    /**
     * Broadcast Action:  The device has exited USB Mass Storage mode.
     * This is used mainly for the USB Settings panel.
     * Apps should listen for ACTION_MEDIA_MOUNTED and ACTION_MEDIA_UNMOUNTED broadcasts to be notified
     * when the SD card file system is mounted or unmounted
     */
    @SdkConstant(SdkConstantType.BROADCAST_INTENT_ACTION)
    public static final String ACTION_UMS_DISCONNECTED = "android.intent.action.UMS_DISCONNECTED";

    /**
     * Broadcast Action:  External media has been removed.
     * The path to the mount point for the removed media is contained in the Intent.mData field.
     */
    @SdkConstant(SdkConstantType.BROADCAST_INTENT_ACTION)
    public static final String ACTION_MEDIA_REMOVED = "android.intent.action.MEDIA_REMOVED";

    /**
     * Broadcast Action:  External media is present, but not mounted at its mount point.
     * The path to the mount point for the removed media is contained in the Intent.mData field.
     */
    @SdkConstant(SdkConstantType.BROADCAST_INTENT_ACTION)
    public static final String ACTION_MEDIA_UNMOUNTED = "android.intent.action.MEDIA_UNMOUNTED";

    /**
     * Broadcast Action:  External media is present, and being disk-checked
     * The path to the mount point for the checking media is contained in the Intent.mData field.
     */
    @SdkConstant(SdkConstantType.BROADCAST_INTENT_ACTION)
    public static final String ACTION_MEDIA_CHECKING = "android.intent.action.MEDIA_CHECKING";

    /**
     * Broadcast Action:  External media is present, but is using an incompatible fs (or is blank)
     * The path to the mount point for the checking media is contained in the Intent.mData field.
     */
    @SdkConstant(SdkConstantType.BROADCAST_INTENT_ACTION)
    public static final String ACTION_MEDIA_NOFS = "android.intent.action.MEDIA_NOFS";

    /**
     * Broadcast Action:  External media is present and mounted at its mount point.
     * The path to the mount point for the removed media is contained in the Intent.mData field.
     * The Intent contains an extra with name "read-only" and Boolean value to indicate if the
     * media was mounted read only.
     */
    @SdkConstant(SdkConstantType.BROADCAST_INTENT_ACTION)
    public static final String ACTION_MEDIA_MOUNTED = "android.intent.action.MEDIA_MOUNTED";

    /**
     * Broadcast Action:  External media is unmounted because it is being shared via USB mass storage.
     * The path to the mount point for the shared media is contained in the Intent.mData field.
     */
    @SdkConstant(SdkConstantType.BROADCAST_INTENT_ACTION)
    public static final String ACTION_MEDIA_SHARED = "android.intent.action.MEDIA_SHARED";

    /**
     * Broadcast Action:  External media is no longer being shared via USB mass storage.
     * The path to the mount point for the previously shared media is contained in the Intent.mData field.
     *
     * @hide
     */
    public static final String ACTION_MEDIA_UNSHARED = "android.intent.action.MEDIA_UNSHARED";

    /**
     * Broadcast Action:  External media was removed from SD card slot, but mount point was not unmounted.
     * The path to the mount point for the removed media is contained in the Intent.mData field.
     */
    @SdkConstant(SdkConstantType.BROADCAST_INTENT_ACTION)
    public static final String ACTION_MEDIA_BAD_REMOVAL = "android.intent.action.MEDIA_BAD_REMOVAL";

    /**
     * Broadcast Action:  External media is present but cannot be mounted.
     * The path to the mount point for the removed media is contained in the Intent.mData field.
     */
    @SdkConstant(SdkConstantType.BROADCAST_INTENT_ACTION)
    public static final String ACTION_MEDIA_UNMOUNTABLE = "android.intent.action.MEDIA_UNMOUNTABLE";

   /**
     * Broadcast Action:  User has expressed the desire to remove the external storage media.
     * Applications should close all files they have open within the mount point when they receive this intent.
     * The path to the mount point for the media to be ejected is contained in the Intent.mData field.
     */
    @SdkConstant(SdkConstantType.BROADCAST_INTENT_ACTION)
    public static final String ACTION_MEDIA_EJECT = "android.intent.action.MEDIA_EJECT";

    /**
     * Broadcast Action:  The media scanner has started scanning a directory.
     * The path to the directory being scanned is contained in the Intent.mData field.
     */
    @SdkConstant(SdkConstantType.BROADCAST_INTENT_ACTION)
    public static final String ACTION_MEDIA_SCANNER_STARTED = "android.intent.action.MEDIA_SCANNER_STARTED";

   /**
     * Broadcast Action:  The media scanner has finished scanning a directory.
     * The path to the scanned directory is contained in the Intent.mData field.
     */
    @SdkConstant(SdkConstantType.BROADCAST_INTENT_ACTION)
    public static final String ACTION_MEDIA_SCANNER_FINISHED = "android.intent.action.MEDIA_SCANNER_FINISHED";

   /**
     * Broadcast Action:  Request the media scanner to scan a file and add it to the media database.
     * The path to the file is contained in the Intent.mData field.
     */
    @SdkConstant(SdkConstantType.BROADCAST_INTENT_ACTION)
    public static final String ACTION_MEDIA_SCANNER_SCAN_FILE = "android.intent.action.MEDIA_SCANNER_SCAN_FILE";

   /**
     * Broadcast Action:  The "Media Button" was pressed.  Includes a single
     * extra field, {@link #EXTRA_KEY_EVENT}, containing the key event that
     * caused the broadcast.
     */
    @SdkConstant(SdkConstantType.BROADCAST_INTENT_ACTION)
    public static final String ACTION_MEDIA_BUTTON = "android.intent.action.MEDIA_BUTTON";

    /**
     * Broadcast Action:  The "Camera Button" was pressed.  Includes a single
     * extra field, {@link #EXTRA_KEY_EVENT}, containing the key event that
     * caused the broadcast.
     */
    @SdkConstant(SdkConstantType.BROADCAST_INTENT_ACTION)
    public static final String ACTION_CAMERA_BUTTON = "android.intent.action.CAMERA_BUTTON";

    // *** NOTE: @todo(*) The following really should go into a more domain-specific
    // location; they are not general-purpose actions.

    /**
     * Broadcast Action: An GTalk connection has been established.
     */
    @SdkConstant(SdkConstantType.BROADCAST_INTENT_ACTION)
    public static final String ACTION_GTALK_SERVICE_CONNECTED =
            "android.intent.action.GTALK_CONNECTED";

    /**
     * Broadcast Action: An GTalk connection has been disconnected.
     */
    @SdkConstant(SdkConstantType.BROADCAST_INTENT_ACTION)
    public static final String ACTION_GTALK_SERVICE_DISCONNECTED =
            "android.intent.action.GTALK_DISCONNECTED";

    /**
     * Broadcast Action: An input method has been changed.
     */
    @SdkConstant(SdkConstantType.BROADCAST_INTENT_ACTION)
    public static final String ACTION_INPUT_METHOD_CHANGED =
            "android.intent.action.INPUT_METHOD_CHANGED";

    /**
     * <p>Broadcast Action: The user has switched the phone into or out of Airplane Mode. One or
     * more radios have been turned off or on. The intent will have the following extra value:</p>
     * <ul>
     *   <li><em>state</em> - A boolean value indicating whether Airplane Mode is on. If true,
     *   then cell radio and possibly other radios such as bluetooth or WiFi may have also been
     *   turned off</li>
     * </ul>
     *
     * <p class="note">This is a protected intent that can only be sent
     * by the system.
     */
    @SdkConstant(SdkConstantType.BROADCAST_INTENT_ACTION)
    public static final String ACTION_AIRPLANE_MODE_CHANGED = "android.intent.action.AIRPLANE_MODE";

    /**
     * Broadcast Action: Some content providers have parts of their namespace
     * where they publish new events or items that the user may be especially
     * interested in. For these things, they may broadcast this action when the
     * set of interesting items change.
     *
     * For example, GmailProvider sends this notification when the set of unread
     * mail in the inbox changes.
     *
     * <p>The data of the intent identifies which part of which provider
     * changed. When queried through the content resolver, the data URI will
     * return the data set in question.
     *
     * <p>The intent will have the following extra values:
     * <ul>
     *   <li><em>count</em> - The number of items in the data set. This is the
     *       same as the number of items in the cursor returned by querying the
     *       data URI. </li>
     * </ul>
     *
     * This intent will be sent at boot (if the count is non-zero) and when the
     * data set changes. It is possible for the data set to change without the
     * count changing (for example, if a new unread message arrives in the same
     * sync operation in which a message is archived). The phone should still
     * ring/vibrate/etc as normal in this case.
     */
    @SdkConstant(SdkConstantType.BROADCAST_INTENT_ACTION)
    public static final String ACTION_PROVIDER_CHANGED =
            "android.intent.action.PROVIDER_CHANGED";

    /**
     * Broadcast Action: Wired Headset plugged in or unplugged.
     *
     * <p>The intent will have the following extra values:
     * <ul>
     *   <li><em>state</em> - 0 for unplugged, 1 for plugged. </li>
     *   <li><em>name</em> - Headset type, human readable string </li>
     *   <li><em>microphone</em> - 1 if headset has a microphone, 0 otherwise </li>
     * </ul>
     * </ul>
     */
    @SdkConstant(SdkConstantType.BROADCAST_INTENT_ACTION)
    public static final String ACTION_HEADSET_PLUG =
            "android.intent.action.HEADSET_PLUG";

    /**
     * Broadcast Action: An outgoing call is about to be placed.
     *
     * <p>The Intent will have the following extra value:
     * <ul>
     *   <li><em>{@link android.content.Intent#EXTRA_PHONE_NUMBER}</em> -
     *       the phone number originally intended to be dialed.</li>
     * </ul>
     * <p>Once the broadcast is finished, the resultData is used as the actual
     * number to call.  If  <code>null</code>, no call will be placed.</p>
     * <p>It is perfectly acceptable for multiple receivers to process the
     * outgoing call in turn: for example, a parental control application
     * might verify that the user is authorized to place the call at that
     * time, then a number-rewriting application might add an area code if
     * one was not specified.</p>
     * <p>For consistency, any receiver whose purpose is to prohibit phone
     * calls should have a priority of 0, to ensure it will see the final
     * phone number to be dialed.
     * Any receiver whose purpose is to rewrite phone numbers to be called
     * should have a positive priority.
     * Negative priorities are reserved for the system for this broadcast;
     * using them may cause problems.</p>
     * <p>Any BroadcastReceiver receiving this Intent <em>must not</em>
     * abort the broadcast.</p>
     * <p>Emergency calls cannot be intercepted using this mechanism, and
     * other calls cannot be modified to call emergency numbers using this
     * mechanism.
     * <p>You must hold the
     * {@link android.Manifest.permission#PROCESS_OUTGOING_CALLS}
     * permission to receive this Intent.</p>
     *
     * <p class="note">This is a protected intent that can only be sent
     * by the system.
     */
    @SdkConstant(SdkConstantType.BROADCAST_INTENT_ACTION)
    public static final String ACTION_NEW_OUTGOING_CALL =
            "android.intent.action.NEW_OUTGOING_CALL";

    /**
     * Broadcast Action: Have the device reboot.  This is only for use by
     * system code.
     *
     * <p class="note">This is a protected intent that can only be sent
     * by the system.
     */
    @SdkConstant(SdkConstantType.BROADCAST_INTENT_ACTION)
    public static final String ACTION_REBOOT =
            "android.intent.action.REBOOT";

    /**
     * Broadcast Action:  A sticky broadcast for changes in the physical
     * docking state of the device.
     *
     * <p>The intent will have the following extra values:
     * <ul>
     *   <li><em>{@link #EXTRA_DOCK_STATE}</em> - the current dock
     *       state, indicating which dock the device is physically in.</li>
     * </ul>
     * <p>This is intended for monitoring the current physical dock state.
     * See {@link android.app.UiModeManager} for the normal API dealing with
     * dock mode changes.
     */
    @SdkConstant(SdkConstantType.BROADCAST_INTENT_ACTION)
    public static final String ACTION_DOCK_EVENT =
            "android.intent.action.DOCK_EVENT";

    /**
     * Broadcast Action: a remote intent is to be broadcasted.
     *
     * A remote intent is used for remote RPC between devices. The remote intent
     * is serialized and sent from one device to another device. The receiving
     * device parses the remote intent and broadcasts it. Note that anyone can
     * broadcast a remote intent. However, if the intent receiver of the remote intent
     * does not trust intent broadcasts from arbitrary intent senders, it should require
     * the sender to hold certain permissions so only trusted sender's broadcast will be
     * let through.
     * @hide
     */
    public static final String ACTION_REMOTE_INTENT =
            "com.google.android.c2dm.intent.RECEIVE";

    /**
     * Broadcast Action: hook for permforming cleanup after a system update.
     *
     * The broadcast is sent when the system is booting, before the
     * BOOT_COMPLETED broadcast.  It is only sent to receivers in the system
     * image.  A receiver for this should do its work and then disable itself
     * so that it does not get run again at the next boot.
     * @hide
     */
    public static final String ACTION_PRE_BOOT_COMPLETED =
            "android.intent.action.PRE_BOOT_COMPLETED";

    /**
     * Broadcast Action: Indicate that unrecoverable error happened during app launch.
     * Could indicate that curently applied theme is malicious.
     * @hide
     */
    public static final String ACTION_APP_LAUNCH_FAILURE = "com.tmobile.intent.action.APP_LAUNCH_FAILURE";

    /**
     * Broadcast Action: Request to reset the unrecoverable errors count to 0.
     * @hide
     */
    public static final String ACTION_APP_LAUNCH_FAILURE_RESET = "com.tmobile.intent.action.APP_LAUNCH_FAILURE_RESET";

    // ---------------------------------------------------------------------
    // ---------------------------------------------------------------------
    // Standard intent categories (see addCategory()).

    /**
     * Set if the activity should be an option for the default action
     * (center press) to perform on a piece of data.  Setting this will
     * hide from the user any activities without it set when performing an
     * action on some data.  Note that this is normal -not- set in the
     * Intent when initiating an action -- it is for use in intent filters
     * specified in packages.
     */
    @SdkConstant(SdkConstantType.INTENT_CATEGORY)
    public static final String CATEGORY_DEFAULT = "android.intent.category.DEFAULT";
    /**
     * Activities that can be safely invoked from a browser must support this
     * category.  For example, if the user is viewing a web page or an e-mail
     * and clicks on a link in the text, the Intent generated execute that
     * link will require the BROWSABLE category, so that only activities
     * supporting this category will be considered as possible actions.  By
     * supporting this category, you are promising that there is nothing
     * damaging (without user intervention) that can happen by invoking any
     * matching Intent.
     */
    @SdkConstant(SdkConstantType.INTENT_CATEGORY)
    public static final String CATEGORY_BROWSABLE = "android.intent.category.BROWSABLE";
    /**
     * Set if the activity should be considered as an alternative action to
     * the data the user is currently viewing.  See also
     * {@link #CATEGORY_SELECTED_ALTERNATIVE} for an alternative action that
     * applies to the selection in a list of items.
     *
     * <p>Supporting this category means that you would like your activity to be
     * displayed in the set of alternative things the user can do, usually as
     * part of the current activity's options menu.  You will usually want to
     * include a specific label in the &lt;intent-filter&gt; of this action
     * describing to the user what it does.
     *
     * <p>The action of IntentFilter with this category is important in that it
     * describes the specific action the target will perform.  This generally
     * should not be a generic action (such as {@link #ACTION_VIEW}, but rather
     * a specific name such as "com.android.camera.action.CROP.  Only one
     * alternative of any particular action will be shown to the user, so using
     * a specific action like this makes sure that your alternative will be
     * displayed while also allowing other applications to provide their own
     * overrides of that particular action.
     */
    @SdkConstant(SdkConstantType.INTENT_CATEGORY)
    public static final String CATEGORY_ALTERNATIVE = "android.intent.category.ALTERNATIVE";
    /**
     * Set if the activity should be considered as an alternative selection
     * action to the data the user has currently selected.  This is like
     * {@link #CATEGORY_ALTERNATIVE}, but is used in activities showing a list
     * of items from which the user can select, giving them alternatives to the
     * default action that will be performed on it.
     */
    @SdkConstant(SdkConstantType.INTENT_CATEGORY)
    public static final String CATEGORY_SELECTED_ALTERNATIVE = "android.intent.category.SELECTED_ALTERNATIVE";
    /**
     * Intended to be used as a tab inside of an containing TabActivity.
     */
    @SdkConstant(SdkConstantType.INTENT_CATEGORY)
    public static final String CATEGORY_TAB = "android.intent.category.TAB";
    /**
     * Should be displayed in the top-level launcher.
     */
    @SdkConstant(SdkConstantType.INTENT_CATEGORY)
    public static final String CATEGORY_LAUNCHER = "android.intent.category.LAUNCHER";
    /**
     * Provides information about the package it is in; typically used if
     * a package does not contain a {@link #CATEGORY_LAUNCHER} to provide
     * a front-door to the user without having to be shown in the all apps list.
     */
    @SdkConstant(SdkConstantType.INTENT_CATEGORY)
    public static final String CATEGORY_INFO = "android.intent.category.INFO";
    /**
     * This is the home activity, that is the first activity that is displayed
     * when the device boots.
     */
    @SdkConstant(SdkConstantType.INTENT_CATEGORY)
    public static final String CATEGORY_HOME = "android.intent.category.HOME";
    /**
     * This activity is a preference panel.
     */
    @SdkConstant(SdkConstantType.INTENT_CATEGORY)
    public static final String CATEGORY_PREFERENCE = "android.intent.category.PREFERENCE";
    /**
     * This activity is a development preference panel.
     */
    @SdkConstant(SdkConstantType.INTENT_CATEGORY)
    public static final String CATEGORY_DEVELOPMENT_PREFERENCE = "android.intent.category.DEVELOPMENT_PREFERENCE";
    /**
     * Capable of running inside a parent activity container.
     */
    @SdkConstant(SdkConstantType.INTENT_CATEGORY)
    public static final String CATEGORY_EMBED = "android.intent.category.EMBED";
    /**
     * This activity may be exercised by the monkey or other automated test tools.
     */
    @SdkConstant(SdkConstantType.INTENT_CATEGORY)
    public static final String CATEGORY_MONKEY = "android.intent.category.MONKEY";
    /**
     * To be used as a test (not part of the normal user experience).
     */
    public static final String CATEGORY_TEST = "android.intent.category.TEST";
    /**
     * To be used as a unit test (run through the Test Harness).
     */
    public static final String CATEGORY_UNIT_TEST = "android.intent.category.UNIT_TEST";
    /**
     * To be used as an sample code example (not part of the normal user
     * experience).
     */
    public static final String CATEGORY_SAMPLE_CODE = "android.intent.category.SAMPLE_CODE";
    /**
     * Used to indicate that a GET_CONTENT intent only wants URIs that can be opened with
     * ContentResolver.openInputStream. Openable URIs must support the columns in OpenableColumns
     * when queried, though it is allowable for those columns to be blank.
     */
    @SdkConstant(SdkConstantType.INTENT_CATEGORY)
    public static final String CATEGORY_OPENABLE = "android.intent.category.OPENABLE";

    /**
     * To be used as code under test for framework instrumentation tests.
     */
    public static final String CATEGORY_FRAMEWORK_INSTRUMENTATION_TEST =
            "android.intent.category.FRAMEWORK_INSTRUMENTATION_TEST";

    /**
     * An activity to run when device is inserted into a car dock.
     * Used with {@link #ACTION_MAIN} to launch an activity.  For more
     * information, see {@link android.app.UiModeManager}.
     */
    @SdkConstant(SdkConstantType.INTENT_CATEGORY)
    public static final String CATEGORY_CAR_DOCK = "android.intent.category.CAR_DOCK";
    /**
     * An activity to run when device is inserted into a car dock.
     * Used with {@link #ACTION_MAIN} to launch an activity.  For more
     * information, see {@link android.app.UiModeManager}.
     */
    @SdkConstant(SdkConstantType.INTENT_CATEGORY)
    public static final String CATEGORY_DESK_DOCK = "android.intent.category.DESK_DOCK";

    /**
<<<<<<< HEAD
     * Used to indicate that the activity can be used in a car environment.
     */
    @SdkConstant(SdkConstantType.INTENT_CATEGORY)
    public static final String CATEGORY_CAR_MODE = "android.intent.category.CAR_MODE";
=======
     * Used to indicate that a theme package has been installed or un-installed.
     * 
     * @hide
     */
    public static final String CATEGORY_THEME_PACKAGE_INSTALLED_STATE_CHANGE =
            "com.tmobile.intent.category.THEME_PACKAGE_INSTALL_STATE_CHANGE";
>>>>>>> 6d0e558b

    // ---------------------------------------------------------------------
    // ---------------------------------------------------------------------
    // Standard extra data keys.

    /**
     * The initial data to place in a newly created record.  Use with
     * {@link #ACTION_INSERT}.  The data here is a Map containing the same
     * fields as would be given to the underlying ContentProvider.insert()
     * call.
     */
    public static final String EXTRA_TEMPLATE = "android.intent.extra.TEMPLATE";

    /**
     * A constant CharSequence that is associated with the Intent, used with
     * {@link #ACTION_SEND} to supply the literal data to be sent.  Note that
     * this may be a styled CharSequence, so you must use
     * {@link Bundle#getCharSequence(String) Bundle.getCharSequence()} to
     * retrieve it.
     */
    public static final String EXTRA_TEXT = "android.intent.extra.TEXT";

    /**
     * A content: URI holding a stream of data associated with the Intent,
     * used with {@link #ACTION_SEND} to supply the data being sent.
     */
    public static final String EXTRA_STREAM = "android.intent.extra.STREAM";

    /**
     * A String[] holding e-mail addresses that should be delivered to.
     */
    public static final String EXTRA_EMAIL       = "android.intent.extra.EMAIL";

    /**
     * A String[] holding e-mail addresses that should be carbon copied.
     */
    public static final String EXTRA_CC       = "android.intent.extra.CC";

    /**
     * A String[] holding e-mail addresses that should be blind carbon copied.
     */
    public static final String EXTRA_BCC      = "android.intent.extra.BCC";

    /**
     * A constant string holding the desired subject line of a message.
     */
    public static final String EXTRA_SUBJECT  = "android.intent.extra.SUBJECT";

    /**
     * An Intent describing the choices you would like shown with
     * {@link #ACTION_PICK_ACTIVITY}.
     */
    public static final String EXTRA_INTENT = "android.intent.extra.INTENT";

    /**
     * A CharSequence dialog title to provide to the user when used with a
     * {@link #ACTION_CHOOSER}.
     */
    public static final String EXTRA_TITLE = "android.intent.extra.TITLE";

    /**
     * A Parcelable[] of {@link Intent} or
     * {@link android.content.pm.LabeledIntent} objects as set with
     * {@link #putExtra(String, Parcelable[])} of additional activities to place
     * a the front of the list of choices, when shown to the user with a
     * {@link #ACTION_CHOOSER}.
     */
    public static final String EXTRA_INITIAL_INTENTS = "android.intent.extra.INITIAL_INTENTS";

    /**
     * A {@link android.view.KeyEvent} object containing the event that
     * triggered the creation of the Intent it is in.
     */
    public static final String EXTRA_KEY_EVENT = "android.intent.extra.KEY_EVENT";

    /**
     * Set to true in {@link #ACTION_REQUEST_SHUTDOWN} to request confirmation from the user
     * before shutting down.
     *
     * {@hide}
     */
    public static final String EXTRA_KEY_CONFIRM = "android.intent.extra.KEY_CONFIRM";

    /**
     * Used as an boolean extra field in {@link android.content.Intent#ACTION_PACKAGE_REMOVED} or
     * {@link android.content.Intent#ACTION_PACKAGE_CHANGED} intents to override the default action
     * of restarting the application.
     */
    public static final String EXTRA_DONT_KILL_APP = "android.intent.extra.DONT_KILL_APP";

    /**
     * A String holding the phone number originally entered in
     * {@link android.content.Intent#ACTION_NEW_OUTGOING_CALL}, or the actual
     * number to call in a {@link android.content.Intent#ACTION_CALL}.
     */
    public static final String EXTRA_PHONE_NUMBER = "android.intent.extra.PHONE_NUMBER";

    /**
     * Used as an int extra field in {@link android.content.Intent#ACTION_UID_REMOVED}
     * intents to supply the uid the package had been assigned.  Also an optional
     * extra in {@link android.content.Intent#ACTION_PACKAGE_REMOVED} or
     * {@link android.content.Intent#ACTION_PACKAGE_CHANGED} for the same
     * purpose.
     */
    public static final String EXTRA_UID = "android.intent.extra.UID";

    /**
     * @hide String array of package names.
     */
    public static final String EXTRA_PACKAGES = "android.intent.extra.PACKAGES";

    /**
     * Used as a boolean extra field in {@link android.content.Intent#ACTION_PACKAGE_REMOVED}
     * intents to indicate whether this represents a full uninstall (removing
     * both the code and its data) or a partial uninstall (leaving its data,
     * implying that this is an update).
     */
    public static final String EXTRA_DATA_REMOVED = "android.intent.extra.DATA_REMOVED";

    /**
     * Used as a boolean extra field in {@link android.content.Intent#ACTION_PACKAGE_REMOVED}
     * intents to indicate that this is a replacement of the package, so this
     * broadcast will immediately be followed by an add broadcast for a
     * different version of the same package.
     */
    public static final String EXTRA_REPLACING = "android.intent.extra.REPLACING";

    /**
     * Used as an int extra field in {@link android.app.AlarmManager} intents
     * to tell the application being invoked how many pending alarms are being
     * delievered with the intent.  For one-shot alarms this will always be 1.
     * For recurring alarms, this might be greater than 1 if the device was
     * asleep or powered off at the time an earlier alarm would have been
     * delivered.
     */
    public static final String EXTRA_ALARM_COUNT = "android.intent.extra.ALARM_COUNT";

    /**
     * Used as an int extra field in {@link android.content.Intent#ACTION_DOCK_EVENT}
     * intents to request the dock state.  Possible values are
     * {@link android.content.Intent#EXTRA_DOCK_STATE_UNDOCKED},
     * {@link android.content.Intent#EXTRA_DOCK_STATE_DESK}, or
     * {@link android.content.Intent#EXTRA_DOCK_STATE_CAR}.
     */
    public static final String EXTRA_DOCK_STATE = "android.intent.extra.DOCK_STATE";

    /**
     * Used as an int value for {@link android.content.Intent#EXTRA_DOCK_STATE}
     * to represent that the phone is not in any dock.
     */
    public static final int EXTRA_DOCK_STATE_UNDOCKED = 0;

    /**
     * Used as an int value for {@link android.content.Intent#EXTRA_DOCK_STATE}
     * to represent that the phone is in a desk dock.
     */
    public static final int EXTRA_DOCK_STATE_DESK = 1;

    /**
     * Used as an int value for {@link android.content.Intent#EXTRA_DOCK_STATE}
     * to represent that the phone is in a car dock.
     */
    public static final int EXTRA_DOCK_STATE_CAR = 2;

    /**
     * Boolean that can be supplied as meta-data with a dock activity, to
     * indicate that the dock should take over the home key when it is active.
     */
    public static final String METADATA_DOCK_HOME = "android.dock_home";

    /**
     * Used as a parcelable extra field in {@link #ACTION_APP_ERROR}, containing
     * the bug report.
     *
     * @hide
     */
    public static final String EXTRA_BUG_REPORT = "android.intent.extra.BUG_REPORT";

    /**
     * Used as a string extra field when sending an intent to PackageInstaller to install a
     * package. Specifies the installer package name; this package will receive the
     * {@link #ACTION_APP_ERROR} intent.
     *
     * @hide
     */
    public static final String EXTRA_INSTALLER_PACKAGE_NAME
            = "android.intent.extra.INSTALLER_PACKAGE_NAME";

    /**
     * Used in the extra field in the remote intent. It's astring token passed with the
     * remote intent.
     */
    public static final String EXTRA_REMOTE_INTENT_TOKEN =
            "android.intent.extra.remote_intent_token";

    /**
     * @deprecated See {@link #EXTRA_CHANGED_COMPONENT_NAME_LIST}; this field
     * will contain only the first name in the list.
     */
    @Deprecated public static final String EXTRA_CHANGED_COMPONENT_NAME =
            "android.intent.extra.changed_component_name";

    /**
     * This field is part of {@link android.content.Intent#ACTION_PACKAGE_CHANGED},
     * and contains a string array of all of the components that have changed.
     */
    public static final String EXTRA_CHANGED_COMPONENT_NAME_LIST =
            "android.intent.extra.changed_component_name_list";

    /**
     * This field is part of
     * {@link android.content.Intent#ACTION_EXTERNAL_APPLICATIONS_AVAILABLE},
     * {@link android.content.Intent#ACTION_EXTERNAL_APPLICATIONS_UNAVAILABLE}
     * and contains a string array of all of the components that have changed.
     */
    public static final String EXTRA_CHANGED_PACKAGE_LIST =
            "android.intent.extra.changed_package_list";

    /**
     * This field is part of
     * {@link android.content.Intent#ACTION_EXTERNAL_APPLICATIONS_AVAILABLE},
     * {@link android.content.Intent#ACTION_EXTERNAL_APPLICATIONS_UNAVAILABLE}
     * and contains an integer array of uids of all of the components
     * that have changed.
     */
    public static final String EXTRA_CHANGED_UID_LIST =
            "android.intent.extra.changed_uid_list";

    /**
     * @hide
     * Magic extra system code can use when binding, to give a label for
     * who it is that has bound to a service.  This is an integer giving
     * a framework string resource that can be displayed to the user.
     */
    public static final String EXTRA_CLIENT_LABEL =
            "android.intent.extra.client_label";

    /**
     * @hide
     * Magic extra system code can use when binding, to give a PendingIntent object
     * that can be launched for the user to disable the system's use of this
     * service.
     */
    public static final String EXTRA_CLIENT_INTENT =
            "android.intent.extra.client_intent";

    // ---------------------------------------------------------------------
    // ---------------------------------------------------------------------
    // Intent flags (see mFlags variable).

    /**
     * If set, the recipient of this Intent will be granted permission to
     * perform read operations on the Uri in the Intent's data.
     */
    public static final int FLAG_GRANT_READ_URI_PERMISSION = 0x00000001;
    /**
     * If set, the recipient of this Intent will be granted permission to
     * perform write operations on the Uri in the Intent's data.
     */
    public static final int FLAG_GRANT_WRITE_URI_PERMISSION = 0x00000002;
    /**
     * Can be set by the caller to indicate that this Intent is coming from
     * a background operation, not from direct user interaction.
     */
    public static final int FLAG_FROM_BACKGROUND = 0x00000004;
    /**
     * A flag you can enable for debugging: when set, log messages will be
     * printed during the resolution of this intent to show you what has
     * been found to create the final resolved list.
     */
    public static final int FLAG_DEBUG_LOG_RESOLUTION = 0x00000008;

    /**
     * If set, the new activity is not kept in the history stack.  As soon as
     * the user navigates away from it, the activity is finished.  This may also
     * be set with the {@link android.R.styleable#AndroidManifestActivity_noHistory
     * noHistory} attribute.
     */
    public static final int FLAG_ACTIVITY_NO_HISTORY = 0x40000000;
    /**
     * If set, the activity will not be launched if it is already running
     * at the top of the history stack.
     */
    public static final int FLAG_ACTIVITY_SINGLE_TOP = 0x20000000;
    /**
     * If set, this activity will become the start of a new task on this
     * history stack.  A task (from the activity that started it to the
     * next task activity) defines an atomic group of activities that the
     * user can move to.  Tasks can be moved to the foreground and background;
     * all of the activities inside of a particular task always remain in
     * the same order.  See
     * <a href="{@docRoot}guide/topics/fundamentals.html#acttask">Application Fundamentals:
     * Activities and Tasks</a> for more details on tasks.
     *
     * <p>This flag is generally used by activities that want
     * to present a "launcher" style behavior: they give the user a list of
     * separate things that can be done, which otherwise run completely
     * independently of the activity launching them.
     *
     * <p>When using this flag, if a task is already running for the activity
     * you are now starting, then a new activity will not be started; instead,
     * the current task will simply be brought to the front of the screen with
     * the state it was last in.  See {@link #FLAG_ACTIVITY_MULTIPLE_TASK} for a flag
     * to disable this behavior.
     *
     * <p>This flag can not be used when the caller is requesting a result from
     * the activity being launched.
     */
    public static final int FLAG_ACTIVITY_NEW_TASK = 0x10000000;
    /**
     * <strong>Do not use this flag unless you are implementing your own
     * top-level application launcher.</strong>  Used in conjunction with
     * {@link #FLAG_ACTIVITY_NEW_TASK} to disable the
     * behavior of bringing an existing task to the foreground.  When set,
     * a new task is <em>always</em> started to host the Activity for the
     * Intent, regardless of whether there is already an existing task running
     * the same thing.
     *
     * <p><strong>Because the default system does not include graphical task management,
     * you should not use this flag unless you provide some way for a user to
     * return back to the tasks you have launched.</strong>
     *
     * <p>This flag is ignored if
     * {@link #FLAG_ACTIVITY_NEW_TASK} is not set.
     *
     * <p>See <a href="{@docRoot}guide/topics/fundamentals.html#acttask">Application Fundamentals:
     * Activities and Tasks</a> for more details on tasks.
     */
    public static final int FLAG_ACTIVITY_MULTIPLE_TASK = 0x08000000;
    /**
     * If set, and the activity being launched is already running in the
     * current task, then instead of launching a new instance of that activity,
     * all of the other activities on top of it will be closed and this Intent
     * will be delivered to the (now on top) old activity as a new Intent.
     *
     * <p>For example, consider a task consisting of the activities: A, B, C, D.
     * If D calls startActivity() with an Intent that resolves to the component
     * of activity B, then C and D will be finished and B receive the given
     * Intent, resulting in the stack now being: A, B.
     *
     * <p>The currently running instance of activity B in the above example will
     * either receive the new intent you are starting here in its
     * onNewIntent() method, or be itself finished and restarted with the
     * new intent.  If it has declared its launch mode to be "multiple" (the
     * default) and you have not set {@link #FLAG_ACTIVITY_SINGLE_TOP} in
     * the same intent, then it will be finished and re-created; for all other
     * launch modes or if {@link #FLAG_ACTIVITY_SINGLE_TOP} is set then this
     * Intent will be delivered to the current instance's onNewIntent().
     *
     * <p>This launch mode can also be used to good effect in conjunction with
     * {@link #FLAG_ACTIVITY_NEW_TASK}: if used to start the root activity
     * of a task, it will bring any currently running instance of that task
     * to the foreground, and then clear it to its root state.  This is
     * especially useful, for example, when launching an activity from the
     * notification manager.
     *
     * <p>See <a href="{@docRoot}guide/topics/fundamentals.html#acttask">Application Fundamentals:
     * Activities and Tasks</a> for more details on tasks.
     */
    public static final int FLAG_ACTIVITY_CLEAR_TOP = 0x04000000;
    /**
     * If set and this intent is being used to launch a new activity from an
     * existing one, then the reply target of the existing activity will be
     * transfered to the new activity.  This way the new activity can call
     * {@link android.app.Activity#setResult} and have that result sent back to
     * the reply target of the original activity.
     */
    public static final int FLAG_ACTIVITY_FORWARD_RESULT = 0x02000000;
    /**
     * If set and this intent is being used to launch a new activity from an
     * existing one, the current activity will not be counted as the top
     * activity for deciding whether the new intent should be delivered to
     * the top instead of starting a new one.  The previous activity will
     * be used as the top, with the assumption being that the current activity
     * will finish itself immediately.
     */
    public static final int FLAG_ACTIVITY_PREVIOUS_IS_TOP = 0x01000000;
    /**
     * If set, the new activity is not kept in the list of recently launched
     * activities.
     */
    public static final int FLAG_ACTIVITY_EXCLUDE_FROM_RECENTS = 0x00800000;
    /**
     * This flag is not normally set by application code, but set for you by
     * the system as described in the
     * {@link android.R.styleable#AndroidManifestActivity_launchMode
     * launchMode} documentation for the singleTask mode.
     */
    public static final int FLAG_ACTIVITY_BROUGHT_TO_FRONT = 0x00400000;
    /**
     * If set, and this activity is either being started in a new task or
     * bringing to the top an existing task, then it will be launched as
     * the front door of the task.  This will result in the application of
     * any affinities needed to have that task in the proper state (either
     * moving activities to or from it), or simply resetting that task to
     * its initial state if needed.
     */
    public static final int FLAG_ACTIVITY_RESET_TASK_IF_NEEDED = 0x00200000;
    /**
     * This flag is not normally set by application code, but set for you by
     * the system if this activity is being launched from history
     * (longpress home key).
     */
    public static final int FLAG_ACTIVITY_LAUNCHED_FROM_HISTORY = 0x00100000;
    /**
     * If set, this marks a point in the task's activity stack that should
     * be cleared when the task is reset.  That is, the next time the task
     * is brought to the foreground with
     * {@link #FLAG_ACTIVITY_RESET_TASK_IF_NEEDED} (typically as a result of
     * the user re-launching it from home), this activity and all on top of
     * it will be finished so that the user does not return to them, but
     * instead returns to whatever activity preceeded it.
     *
     * <p>This is useful for cases where you have a logical break in your
     * application.  For example, an e-mail application may have a command
     * to view an attachment, which launches an image view activity to
     * display it.  This activity should be part of the e-mail application's
     * task, since it is a part of the task the user is involved in.  However,
     * if the user leaves that task, and later selects the e-mail app from
     * home, we may like them to return to the conversation they were
     * viewing, not the picture attachment, since that is confusing.  By
     * setting this flag when launching the image viewer, that viewer and
     * any activities it starts will be removed the next time the user returns
     * to mail.
     */
    public static final int FLAG_ACTIVITY_CLEAR_WHEN_TASK_RESET = 0x00080000;
    /**
     * If set, this flag will prevent the normal {@link android.app.Activity#onUserLeaveHint}
     * callback from occurring on the current frontmost activity before it is
     * paused as the newly-started activity is brought to the front.
     *
     * <p>Typically, an activity can rely on that callback to indicate that an
     * explicit user action has caused their activity to be moved out of the
     * foreground. The callback marks an appropriate point in the activity's
     * lifecycle for it to dismiss any notifications that it intends to display
     * "until the user has seen them," such as a blinking LED.
     *
     * <p>If an activity is ever started via any non-user-driven events such as
     * phone-call receipt or an alarm handler, this flag should be passed to {@link
     * Context#startActivity Context.startActivity}, ensuring that the pausing
     * activity does not think the user has acknowledged its notification.
     */
    public static final int FLAG_ACTIVITY_NO_USER_ACTION = 0x00040000;
    /**
     * If set in an Intent passed to {@link Context#startActivity Context.startActivity()},
     * this flag will cause the launched activity to be brought to the front of its
     * task's history stack if it is already running.
     *
     * <p>For example, consider a task consisting of four activities: A, B, C, D.
     * If D calls startActivity() with an Intent that resolves to the component
     * of activity B, then B will be brought to the front of the history stack,
     * with this resulting order:  A, C, D, B.
     *
     * This flag will be ignored if {@link #FLAG_ACTIVITY_CLEAR_TOP} is also
     * specified.
     */
    public static final int FLAG_ACTIVITY_REORDER_TO_FRONT = 0X00020000;
    /**
     * If set in an Intent passed to {@link Context#startActivity Context.startActivity()},
     * this flag will prevent the system from applying an activity transition
     * animation to go to the next activity state.  This doesn't mean an
     * animation will never run -- if another activity change happens that doesn't
     * specify this flag before the activity started here is displayed, then
     * that transition will be used.  This this flag can be put to good use
     * when you are going to do a series of activity operations but the
     * animation seen by the user shouldn't be driven by the first activity
     * change but rather a later one.
     */
    public static final int FLAG_ACTIVITY_NO_ANIMATION = 0X00010000;
    /**
     * If set, when sending a broadcast only registered receivers will be
     * called -- no BroadcastReceiver components will be launched.
     */
    public static final int FLAG_RECEIVER_REGISTERED_ONLY = 0x40000000;
    /**
     * If set, when sending a broadcast the new broadcast will replace
     * any existing pending broadcast that matches it.  Matching is defined
     * by {@link Intent#filterEquals(Intent) Intent.filterEquals} returning
     * true for the intents of the two broadcasts.  When a match is found,
     * the new broadcast (and receivers associated with it) will replace the
     * existing one in the pending broadcast list, remaining at the same
     * position in the list.
     *
     * <p>This flag is most typically used with sticky broadcasts, which
     * only care about delivering the most recent values of the broadcast
     * to their receivers.
     */
    public static final int FLAG_RECEIVER_REPLACE_PENDING = 0x20000000;
    /**
     * If set, when sending a broadcast <i>before boot has completed</i> only
     * registered receivers will be called -- no BroadcastReceiver components
     * will be launched.  Sticky intent state will be recorded properly even
     * if no receivers wind up being called.  If {@link #FLAG_RECEIVER_REGISTERED_ONLY}
     * is specified in the broadcast intent, this flag is unnecessary.
     *
     * <p>This flag is only for use by system sevices as a convenience to
     * avoid having to implement a more complex mechanism around detection
     * of boot completion.
     *
     * @hide
     */
    public static final int FLAG_RECEIVER_REGISTERED_ONLY_BEFORE_BOOT = 0x10000000;
    /**
     * Set when this broadcast is for a boot upgrade, a special mode that
     * allows the broadcast to be sent before the system is ready and launches
     * the app process with no providers running in it.
     * @hide
     */
    public static final int FLAG_RECEIVER_BOOT_UPGRADE = 0x08000000;

    /**
     * @hide Flags that can't be changed with PendingIntent.
     */
    public static final int IMMUTABLE_FLAGS =
            FLAG_GRANT_READ_URI_PERMISSION
            | FLAG_GRANT_WRITE_URI_PERMISSION;

    // ---------------------------------------------------------------------
    // ---------------------------------------------------------------------
    // toUri() and parseUri() options.

    /**
     * Flag for use with {@link #toUri} and {@link #parseUri}: the URI string
     * always has the "intent:" scheme.  This syntax can be used when you want
     * to later disambiguate between URIs that are intended to describe an
     * Intent vs. all others that should be treated as raw URIs.  When used
     * with {@link #parseUri}, any other scheme will result in a generic
     * VIEW action for that raw URI.
     */
    public static final int URI_INTENT_SCHEME = 1<<0;

    // ---------------------------------------------------------------------

    private String mAction;
    private Uri mData;
    private String mType;
    private String mPackage;
    private ComponentName mComponent;
    private int mFlags;
    private HashSet<String> mCategories;
    private Bundle mExtras;
    private Rect mSourceBounds;

    // ---------------------------------------------------------------------

    /**
     * Create an empty intent.
     */
    public Intent() {
    }

    /**
     * Copy constructor.
     */
    public Intent(Intent o) {
        this.mAction = o.mAction;
        this.mData = o.mData;
        this.mType = o.mType;
        this.mPackage = o.mPackage;
        this.mComponent = o.mComponent;
        this.mFlags = o.mFlags;
        if (o.mCategories != null) {
            this.mCategories = new HashSet<String>(o.mCategories);
        }
        if (o.mExtras != null) {
            this.mExtras = new Bundle(o.mExtras);
        }
        if (o.mSourceBounds != null) {
            this.mSourceBounds = new Rect(o.mSourceBounds);
        }
    }

    @Override
    public Object clone() {
        return new Intent(this);
    }

    private Intent(Intent o, boolean all) {
        this.mAction = o.mAction;
        this.mData = o.mData;
        this.mType = o.mType;
        this.mPackage = o.mPackage;
        this.mComponent = o.mComponent;
        if (o.mCategories != null) {
            this.mCategories = new HashSet<String>(o.mCategories);
        }
    }

    /**
     * Make a clone of only the parts of the Intent that are relevant for
     * filter matching: the action, data, type, component, and categories.
     */
    public Intent cloneFilter() {
        return new Intent(this, false);
    }

    /**
     * Create an intent with a given action.  All other fields (data, type,
     * class) are null.  Note that the action <em>must</em> be in a
     * namespace because Intents are used globally in the system -- for
     * example the system VIEW action is android.intent.action.VIEW; an
     * application's custom action would be something like
     * com.google.app.myapp.CUSTOM_ACTION.
     *
     * @param action The Intent action, such as ACTION_VIEW.
     */
    public Intent(String action) {
        mAction = action;
    }

    /**
     * Create an intent with a given action and for a given data url.  Note
     * that the action <em>must</em> be in a namespace because Intents are
     * used globally in the system -- for example the system VIEW action is
     * android.intent.action.VIEW; an application's custom action would be
     * something like com.google.app.myapp.CUSTOM_ACTION.
     *
     * <p><em>Note: scheme and host name matching in the Android framework is
     * case-sensitive, unlike the formal RFC.  As a result,
     * you should always ensure that you write your Uri with these elements
     * using lower case letters, and normalize any Uris you receive from
     * outside of Android to ensure the scheme and host is lower case.</em></p>
     *
     * @param action The Intent action, such as ACTION_VIEW.
     * @param uri The Intent data URI.
     */
    public Intent(String action, Uri uri) {
        mAction = action;
        mData = uri;
    }

    /**
     * Create an intent for a specific component.  All other fields (action, data,
     * type, class) are null, though they can be modified later with explicit
     * calls.  This provides a convenient way to create an intent that is
     * intended to execute a hard-coded class name, rather than relying on the
     * system to find an appropriate class for you; see {@link #setComponent}
     * for more information on the repercussions of this.
     *
     * @param packageContext A Context of the application package implementing
     * this class.
     * @param cls The component class that is to be used for the intent.
     *
     * @see #setClass
     * @see #setComponent
     * @see #Intent(String, android.net.Uri , Context, Class)
     */
    public Intent(Context packageContext, Class<?> cls) {
        mComponent = new ComponentName(packageContext, cls);
    }

    /**
     * Create an intent for a specific component with a specified action and data.
     * This is equivalent using {@link #Intent(String, android.net.Uri)} to
     * construct the Intent and then calling {@link #setClass} to set its
     * class.
     *
     * <p><em>Note: scheme and host name matching in the Android framework is
     * case-sensitive, unlike the formal RFC.  As a result,
     * you should always ensure that you write your Uri with these elements
     * using lower case letters, and normalize any Uris you receive from
     * outside of Android to ensure the scheme and host is lower case.</em></p>
     *
     * @param action The Intent action, such as ACTION_VIEW.
     * @param uri The Intent data URI.
     * @param packageContext A Context of the application package implementing
     * this class.
     * @param cls The component class that is to be used for the intent.
     *
     * @see #Intent(String, android.net.Uri)
     * @see #Intent(Context, Class)
     * @see #setClass
     * @see #setComponent
     */
    public Intent(String action, Uri uri,
            Context packageContext, Class<?> cls) {
        mAction = action;
        mData = uri;
        mComponent = new ComponentName(packageContext, cls);
    }

    /**
     * Call {@link #parseUri} with 0 flags.
     * @deprecated Use {@link #parseUri} instead.
     */
    @Deprecated
    public static Intent getIntent(String uri) throws URISyntaxException {
        return parseUri(uri, 0);
    }

    /**
     * Create an intent from a URI.  This URI may encode the action,
     * category, and other intent fields, if it was returned by
     * {@link #toUri}.  If the Intent was not generate by toUri(), its data
     * will be the entire URI and its action will be ACTION_VIEW.
     *
     * <p>The URI given here must not be relative -- that is, it must include
     * the scheme and full path.
     *
     * @param uri The URI to turn into an Intent.
     * @param flags Additional processing flags.  Either 0 or
     * {@link #URI_INTENT_SCHEME}.
     *
     * @return Intent The newly created Intent object.
     *
     * @throws URISyntaxException Throws URISyntaxError if the basic URI syntax
     * it bad (as parsed by the Uri class) or the Intent data within the
     * URI is invalid.
     *
     * @see #toUri
     */
    public static Intent parseUri(String uri, int flags) throws URISyntaxException {
        int i = 0;
        try {
            // Validate intent scheme for if requested.
            if ((flags&URI_INTENT_SCHEME) != 0) {
                if (!uri.startsWith("intent:")) {
                    Intent intent = new Intent(ACTION_VIEW);
                    try {
                        intent.setData(Uri.parse(uri));
                    } catch (IllegalArgumentException e) {
                        throw new URISyntaxException(uri, e.getMessage());
                    }
                    return intent;
                }
            }

            // simple case
            i = uri.lastIndexOf("#");
            if (i == -1) return new Intent(ACTION_VIEW, Uri.parse(uri));

            // old format Intent URI
            if (!uri.startsWith("#Intent;", i)) return getIntentOld(uri);

            // new format
            Intent intent = new Intent(ACTION_VIEW);

            // fetch data part, if present
            String data = i >= 0 ? uri.substring(0, i) : null;
            String scheme = null;
            i += "#Intent;".length();

            // loop over contents of Intent, all name=value;
            while (!uri.startsWith("end", i)) {
                int eq = uri.indexOf('=', i);
                int semi = uri.indexOf(';', eq);
                String value = Uri.decode(uri.substring(eq + 1, semi));

                // action
                if (uri.startsWith("action=", i)) {
                    intent.mAction = value;
                }

                // categories
                else if (uri.startsWith("category=", i)) {
                    intent.addCategory(value);
                }

                // type
                else if (uri.startsWith("type=", i)) {
                    intent.mType = value;
                }

                // launch flags
                else if (uri.startsWith("launchFlags=", i)) {
                    intent.mFlags = Integer.decode(value).intValue();
                }

                // package
                else if (uri.startsWith("package=", i)) {
                    intent.mPackage = value;
                }

                // component
                else if (uri.startsWith("component=", i)) {
                    intent.mComponent = ComponentName.unflattenFromString(value);
                }

                // scheme
                else if (uri.startsWith("scheme=", i)) {
                    scheme = value;
                }

                // source bounds
                else if (uri.startsWith("sourceBounds=", i)) {
                    intent.mSourceBounds = Rect.unflattenFromString(value);
                }

                // extra
                else {
                    String key = Uri.decode(uri.substring(i + 2, eq));
                    // create Bundle if it doesn't already exist
                    if (intent.mExtras == null) intent.mExtras = new Bundle();
                    Bundle b = intent.mExtras;
                    // add EXTRA
                    if      (uri.startsWith("S.", i)) b.putString(key, value);
                    else if (uri.startsWith("B.", i)) b.putBoolean(key, Boolean.parseBoolean(value));
                    else if (uri.startsWith("b.", i)) b.putByte(key, Byte.parseByte(value));
                    else if (uri.startsWith("c.", i)) b.putChar(key, value.charAt(0));
                    else if (uri.startsWith("d.", i)) b.putDouble(key, Double.parseDouble(value));
                    else if (uri.startsWith("f.", i)) b.putFloat(key, Float.parseFloat(value));
                    else if (uri.startsWith("i.", i)) b.putInt(key, Integer.parseInt(value));
                    else if (uri.startsWith("l.", i)) b.putLong(key, Long.parseLong(value));
                    else if (uri.startsWith("s.", i)) b.putShort(key, Short.parseShort(value));
                    else throw new URISyntaxException(uri, "unknown EXTRA type", i);
                }

                // move to the next item
                i = semi + 1;
            }

            if (data != null) {
                if (data.startsWith("intent:")) {
                    data = data.substring(7);
                    if (scheme != null) {
                        data = scheme + ':' + data;
                    }
                }

                if (data.length() > 0) {
                    try {
                        intent.mData = Uri.parse(data);
                    } catch (IllegalArgumentException e) {
                        throw new URISyntaxException(uri, e.getMessage());
                    }
                }
            }

            return intent;

        } catch (IndexOutOfBoundsException e) {
            throw new URISyntaxException(uri, "illegal Intent URI format", i);
        }
    }

    public static Intent getIntentOld(String uri) throws URISyntaxException {
        Intent intent;

        int i = uri.lastIndexOf('#');
        if (i >= 0) {
            String action = null;
            final int intentFragmentStart = i;
            boolean isIntentFragment = false;

            i++;

            if (uri.regionMatches(i, "action(", 0, 7)) {
                isIntentFragment = true;
                i += 7;
                int j = uri.indexOf(')', i);
                action = uri.substring(i, j);
                i = j + 1;
            }

            intent = new Intent(action);

            if (uri.regionMatches(i, "categories(", 0, 11)) {
                isIntentFragment = true;
                i += 11;
                int j = uri.indexOf(')', i);
                while (i < j) {
                    int sep = uri.indexOf('!', i);
                    if (sep < 0) sep = j;
                    if (i < sep) {
                        intent.addCategory(uri.substring(i, sep));
                    }
                    i = sep + 1;
                }
                i = j + 1;
            }

            if (uri.regionMatches(i, "type(", 0, 5)) {
                isIntentFragment = true;
                i += 5;
                int j = uri.indexOf(')', i);
                intent.mType = uri.substring(i, j);
                i = j + 1;
            }

            if (uri.regionMatches(i, "launchFlags(", 0, 12)) {
                isIntentFragment = true;
                i += 12;
                int j = uri.indexOf(')', i);
                intent.mFlags = Integer.decode(uri.substring(i, j)).intValue();
                i = j + 1;
            }

            if (uri.regionMatches(i, "component(", 0, 10)) {
                isIntentFragment = true;
                i += 10;
                int j = uri.indexOf(')', i);
                int sep = uri.indexOf('!', i);
                if (sep >= 0 && sep < j) {
                    String pkg = uri.substring(i, sep);
                    String cls = uri.substring(sep + 1, j);
                    intent.mComponent = new ComponentName(pkg, cls);
                }
                i = j + 1;
            }

            if (uri.regionMatches(i, "extras(", 0, 7)) {
                isIntentFragment = true;
                i += 7;

                final int closeParen = uri.indexOf(')', i);
                if (closeParen == -1) throw new URISyntaxException(uri,
                        "EXTRA missing trailing ')'", i);

                while (i < closeParen) {
                    // fetch the key value
                    int j = uri.indexOf('=', i);
                    if (j <= i + 1 || i >= closeParen) {
                        throw new URISyntaxException(uri, "EXTRA missing '='", i);
                    }
                    char type = uri.charAt(i);
                    i++;
                    String key = uri.substring(i, j);
                    i = j + 1;

                    // get type-value
                    j = uri.indexOf('!', i);
                    if (j == -1 || j >= closeParen) j = closeParen;
                    if (i >= j) throw new URISyntaxException(uri, "EXTRA missing '!'", i);
                    String value = uri.substring(i, j);
                    i = j;

                    // create Bundle if it doesn't already exist
                    if (intent.mExtras == null) intent.mExtras = new Bundle();

                    // add item to bundle
                    try {
                        switch (type) {
                            case 'S':
                                intent.mExtras.putString(key, Uri.decode(value));
                                break;
                            case 'B':
                                intent.mExtras.putBoolean(key, Boolean.parseBoolean(value));
                                break;
                            case 'b':
                                intent.mExtras.putByte(key, Byte.parseByte(value));
                                break;
                            case 'c':
                                intent.mExtras.putChar(key, Uri.decode(value).charAt(0));
                                break;
                            case 'd':
                                intent.mExtras.putDouble(key, Double.parseDouble(value));
                                break;
                            case 'f':
                                intent.mExtras.putFloat(key, Float.parseFloat(value));
                                break;
                            case 'i':
                                intent.mExtras.putInt(key, Integer.parseInt(value));
                                break;
                            case 'l':
                                intent.mExtras.putLong(key, Long.parseLong(value));
                                break;
                            case 's':
                                intent.mExtras.putShort(key, Short.parseShort(value));
                                break;
                            default:
                                throw new URISyntaxException(uri, "EXTRA has unknown type", i);
                        }
                    } catch (NumberFormatException e) {
                        throw new URISyntaxException(uri, "EXTRA value can't be parsed", i);
                    }

                    char ch = uri.charAt(i);
                    if (ch == ')') break;
                    if (ch != '!') throw new URISyntaxException(uri, "EXTRA missing '!'", i);
                    i++;
                }
            }

            if (isIntentFragment) {
                intent.mData = Uri.parse(uri.substring(0, intentFragmentStart));
            } else {
                intent.mData = Uri.parse(uri);
            }

            if (intent.mAction == null) {
                // By default, if no action is specified, then use VIEW.
                intent.mAction = ACTION_VIEW;
            }

        } else {
            intent = new Intent(ACTION_VIEW, Uri.parse(uri));
        }

        return intent;
    }

    /**
     * Retrieve the general action to be performed, such as
     * {@link #ACTION_VIEW}.  The action describes the general way the rest of
     * the information in the intent should be interpreted -- most importantly,
     * what to do with the data returned by {@link #getData}.
     *
     * @return The action of this intent or null if none is specified.
     *
     * @see #setAction
     */
    public String getAction() {
        return mAction;
    }

    /**
     * Retrieve data this intent is operating on.  This URI specifies the name
     * of the data; often it uses the content: scheme, specifying data in a
     * content provider.  Other schemes may be handled by specific activities,
     * such as http: by the web browser.
     *
     * @return The URI of the data this intent is targeting or null.
     *
     * @see #getScheme
     * @see #setData
     */
    public Uri getData() {
        return mData;
    }

    /**
     * The same as {@link #getData()}, but returns the URI as an encoded
     * String.
     */
    public String getDataString() {
        return mData != null ? mData.toString() : null;
    }

    /**
     * Return the scheme portion of the intent's data.  If the data is null or
     * does not include a scheme, null is returned.  Otherwise, the scheme
     * prefix without the final ':' is returned, i.e. "http".
     *
     * <p>This is the same as calling getData().getScheme() (and checking for
     * null data).
     *
     * @return The scheme of this intent.
     *
     * @see #getData
     */
    public String getScheme() {
        return mData != null ? mData.getScheme() : null;
    }

    /**
     * Retrieve any explicit MIME type included in the intent.  This is usually
     * null, as the type is determined by the intent data.
     *
     * @return If a type was manually set, it is returned; else null is
     *         returned.
     *
     * @see #resolveType(ContentResolver)
     * @see #setType
     */
    public String getType() {
        return mType;
    }

    /**
     * Return the MIME data type of this intent.  If the type field is
     * explicitly set, that is simply returned.  Otherwise, if the data is set,
     * the type of that data is returned.  If neither fields are set, a null is
     * returned.
     *
     * @return The MIME type of this intent.
     *
     * @see #getType
     * @see #resolveType(ContentResolver)
     */
    public String resolveType(Context context) {
        return resolveType(context.getContentResolver());
    }

    /**
     * Return the MIME data type of this intent.  If the type field is
     * explicitly set, that is simply returned.  Otherwise, if the data is set,
     * the type of that data is returned.  If neither fields are set, a null is
     * returned.
     *
     * @param resolver A ContentResolver that can be used to determine the MIME
     *                 type of the intent's data.
     *
     * @return The MIME type of this intent.
     *
     * @see #getType
     * @see #resolveType(Context)
     */
    public String resolveType(ContentResolver resolver) {
        if (mType != null) {
            return mType;
        }
        if (mData != null) {
            if ("content".equals(mData.getScheme())) {
                return resolver.getType(mData);
            }
        }
        return null;
    }

    /**
     * Return the MIME data type of this intent, only if it will be needed for
     * intent resolution.  This is not generally useful for application code;
     * it is used by the frameworks for communicating with back-end system
     * services.
     *
     * @param resolver A ContentResolver that can be used to determine the MIME
     *                 type of the intent's data.
     *
     * @return The MIME type of this intent, or null if it is unknown or not
     *         needed.
     */
    public String resolveTypeIfNeeded(ContentResolver resolver) {
        if (mComponent != null) {
            return mType;
        }
        return resolveType(resolver);
    }

    /**
     * Check if an category exists in the intent.
     *
     * @param category The category to check.
     *
     * @return boolean True if the intent contains the category, else false.
     *
     * @see #getCategories
     * @see #addCategory
     */
    public boolean hasCategory(String category) {
        return mCategories != null && mCategories.contains(category);
    }

    /**
     * Return the set of all categories in the intent.  If there are no categories,
     * returns NULL.
     *
     * @return Set The set of categories you can examine.  Do not modify!
     *
     * @see #hasCategory
     * @see #addCategory
     */
    public Set<String> getCategories() {
        return mCategories;
    }

    /**
     * Sets the ClassLoader that will be used when unmarshalling
     * any Parcelable values from the extras of this Intent.
     *
     * @param loader a ClassLoader, or null to use the default loader
     * at the time of unmarshalling.
     */
    public void setExtrasClassLoader(ClassLoader loader) {
        if (mExtras != null) {
            mExtras.setClassLoader(loader);
        }
    }

    /**
     * Returns true if an extra value is associated with the given name.
     * @param name the extra's name
     * @return true if the given extra is present.
     */
    public boolean hasExtra(String name) {
        return mExtras != null && mExtras.containsKey(name);
    }

    /**
     * Returns true if the Intent's extras contain a parcelled file descriptor.
     * @return true if the Intent contains a parcelled file descriptor.
     */
    public boolean hasFileDescriptors() {
        return mExtras != null && mExtras.hasFileDescriptors();
    }

    /**
     * Retrieve extended data from the intent.
     *
     * @param name The name of the desired item.
     *
     * @return the value of an item that previously added with putExtra()
     * or null if none was found.
     *
     * @deprecated
     * @hide
     */
    @Deprecated
    public Object getExtra(String name) {
        return getExtra(name, null);
    }

    /**
     * Retrieve extended data from the intent.
     *
     * @param name The name of the desired item.
     * @param defaultValue the value to be returned if no value of the desired
     * type is stored with the given name.
     *
     * @return the value of an item that previously added with putExtra()
     * or the default value if none was found.
     *
     * @see #putExtra(String, boolean)
     */
    public boolean getBooleanExtra(String name, boolean defaultValue) {
        return mExtras == null ? defaultValue :
            mExtras.getBoolean(name, defaultValue);
    }

    /**
     * Retrieve extended data from the intent.
     *
     * @param name The name of the desired item.
     * @param defaultValue the value to be returned if no value of the desired
     * type is stored with the given name.
     *
     * @return the value of an item that previously added with putExtra()
     * or the default value if none was found.
     *
     * @see #putExtra(String, byte)
     */
    public byte getByteExtra(String name, byte defaultValue) {
        return mExtras == null ? defaultValue :
            mExtras.getByte(name, defaultValue);
    }

    /**
     * Retrieve extended data from the intent.
     *
     * @param name The name of the desired item.
     * @param defaultValue the value to be returned if no value of the desired
     * type is stored with the given name.
     *
     * @return the value of an item that previously added with putExtra()
     * or the default value if none was found.
     *
     * @see #putExtra(String, short)
     */
    public short getShortExtra(String name, short defaultValue) {
        return mExtras == null ? defaultValue :
            mExtras.getShort(name, defaultValue);
    }

    /**
     * Retrieve extended data from the intent.
     *
     * @param name The name of the desired item.
     * @param defaultValue the value to be returned if no value of the desired
     * type is stored with the given name.
     *
     * @return the value of an item that previously added with putExtra()
     * or the default value if none was found.
     *
     * @see #putExtra(String, char)
     */
    public char getCharExtra(String name, char defaultValue) {
        return mExtras == null ? defaultValue :
            mExtras.getChar(name, defaultValue);
    }

    /**
     * Retrieve extended data from the intent.
     *
     * @param name The name of the desired item.
     * @param defaultValue the value to be returned if no value of the desired
     * type is stored with the given name.
     *
     * @return the value of an item that previously added with putExtra()
     * or the default value if none was found.
     *
     * @see #putExtra(String, int)
     */
    public int getIntExtra(String name, int defaultValue) {
        return mExtras == null ? defaultValue :
            mExtras.getInt(name, defaultValue);
    }

    /**
     * Retrieve extended data from the intent.
     *
     * @param name The name of the desired item.
     * @param defaultValue the value to be returned if no value of the desired
     * type is stored with the given name.
     *
     * @return the value of an item that previously added with putExtra()
     * or the default value if none was found.
     *
     * @see #putExtra(String, long)
     */
    public long getLongExtra(String name, long defaultValue) {
        return mExtras == null ? defaultValue :
            mExtras.getLong(name, defaultValue);
    }

    /**
     * Retrieve extended data from the intent.
     *
     * @param name The name of the desired item.
     * @param defaultValue the value to be returned if no value of the desired
     * type is stored with the given name.
     *
     * @return the value of an item that previously added with putExtra(),
     * or the default value if no such item is present
     *
     * @see #putExtra(String, float)
     */
    public float getFloatExtra(String name, float defaultValue) {
        return mExtras == null ? defaultValue :
            mExtras.getFloat(name, defaultValue);
    }

    /**
     * Retrieve extended data from the intent.
     *
     * @param name The name of the desired item.
     * @param defaultValue the value to be returned if no value of the desired
     * type is stored with the given name.
     *
     * @return the value of an item that previously added with putExtra()
     * or the default value if none was found.
     *
     * @see #putExtra(String, double)
     */
    public double getDoubleExtra(String name, double defaultValue) {
        return mExtras == null ? defaultValue :
            mExtras.getDouble(name, defaultValue);
    }

    /**
     * Retrieve extended data from the intent.
     *
     * @param name The name of the desired item.
     *
     * @return the value of an item that previously added with putExtra()
     * or null if no String value was found.
     *
     * @see #putExtra(String, String)
     */
    public String getStringExtra(String name) {
        return mExtras == null ? null : mExtras.getString(name);
    }

    /**
     * Retrieve extended data from the intent.
     *
     * @param name The name of the desired item.
     *
     * @return the value of an item that previously added with putExtra()
     * or null if no CharSequence value was found.
     *
     * @see #putExtra(String, CharSequence)
     */
    public CharSequence getCharSequenceExtra(String name) {
        return mExtras == null ? null : mExtras.getCharSequence(name);
    }

    /**
     * Retrieve extended data from the intent.
     *
     * @param name The name of the desired item.
     *
     * @return the value of an item that previously added with putExtra()
     * or null if no Parcelable value was found.
     *
     * @see #putExtra(String, Parcelable)
     */
    public <T extends Parcelable> T getParcelableExtra(String name) {
        return mExtras == null ? null : mExtras.<T>getParcelable(name);
    }

    /**
     * Retrieve extended data from the intent.
     *
     * @param name The name of the desired item.
     *
     * @return the value of an item that previously added with putExtra()
     * or null if no Parcelable[] value was found.
     *
     * @see #putExtra(String, Parcelable[])
     */
    public Parcelable[] getParcelableArrayExtra(String name) {
        return mExtras == null ? null : mExtras.getParcelableArray(name);
    }

    /**
     * Retrieve extended data from the intent.
     *
     * @param name The name of the desired item.
     *
     * @return the value of an item that previously added with putExtra()
     * or null if no ArrayList<Parcelable> value was found.
     *
     * @see #putParcelableArrayListExtra(String, ArrayList)
     */
    public <T extends Parcelable> ArrayList<T> getParcelableArrayListExtra(String name) {
        return mExtras == null ? null : mExtras.<T>getParcelableArrayList(name);
    }

    /**
     * Retrieve extended data from the intent.
     *
     * @param name The name of the desired item.
     *
     * @return the value of an item that previously added with putExtra()
     * or null if no Serializable value was found.
     *
     * @see #putExtra(String, Serializable)
     */
    public Serializable getSerializableExtra(String name) {
        return mExtras == null ? null : mExtras.getSerializable(name);
    }

    /**
     * Retrieve extended data from the intent.
     *
     * @param name The name of the desired item.
     *
     * @return the value of an item that previously added with putExtra()
     * or null if no ArrayList<Integer> value was found.
     *
     * @see #putIntegerArrayListExtra(String, ArrayList)
     */
    public ArrayList<Integer> getIntegerArrayListExtra(String name) {
        return mExtras == null ? null : mExtras.getIntegerArrayList(name);
    }

    /**
     * Retrieve extended data from the intent.
     *
     * @param name The name of the desired item.
     *
     * @return the value of an item that previously added with putExtra()
     * or null if no ArrayList<String> value was found.
     *
     * @see #putStringArrayListExtra(String, ArrayList)
     */
    public ArrayList<String> getStringArrayListExtra(String name) {
        return mExtras == null ? null : mExtras.getStringArrayList(name);
    }

    /**
     * Retrieve extended data from the intent.
     *
     * @param name The name of the desired item.
     *
     * @return the value of an item that previously added with putExtra()
     * or null if no ArrayList<CharSequence> value was found.
     *
     * @see #putCharSequenceArrayListExtra(String, ArrayList)
     */
    public ArrayList<CharSequence> getCharSequenceArrayListExtra(String name) {
        return mExtras == null ? null : mExtras.getCharSequenceArrayList(name);
    }

    /**
     * Retrieve extended data from the intent.
     *
     * @param name The name of the desired item.
     *
     * @return the value of an item that previously added with putExtra()
     * or null if no boolean array value was found.
     *
     * @see #putExtra(String, boolean[])
     */
    public boolean[] getBooleanArrayExtra(String name) {
        return mExtras == null ? null : mExtras.getBooleanArray(name);
    }

    /**
     * Retrieve extended data from the intent.
     *
     * @param name The name of the desired item.
     *
     * @return the value of an item that previously added with putExtra()
     * or null if no byte array value was found.
     *
     * @see #putExtra(String, byte[])
     */
    public byte[] getByteArrayExtra(String name) {
        return mExtras == null ? null : mExtras.getByteArray(name);
    }

    /**
     * Retrieve extended data from the intent.
     *
     * @param name The name of the desired item.
     *
     * @return the value of an item that previously added with putExtra()
     * or null if no short array value was found.
     *
     * @see #putExtra(String, short[])
     */
    public short[] getShortArrayExtra(String name) {
        return mExtras == null ? null : mExtras.getShortArray(name);
    }

    /**
     * Retrieve extended data from the intent.
     *
     * @param name The name of the desired item.
     *
     * @return the value of an item that previously added with putExtra()
     * or null if no char array value was found.
     *
     * @see #putExtra(String, char[])
     */
    public char[] getCharArrayExtra(String name) {
        return mExtras == null ? null : mExtras.getCharArray(name);
    }

    /**
     * Retrieve extended data from the intent.
     *
     * @param name The name of the desired item.
     *
     * @return the value of an item that previously added with putExtra()
     * or null if no int array value was found.
     *
     * @see #putExtra(String, int[])
     */
    public int[] getIntArrayExtra(String name) {
        return mExtras == null ? null : mExtras.getIntArray(name);
    }

    /**
     * Retrieve extended data from the intent.
     *
     * @param name The name of the desired item.
     *
     * @return the value of an item that previously added with putExtra()
     * or null if no long array value was found.
     *
     * @see #putExtra(String, long[])
     */
    public long[] getLongArrayExtra(String name) {
        return mExtras == null ? null : mExtras.getLongArray(name);
    }

    /**
     * Retrieve extended data from the intent.
     *
     * @param name The name of the desired item.
     *
     * @return the value of an item that previously added with putExtra()
     * or null if no float array value was found.
     *
     * @see #putExtra(String, float[])
     */
    public float[] getFloatArrayExtra(String name) {
        return mExtras == null ? null : mExtras.getFloatArray(name);
    }

    /**
     * Retrieve extended data from the intent.
     *
     * @param name The name of the desired item.
     *
     * @return the value of an item that previously added with putExtra()
     * or null if no double array value was found.
     *
     * @see #putExtra(String, double[])
     */
    public double[] getDoubleArrayExtra(String name) {
        return mExtras == null ? null : mExtras.getDoubleArray(name);
    }

    /**
     * Retrieve extended data from the intent.
     *
     * @param name The name of the desired item.
     *
     * @return the value of an item that previously added with putExtra()
     * or null if no String array value was found.
     *
     * @see #putExtra(String, String[])
     */
    public String[] getStringArrayExtra(String name) {
        return mExtras == null ? null : mExtras.getStringArray(name);
    }

    /**
     * Retrieve extended data from the intent.
     *
     * @param name The name of the desired item.
     *
     * @return the value of an item that previously added with putExtra()
     * or null if no CharSequence array value was found.
     *
     * @see #putExtra(String, CharSequence[])
     */
    public CharSequence[] getCharSequenceArrayExtra(String name) {
        return mExtras == null ? null : mExtras.getCharSequenceArray(name);
    }

    /**
     * Retrieve extended data from the intent.
     *
     * @param name The name of the desired item.
     *
     * @return the value of an item that previously added with putExtra()
     * or null if no Bundle value was found.
     *
     * @see #putExtra(String, Bundle)
     */
    public Bundle getBundleExtra(String name) {
        return mExtras == null ? null : mExtras.getBundle(name);
    }

    /**
     * Retrieve extended data from the intent.
     *
     * @param name The name of the desired item.
     *
     * @return the value of an item that previously added with putExtra()
     * or null if no IBinder value was found.
     *
     * @see #putExtra(String, IBinder)
     *
     * @deprecated
     * @hide
     */
    @Deprecated
    public IBinder getIBinderExtra(String name) {
        return mExtras == null ? null : mExtras.getIBinder(name);
    }

    /**
     * Retrieve extended data from the intent.
     *
     * @param name The name of the desired item.
     * @param defaultValue The default value to return in case no item is
     * associated with the key 'name'
     *
     * @return the value of an item that previously added with putExtra()
     * or defaultValue if none was found.
     *
     * @see #putExtra
     *
     * @deprecated
     * @hide
     */
    @Deprecated
    public Object getExtra(String name, Object defaultValue) {
        Object result = defaultValue;
        if (mExtras != null) {
            Object result2 = mExtras.get(name);
            if (result2 != null) {
                result = result2;
            }
        }

        return result;
    }

    /**
     * Retrieves a map of extended data from the intent.
     *
     * @return the map of all extras previously added with putExtra(),
     * or null if none have been added.
     */
    public Bundle getExtras() {
        return (mExtras != null)
                ? new Bundle(mExtras)
                : null;
    }

    /**
     * Retrieve any special flags associated with this intent.  You will
     * normally just set them with {@link #setFlags} and let the system
     * take the appropriate action with them.
     *
     * @return int The currently set flags.
     *
     * @see #setFlags
     */
    public int getFlags() {
        return mFlags;
    }

    /**
     * Retrieve the application package name this Intent is limited to.  When
     * resolving an Intent, if non-null this limits the resolution to only
     * components in the given application package.
     *
     * @return The name of the application package for the Intent.
     *
     * @see #resolveActivity
     * @see #setPackage
     */
    public String getPackage() {
        return mPackage;
    }

    /**
     * Retrieve the concrete component associated with the intent.  When receiving
     * an intent, this is the component that was found to best handle it (that is,
     * yourself) and will always be non-null; in all other cases it will be
     * null unless explicitly set.
     *
     * @return The name of the application component to handle the intent.
     *
     * @see #resolveActivity
     * @see #setComponent
     */
    public ComponentName getComponent() {
        return mComponent;
    }

    /**
     * Get the bounds of the sender of this intent, in screen coordinates.  This can be
     * used as a hint to the receiver for animations and the like.  Null means that there
     * is no source bounds.
     */
    public Rect getSourceBounds() {
        return mSourceBounds;
    }

    /**
     * Return the Activity component that should be used to handle this intent.
     * The appropriate component is determined based on the information in the
     * intent, evaluated as follows:
     *
     * <p>If {@link #getComponent} returns an explicit class, that is returned
     * without any further consideration.
     *
     * <p>The activity must handle the {@link Intent#CATEGORY_DEFAULT} Intent
     * category to be considered.
     *
     * <p>If {@link #getAction} is non-NULL, the activity must handle this
     * action.
     *
     * <p>If {@link #resolveType} returns non-NULL, the activity must handle
     * this type.
     *
     * <p>If {@link #addCategory} has added any categories, the activity must
     * handle ALL of the categories specified.
     *
     * <p>If {@link #getPackage} is non-NULL, only activity components in
     * that application package will be considered.
     *
     * <p>If there are no activities that satisfy all of these conditions, a
     * null string is returned.
     *
     * <p>If multiple activities are found to satisfy the intent, the one with
     * the highest priority will be used.  If there are multiple activities
     * with the same priority, the system will either pick the best activity
     * based on user preference, or resolve to a system class that will allow
     * the user to pick an activity and forward from there.
     *
     * <p>This method is implemented simply by calling
     * {@link PackageManager#resolveActivity} with the "defaultOnly" parameter
     * true.</p>
     * <p> This API is called for you as part of starting an activity from an
     * intent.  You do not normally need to call it yourself.</p>
     *
     * @param pm The package manager with which to resolve the Intent.
     *
     * @return Name of the component implementing an activity that can
     *         display the intent.
     *
     * @see #setComponent
     * @see #getComponent
     * @see #resolveActivityInfo
     */
    public ComponentName resolveActivity(PackageManager pm) {
        if (mComponent != null) {
            return mComponent;
        }

        ResolveInfo info = pm.resolveActivity(
            this, PackageManager.MATCH_DEFAULT_ONLY);
        if (info != null) {
            return new ComponentName(
                    info.activityInfo.applicationInfo.packageName,
                    info.activityInfo.name);
        }

        return null;
    }

    /**
     * Resolve the Intent into an {@link ActivityInfo}
     * describing the activity that should execute the intent.  Resolution
     * follows the same rules as described for {@link #resolveActivity}, but
     * you get back the completely information about the resolved activity
     * instead of just its class name.
     *
     * @param pm The package manager with which to resolve the Intent.
     * @param flags Addition information to retrieve as per
     * {@link PackageManager#getActivityInfo(ComponentName, int)
     * PackageManager.getActivityInfo()}.
     *
     * @return PackageManager.ActivityInfo
     *
     * @see #resolveActivity
     */
    public ActivityInfo resolveActivityInfo(PackageManager pm, int flags) {
        ActivityInfo ai = null;
        if (mComponent != null) {
            try {
                ai = pm.getActivityInfo(mComponent, flags);
            } catch (PackageManager.NameNotFoundException e) {
                // ignore
            }
        } else {
            ResolveInfo info = pm.resolveActivity(
                this, PackageManager.MATCH_DEFAULT_ONLY | flags);
            if (info != null) {
                ai = info.activityInfo;
            }
        }

        return ai;
    }

    /**
     * Set the general action to be performed.
     *
     * @param action An action name, such as ACTION_VIEW.  Application-specific
     *               actions should be prefixed with the vendor's package name.
     *
     * @return Returns the same Intent object, for chaining multiple calls
     * into a single statement.
     *
     * @see #getAction
     */
    public Intent setAction(String action) {
        mAction = action;
        return this;
    }

    /**
     * Set the data this intent is operating on.  This method automatically
     * clears any type that was previously set by {@link #setType}.
     *
     * <p><em>Note: scheme and host name matching in the Android framework is
     * case-sensitive, unlike the formal RFC.  As a result,
     * you should always ensure that you write your Uri with these elements
     * using lower case letters, and normalize any Uris you receive from
     * outside of Android to ensure the scheme and host is lower case.</em></p>
     *
     * @param data The URI of the data this intent is now targeting.
     *
     * @return Returns the same Intent object, for chaining multiple calls
     * into a single statement.
     *
     * @see #getData
     * @see #setType
     * @see #setDataAndType
     */
    public Intent setData(Uri data) {
        mData = data;
        mType = null;
        return this;
    }

    /**
     * Set an explicit MIME data type.  This is used to create intents that
     * only specify a type and not data, for example to indicate the type of
     * data to return.  This method automatically clears any data that was
     * previously set by {@link #setData}.
     *
     * <p><em>Note: MIME type matching in the Android framework is
     * case-sensitive, unlike formal RFC MIME types.  As a result,
     * you should always write your MIME types with lower case letters,
     * and any MIME types you receive from outside of Android should be
     * converted to lower case before supplying them here.</em></p>
     *
     * @param type The MIME type of the data being handled by this intent.
     *
     * @return Returns the same Intent object, for chaining multiple calls
     * into a single statement.
     *
     * @see #getType
     * @see #setData
     * @see #setDataAndType
     */
    public Intent setType(String type) {
        mData = null;
        mType = type;
        return this;
    }

    /**
     * (Usually optional) Set the data for the intent along with an explicit
     * MIME data type.  This method should very rarely be used -- it allows you
     * to override the MIME type that would ordinarily be inferred from the
     * data with your own type given here.
     *
     * <p><em>Note: MIME type, Uri scheme, and host name matching in the
     * Android framework is case-sensitive, unlike the formal RFC definitions.
     * As a result, you should always write these elements with lower case letters,
     * and normalize any MIME types or Uris you receive from
     * outside of Android to ensure these elements are lower case before
     * supplying them here.</em></p>
     *
     * @param data The URI of the data this intent is now targeting.
     * @param type The MIME type of the data being handled by this intent.
     *
     * @return Returns the same Intent object, for chaining multiple calls
     * into a single statement.
     *
     * @see #setData
     * @see #setType
     */
    public Intent setDataAndType(Uri data, String type) {
        mData = data;
        mType = type;
        return this;
    }

    /**
     * Add a new category to the intent.  Categories provide additional detail
     * about the action the intent is perform.  When resolving an intent, only
     * activities that provide <em>all</em> of the requested categories will be
     * used.
     *
     * @param category The desired category.  This can be either one of the
     *               predefined Intent categories, or a custom category in your own
     *               namespace.
     *
     * @return Returns the same Intent object, for chaining multiple calls
     * into a single statement.
     *
     * @see #hasCategory
     * @see #removeCategory
     */
    public Intent addCategory(String category) {
        if (mCategories == null) {
            mCategories = new HashSet<String>();
        }
        mCategories.add(category);
        return this;
    }

    /**
     * Remove an category from an intent.
     *
     * @param category The category to remove.
     *
     * @see #addCategory
     */
    public void removeCategory(String category) {
        if (mCategories != null) {
            mCategories.remove(category);
            if (mCategories.size() == 0) {
                mCategories = null;
            }
        }
    }

    /**
     * Add extended data to the intent.  The name must include a package
     * prefix, for example the app com.android.contacts would use names
     * like "com.android.contacts.ShowAll".
     *
     * @param name The name of the extra data, with package prefix.
     * @param value The boolean data value.
     *
     * @return Returns the same Intent object, for chaining multiple calls
     * into a single statement.
     *
     * @see #putExtras
     * @see #removeExtra
     * @see #getBooleanExtra(String, boolean)
     */
    public Intent putExtra(String name, boolean value) {
        if (mExtras == null) {
            mExtras = new Bundle();
        }
        mExtras.putBoolean(name, value);
        return this;
    }

    /**
     * Add extended data to the intent.  The name must include a package
     * prefix, for example the app com.android.contacts would use names
     * like "com.android.contacts.ShowAll".
     *
     * @param name The name of the extra data, with package prefix.
     * @param value The byte data value.
     *
     * @return Returns the same Intent object, for chaining multiple calls
     * into a single statement.
     *
     * @see #putExtras
     * @see #removeExtra
     * @see #getByteExtra(String, byte)
     */
    public Intent putExtra(String name, byte value) {
        if (mExtras == null) {
            mExtras = new Bundle();
        }
        mExtras.putByte(name, value);
        return this;
    }

    /**
     * Add extended data to the intent.  The name must include a package
     * prefix, for example the app com.android.contacts would use names
     * like "com.android.contacts.ShowAll".
     *
     * @param name The name of the extra data, with package prefix.
     * @param value The char data value.
     *
     * @return Returns the same Intent object, for chaining multiple calls
     * into a single statement.
     *
     * @see #putExtras
     * @see #removeExtra
     * @see #getCharExtra(String, char)
     */
    public Intent putExtra(String name, char value) {
        if (mExtras == null) {
            mExtras = new Bundle();
        }
        mExtras.putChar(name, value);
        return this;
    }

    /**
     * Add extended data to the intent.  The name must include a package
     * prefix, for example the app com.android.contacts would use names
     * like "com.android.contacts.ShowAll".
     *
     * @param name The name of the extra data, with package prefix.
     * @param value The short data value.
     *
     * @return Returns the same Intent object, for chaining multiple calls
     * into a single statement.
     *
     * @see #putExtras
     * @see #removeExtra
     * @see #getShortExtra(String, short)
     */
    public Intent putExtra(String name, short value) {
        if (mExtras == null) {
            mExtras = new Bundle();
        }
        mExtras.putShort(name, value);
        return this;
    }

    /**
     * Add extended data to the intent.  The name must include a package
     * prefix, for example the app com.android.contacts would use names
     * like "com.android.contacts.ShowAll".
     *
     * @param name The name of the extra data, with package prefix.
     * @param value The integer data value.
     *
     * @return Returns the same Intent object, for chaining multiple calls
     * into a single statement.
     *
     * @see #putExtras
     * @see #removeExtra
     * @see #getIntExtra(String, int)
     */
    public Intent putExtra(String name, int value) {
        if (mExtras == null) {
            mExtras = new Bundle();
        }
        mExtras.putInt(name, value);
        return this;
    }

    /**
     * Add extended data to the intent.  The name must include a package
     * prefix, for example the app com.android.contacts would use names
     * like "com.android.contacts.ShowAll".
     *
     * @param name The name of the extra data, with package prefix.
     * @param value The long data value.
     *
     * @return Returns the same Intent object, for chaining multiple calls
     * into a single statement.
     *
     * @see #putExtras
     * @see #removeExtra
     * @see #getLongExtra(String, long)
     */
    public Intent putExtra(String name, long value) {
        if (mExtras == null) {
            mExtras = new Bundle();
        }
        mExtras.putLong(name, value);
        return this;
    }

    /**
     * Add extended data to the intent.  The name must include a package
     * prefix, for example the app com.android.contacts would use names
     * like "com.android.contacts.ShowAll".
     *
     * @param name The name of the extra data, with package prefix.
     * @param value The float data value.
     *
     * @return Returns the same Intent object, for chaining multiple calls
     * into a single statement.
     *
     * @see #putExtras
     * @see #removeExtra
     * @see #getFloatExtra(String, float)
     */
    public Intent putExtra(String name, float value) {
        if (mExtras == null) {
            mExtras = new Bundle();
        }
        mExtras.putFloat(name, value);
        return this;
    }

    /**
     * Add extended data to the intent.  The name must include a package
     * prefix, for example the app com.android.contacts would use names
     * like "com.android.contacts.ShowAll".
     *
     * @param name The name of the extra data, with package prefix.
     * @param value The double data value.
     *
     * @return Returns the same Intent object, for chaining multiple calls
     * into a single statement.
     *
     * @see #putExtras
     * @see #removeExtra
     * @see #getDoubleExtra(String, double)
     */
    public Intent putExtra(String name, double value) {
        if (mExtras == null) {
            mExtras = new Bundle();
        }
        mExtras.putDouble(name, value);
        return this;
    }

    /**
     * Add extended data to the intent.  The name must include a package
     * prefix, for example the app com.android.contacts would use names
     * like "com.android.contacts.ShowAll".
     *
     * @param name The name of the extra data, with package prefix.
     * @param value The String data value.
     *
     * @return Returns the same Intent object, for chaining multiple calls
     * into a single statement.
     *
     * @see #putExtras
     * @see #removeExtra
     * @see #getStringExtra(String)
     */
    public Intent putExtra(String name, String value) {
        if (mExtras == null) {
            mExtras = new Bundle();
        }
        mExtras.putString(name, value);
        return this;
    }

    /**
     * Add extended data to the intent.  The name must include a package
     * prefix, for example the app com.android.contacts would use names
     * like "com.android.contacts.ShowAll".
     *
     * @param name The name of the extra data, with package prefix.
     * @param value The CharSequence data value.
     *
     * @return Returns the same Intent object, for chaining multiple calls
     * into a single statement.
     *
     * @see #putExtras
     * @see #removeExtra
     * @see #getCharSequenceExtra(String)
     */
    public Intent putExtra(String name, CharSequence value) {
        if (mExtras == null) {
            mExtras = new Bundle();
        }
        mExtras.putCharSequence(name, value);
        return this;
    }

    /**
     * Add extended data to the intent.  The name must include a package
     * prefix, for example the app com.android.contacts would use names
     * like "com.android.contacts.ShowAll".
     *
     * @param name The name of the extra data, with package prefix.
     * @param value The Parcelable data value.
     *
     * @return Returns the same Intent object, for chaining multiple calls
     * into a single statement.
     *
     * @see #putExtras
     * @see #removeExtra
     * @see #getParcelableExtra(String)
     */
    public Intent putExtra(String name, Parcelable value) {
        if (mExtras == null) {
            mExtras = new Bundle();
        }
        mExtras.putParcelable(name, value);
        return this;
    }

    /**
     * Add extended data to the intent.  The name must include a package
     * prefix, for example the app com.android.contacts would use names
     * like "com.android.contacts.ShowAll".
     *
     * @param name The name of the extra data, with package prefix.
     * @param value The Parcelable[] data value.
     *
     * @return Returns the same Intent object, for chaining multiple calls
     * into a single statement.
     *
     * @see #putExtras
     * @see #removeExtra
     * @see #getParcelableArrayExtra(String)
     */
    public Intent putExtra(String name, Parcelable[] value) {
        if (mExtras == null) {
            mExtras = new Bundle();
        }
        mExtras.putParcelableArray(name, value);
        return this;
    }

    /**
     * Add extended data to the intent.  The name must include a package
     * prefix, for example the app com.android.contacts would use names
     * like "com.android.contacts.ShowAll".
     *
     * @param name The name of the extra data, with package prefix.
     * @param value The ArrayList<Parcelable> data value.
     *
     * @return Returns the same Intent object, for chaining multiple calls
     * into a single statement.
     *
     * @see #putExtras
     * @see #removeExtra
     * @see #getParcelableArrayListExtra(String)
     */
    public Intent putParcelableArrayListExtra(String name, ArrayList<? extends Parcelable> value) {
        if (mExtras == null) {
            mExtras = new Bundle();
        }
        mExtras.putParcelableArrayList(name, value);
        return this;
    }

    /**
     * Add extended data to the intent.  The name must include a package
     * prefix, for example the app com.android.contacts would use names
     * like "com.android.contacts.ShowAll".
     *
     * @param name The name of the extra data, with package prefix.
     * @param value The ArrayList<Integer> data value.
     *
     * @return Returns the same Intent object, for chaining multiple calls
     * into a single statement.
     *
     * @see #putExtras
     * @see #removeExtra
     * @see #getIntegerArrayListExtra(String)
     */
    public Intent putIntegerArrayListExtra(String name, ArrayList<Integer> value) {
        if (mExtras == null) {
            mExtras = new Bundle();
        }
        mExtras.putIntegerArrayList(name, value);
        return this;
    }

    /**
     * Add extended data to the intent.  The name must include a package
     * prefix, for example the app com.android.contacts would use names
     * like "com.android.contacts.ShowAll".
     *
     * @param name The name of the extra data, with package prefix.
     * @param value The ArrayList<String> data value.
     *
     * @return Returns the same Intent object, for chaining multiple calls
     * into a single statement.
     *
     * @see #putExtras
     * @see #removeExtra
     * @see #getStringArrayListExtra(String)
     */
    public Intent putStringArrayListExtra(String name, ArrayList<String> value) {
        if (mExtras == null) {
            mExtras = new Bundle();
        }
        mExtras.putStringArrayList(name, value);
        return this;
    }

    /**
     * Add extended data to the intent.  The name must include a package
     * prefix, for example the app com.android.contacts would use names
     * like "com.android.contacts.ShowAll".
     *
     * @param name The name of the extra data, with package prefix.
     * @param value The ArrayList<CharSequence> data value.
     *
     * @return Returns the same Intent object, for chaining multiple calls
     * into a single statement.
     *
     * @see #putExtras
     * @see #removeExtra
     * @see #getCharSequenceArrayListExtra(String)
     */
    public Intent putCharSequenceArrayListExtra(String name, ArrayList<CharSequence> value) {
        if (mExtras == null) {
            mExtras = new Bundle();
        }
        mExtras.putCharSequenceArrayList(name, value);
        return this;
    }

    /**
     * Add extended data to the intent.  The name must include a package
     * prefix, for example the app com.android.contacts would use names
     * like "com.android.contacts.ShowAll".
     *
     * @param name The name of the extra data, with package prefix.
     * @param value The Serializable data value.
     *
     * @return Returns the same Intent object, for chaining multiple calls
     * into a single statement.
     *
     * @see #putExtras
     * @see #removeExtra
     * @see #getSerializableExtra(String)
     */
    public Intent putExtra(String name, Serializable value) {
        if (mExtras == null) {
            mExtras = new Bundle();
        }
        mExtras.putSerializable(name, value);
        return this;
    }

    /**
     * Add extended data to the intent.  The name must include a package
     * prefix, for example the app com.android.contacts would use names
     * like "com.android.contacts.ShowAll".
     *
     * @param name The name of the extra data, with package prefix.
     * @param value The boolean array data value.
     *
     * @return Returns the same Intent object, for chaining multiple calls
     * into a single statement.
     *
     * @see #putExtras
     * @see #removeExtra
     * @see #getBooleanArrayExtra(String)
     */
    public Intent putExtra(String name, boolean[] value) {
        if (mExtras == null) {
            mExtras = new Bundle();
        }
        mExtras.putBooleanArray(name, value);
        return this;
    }

    /**
     * Add extended data to the intent.  The name must include a package
     * prefix, for example the app com.android.contacts would use names
     * like "com.android.contacts.ShowAll".
     *
     * @param name The name of the extra data, with package prefix.
     * @param value The byte array data value.
     *
     * @return Returns the same Intent object, for chaining multiple calls
     * into a single statement.
     *
     * @see #putExtras
     * @see #removeExtra
     * @see #getByteArrayExtra(String)
     */
    public Intent putExtra(String name, byte[] value) {
        if (mExtras == null) {
            mExtras = new Bundle();
        }
        mExtras.putByteArray(name, value);
        return this;
    }

    /**
     * Add extended data to the intent.  The name must include a package
     * prefix, for example the app com.android.contacts would use names
     * like "com.android.contacts.ShowAll".
     *
     * @param name The name of the extra data, with package prefix.
     * @param value The short array data value.
     *
     * @return Returns the same Intent object, for chaining multiple calls
     * into a single statement.
     *
     * @see #putExtras
     * @see #removeExtra
     * @see #getShortArrayExtra(String)
     */
    public Intent putExtra(String name, short[] value) {
        if (mExtras == null) {
            mExtras = new Bundle();
        }
        mExtras.putShortArray(name, value);
        return this;
    }

    /**
     * Add extended data to the intent.  The name must include a package
     * prefix, for example the app com.android.contacts would use names
     * like "com.android.contacts.ShowAll".
     *
     * @param name The name of the extra data, with package prefix.
     * @param value The char array data value.
     *
     * @return Returns the same Intent object, for chaining multiple calls
     * into a single statement.
     *
     * @see #putExtras
     * @see #removeExtra
     * @see #getCharArrayExtra(String)
     */
    public Intent putExtra(String name, char[] value) {
        if (mExtras == null) {
            mExtras = new Bundle();
        }
        mExtras.putCharArray(name, value);
        return this;
    }

    /**
     * Add extended data to the intent.  The name must include a package
     * prefix, for example the app com.android.contacts would use names
     * like "com.android.contacts.ShowAll".
     *
     * @param name The name of the extra data, with package prefix.
     * @param value The int array data value.
     *
     * @return Returns the same Intent object, for chaining multiple calls
     * into a single statement.
     *
     * @see #putExtras
     * @see #removeExtra
     * @see #getIntArrayExtra(String)
     */
    public Intent putExtra(String name, int[] value) {
        if (mExtras == null) {
            mExtras = new Bundle();
        }
        mExtras.putIntArray(name, value);
        return this;
    }

    /**
     * Add extended data to the intent.  The name must include a package
     * prefix, for example the app com.android.contacts would use names
     * like "com.android.contacts.ShowAll".
     *
     * @param name The name of the extra data, with package prefix.
     * @param value The byte array data value.
     *
     * @return Returns the same Intent object, for chaining multiple calls
     * into a single statement.
     *
     * @see #putExtras
     * @see #removeExtra
     * @see #getLongArrayExtra(String)
     */
    public Intent putExtra(String name, long[] value) {
        if (mExtras == null) {
            mExtras = new Bundle();
        }
        mExtras.putLongArray(name, value);
        return this;
    }

    /**
     * Add extended data to the intent.  The name must include a package
     * prefix, for example the app com.android.contacts would use names
     * like "com.android.contacts.ShowAll".
     *
     * @param name The name of the extra data, with package prefix.
     * @param value The float array data value.
     *
     * @return Returns the same Intent object, for chaining multiple calls
     * into a single statement.
     *
     * @see #putExtras
     * @see #removeExtra
     * @see #getFloatArrayExtra(String)
     */
    public Intent putExtra(String name, float[] value) {
        if (mExtras == null) {
            mExtras = new Bundle();
        }
        mExtras.putFloatArray(name, value);
        return this;
    }

    /**
     * Add extended data to the intent.  The name must include a package
     * prefix, for example the app com.android.contacts would use names
     * like "com.android.contacts.ShowAll".
     *
     * @param name The name of the extra data, with package prefix.
     * @param value The double array data value.
     *
     * @return Returns the same Intent object, for chaining multiple calls
     * into a single statement.
     *
     * @see #putExtras
     * @see #removeExtra
     * @see #getDoubleArrayExtra(String)
     */
    public Intent putExtra(String name, double[] value) {
        if (mExtras == null) {
            mExtras = new Bundle();
        }
        mExtras.putDoubleArray(name, value);
        return this;
    }

    /**
     * Add extended data to the intent.  The name must include a package
     * prefix, for example the app com.android.contacts would use names
     * like "com.android.contacts.ShowAll".
     *
     * @param name The name of the extra data, with package prefix.
     * @param value The String array data value.
     *
     * @return Returns the same Intent object, for chaining multiple calls
     * into a single statement.
     *
     * @see #putExtras
     * @see #removeExtra
     * @see #getStringArrayExtra(String)
     */
    public Intent putExtra(String name, String[] value) {
        if (mExtras == null) {
            mExtras = new Bundle();
        }
        mExtras.putStringArray(name, value);
        return this;
    }

    /**
     * Add extended data to the intent.  The name must include a package
     * prefix, for example the app com.android.contacts would use names
     * like "com.android.contacts.ShowAll".
     *
     * @param name The name of the extra data, with package prefix.
     * @param value The CharSequence array data value.
     *
     * @return Returns the same Intent object, for chaining multiple calls
     * into a single statement.
     *
     * @see #putExtras
     * @see #removeExtra
     * @see #getCharSequenceArrayExtra(String)
     */
    public Intent putExtra(String name, CharSequence[] value) {
        if (mExtras == null) {
            mExtras = new Bundle();
        }
        mExtras.putCharSequenceArray(name, value);
        return this;
    }

    /**
     * Add extended data to the intent.  The name must include a package
     * prefix, for example the app com.android.contacts would use names
     * like "com.android.contacts.ShowAll".
     *
     * @param name The name of the extra data, with package prefix.
     * @param value The Bundle data value.
     *
     * @return Returns the same Intent object, for chaining multiple calls
     * into a single statement.
     *
     * @see #putExtras
     * @see #removeExtra
     * @see #getBundleExtra(String)
     */
    public Intent putExtra(String name, Bundle value) {
        if (mExtras == null) {
            mExtras = new Bundle();
        }
        mExtras.putBundle(name, value);
        return this;
    }

    /**
     * Add extended data to the intent.  The name must include a package
     * prefix, for example the app com.android.contacts would use names
     * like "com.android.contacts.ShowAll".
     *
     * @param name The name of the extra data, with package prefix.
     * @param value The IBinder data value.
     *
     * @return Returns the same Intent object, for chaining multiple calls
     * into a single statement.
     *
     * @see #putExtras
     * @see #removeExtra
     * @see #getIBinderExtra(String)
     *
     * @deprecated
     * @hide
     */
    @Deprecated
    public Intent putExtra(String name, IBinder value) {
        if (mExtras == null) {
            mExtras = new Bundle();
        }
        mExtras.putIBinder(name, value);
        return this;
    }

    /**
     * Copy all extras in 'src' in to this intent.
     *
     * @param src Contains the extras to copy.
     *
     * @see #putExtra
     */
    public Intent putExtras(Intent src) {
        if (src.mExtras != null) {
            if (mExtras == null) {
                mExtras = new Bundle(src.mExtras);
            } else {
                mExtras.putAll(src.mExtras);
            }
        }
        return this;
    }

    /**
     * Add a set of extended data to the intent.  The keys must include a package
     * prefix, for example the app com.android.contacts would use names
     * like "com.android.contacts.ShowAll".
     *
     * @param extras The Bundle of extras to add to this intent.
     *
     * @see #putExtra
     * @see #removeExtra
     */
    public Intent putExtras(Bundle extras) {
        if (mExtras == null) {
            mExtras = new Bundle();
        }
        mExtras.putAll(extras);
        return this;
    }

    /**
     * Completely replace the extras in the Intent with the extras in the
     * given Intent.
     *
     * @param src The exact extras contained in this Intent are copied
     * into the target intent, replacing any that were previously there.
     */
    public Intent replaceExtras(Intent src) {
        mExtras = src.mExtras != null ? new Bundle(src.mExtras) : null;
        return this;
    }

    /**
     * Completely replace the extras in the Intent with the given Bundle of
     * extras.
     *
     * @param extras The new set of extras in the Intent, or null to erase
     * all extras.
     */
    public Intent replaceExtras(Bundle extras) {
        mExtras = extras != null ? new Bundle(extras) : null;
        return this;
    }

    /**
     * Remove extended data from the intent.
     *
     * @see #putExtra
     */
    public void removeExtra(String name) {
        if (mExtras != null) {
            mExtras.remove(name);
            if (mExtras.size() == 0) {
                mExtras = null;
            }
        }
    }

    /**
     * Set special flags controlling how this intent is handled.  Most values
     * here depend on the type of component being executed by the Intent,
     * specifically the FLAG_ACTIVITY_* flags are all for use with
     * {@link Context#startActivity Context.startActivity()} and the
     * FLAG_RECEIVER_* flags are all for use with
     * {@link Context#sendBroadcast(Intent) Context.sendBroadcast()}.
     *
     * <p>See the <a href="{@docRoot}guide/topics/fundamentals.html#acttask">Application Fundamentals:
     * Activities and Tasks</a> documentation for important information on how some of these options impact
     * the behavior of your application.
     *
     * @param flags The desired flags.
     *
     * @return Returns the same Intent object, for chaining multiple calls
     * into a single statement.
     *
     * @see #getFlags
     * @see #addFlags
     *
     * @see #FLAG_GRANT_READ_URI_PERMISSION
     * @see #FLAG_GRANT_WRITE_URI_PERMISSION
     * @see #FLAG_DEBUG_LOG_RESOLUTION
     * @see #FLAG_FROM_BACKGROUND
     * @see #FLAG_ACTIVITY_BROUGHT_TO_FRONT
     * @see #FLAG_ACTIVITY_CLEAR_WHEN_TASK_RESET
     * @see #FLAG_ACTIVITY_CLEAR_TOP
     * @see #FLAG_ACTIVITY_EXCLUDE_FROM_RECENTS
     * @see #FLAG_ACTIVITY_FORWARD_RESULT
     * @see #FLAG_ACTIVITY_LAUNCHED_FROM_HISTORY
     * @see #FLAG_ACTIVITY_MULTIPLE_TASK
     * @see #FLAG_ACTIVITY_NEW_TASK
     * @see #FLAG_ACTIVITY_NO_HISTORY
     * @see #FLAG_ACTIVITY_NO_USER_ACTION
     * @see #FLAG_ACTIVITY_PREVIOUS_IS_TOP
     * @see #FLAG_ACTIVITY_RESET_TASK_IF_NEEDED
     * @see #FLAG_ACTIVITY_SINGLE_TOP
     * @see #FLAG_RECEIVER_REGISTERED_ONLY
     */
    public Intent setFlags(int flags) {
        mFlags = flags;
        return this;
    }

    /**
     * Add additional flags to the intent (or with existing flags
     * value).
     *
     * @param flags The new flags to set.
     *
     * @return Returns the same Intent object, for chaining multiple calls
     * into a single statement.
     *
     * @see #setFlags
     */
    public Intent addFlags(int flags) {
        mFlags |= flags;
        return this;
    }

    /**
     * (Usually optional) Set an explicit application package name that limits
     * the components this Intent will resolve to.  If left to the default
     * value of null, all components in all applications will considered.
     * If non-null, the Intent can only match the components in the given
     * application package.
     *
     * @param packageName The name of the application package to handle the
     * intent, or null to allow any application package.
     *
     * @return Returns the same Intent object, for chaining multiple calls
     * into a single statement.
     *
     * @see #getPackage
     * @see #resolveActivity
     */
    public Intent setPackage(String packageName) {
        mPackage = packageName;
        return this;
    }

    /**
     * (Usually optional) Explicitly set the component to handle the intent.
     * If left with the default value of null, the system will determine the
     * appropriate class to use based on the other fields (action, data,
     * type, categories) in the Intent.  If this class is defined, the
     * specified class will always be used regardless of the other fields.  You
     * should only set this value when you know you absolutely want a specific
     * class to be used; otherwise it is better to let the system find the
     * appropriate class so that you will respect the installed applications
     * and user preferences.
     *
     * @param component The name of the application component to handle the
     * intent, or null to let the system find one for you.
     *
     * @return Returns the same Intent object, for chaining multiple calls
     * into a single statement.
     *
     * @see #setClass
     * @see #setClassName(Context, String)
     * @see #setClassName(String, String)
     * @see #getComponent
     * @see #resolveActivity
     */
    public Intent setComponent(ComponentName component) {
        mComponent = component;
        return this;
    }

    /**
     * Convenience for calling {@link #setComponent} with an
     * explicit class name.
     *
     * @param packageContext A Context of the application package implementing
     * this class.
     * @param className The name of a class inside of the application package
     * that will be used as the component for this Intent.
     *
     * @return Returns the same Intent object, for chaining multiple calls
     * into a single statement.
     *
     * @see #setComponent
     * @see #setClass
     */
    public Intent setClassName(Context packageContext, String className) {
        mComponent = new ComponentName(packageContext, className);
        return this;
    }

    /**
     * Convenience for calling {@link #setComponent} with an
     * explicit application package name and class name.
     *
     * @param packageName The name of the package implementing the desired
     * component.
     * @param className The name of a class inside of the application package
     * that will be used as the component for this Intent.
     *
     * @return Returns the same Intent object, for chaining multiple calls
     * into a single statement.
     *
     * @see #setComponent
     * @see #setClass
     */
    public Intent setClassName(String packageName, String className) {
        mComponent = new ComponentName(packageName, className);
        return this;
    }

    /**
     * Convenience for calling {@link #setComponent(ComponentName)} with the
     * name returned by a {@link Class} object.
     *
     * @param packageContext A Context of the application package implementing
     * this class.
     * @param cls The class name to set, equivalent to
     *            <code>setClassName(context, cls.getName())</code>.
     *
     * @return Returns the same Intent object, for chaining multiple calls
     * into a single statement.
     *
     * @see #setComponent
     */
    public Intent setClass(Context packageContext, Class<?> cls) {
        mComponent = new ComponentName(packageContext, cls);
        return this;
    }

    /**
     * Set the bounds of the sender of this intent, in screen coordinates.  This can be
     * used as a hint to the receiver for animations and the like.  Null means that there
     * is no source bounds.
     */
    public void setSourceBounds(Rect r) {
        if (r != null) {
            mSourceBounds = new Rect(r);
        } else {
            r = null;
        }
    }

    /**
     * Use with {@link #fillIn} to allow the current action value to be
     * overwritten, even if it is already set.
     */
    public static final int FILL_IN_ACTION = 1<<0;

    /**
     * Use with {@link #fillIn} to allow the current data or type value
     * overwritten, even if it is already set.
     */
    public static final int FILL_IN_DATA = 1<<1;

    /**
     * Use with {@link #fillIn} to allow the current categories to be
     * overwritten, even if they are already set.
     */
    public static final int FILL_IN_CATEGORIES = 1<<2;

    /**
     * Use with {@link #fillIn} to allow the current component value to be
     * overwritten, even if it is already set.
     */
    public static final int FILL_IN_COMPONENT = 1<<3;

    /**
     * Use with {@link #fillIn} to allow the current package value to be
     * overwritten, even if it is already set.
     */
    public static final int FILL_IN_PACKAGE = 1<<4;

    /**
     * Use with {@link #fillIn} to allow the current package value to be
     * overwritten, even if it is already set.
     */
    public static final int FILL_IN_SOURCE_BOUNDS = 1<<5;

    /**
     * Copy the contents of <var>other</var> in to this object, but only
     * where fields are not defined by this object.  For purposes of a field
     * being defined, the following pieces of data in the Intent are
     * considered to be separate fields:
     *
     * <ul>
     * <li> action, as set by {@link #setAction}.
     * <li> data URI and MIME type, as set by {@link #setData(Uri)},
     * {@link #setType(String)}, or {@link #setDataAndType(Uri, String)}.
     * <li> categories, as set by {@link #addCategory}.
     * <li> package, as set by {@link #setPackage}.
     * <li> component, as set by {@link #setComponent(ComponentName)} or
     * related methods.
     * <li> source bounds, as set by {@link #setSourceBounds}
     * <li> each top-level name in the associated extras.
     * </ul>
     *
     * <p>In addition, you can use the {@link #FILL_IN_ACTION},
     * {@link #FILL_IN_DATA}, {@link #FILL_IN_CATEGORIES}, {@link #FILL_IN_PACKAGE},
     * and {@link #FILL_IN_COMPONENT} to override the restriction where the
     * corresponding field will not be replaced if it is already set.
     *
     * <p>Note: The component field will only be copied if {@link #FILL_IN_COMPONENT} is explicitly
     * specified.
     *
     * <p>For example, consider Intent A with {data="foo", categories="bar"}
     * and Intent B with {action="gotit", data-type="some/thing",
     * categories="one","two"}.
     *
     * <p>Calling A.fillIn(B, Intent.FILL_IN_DATA) will result in A now
     * containing: {action="gotit", data-type="some/thing",
     * categories="bar"}.
     *
     * @param other Another Intent whose values are to be used to fill in
     * the current one.
     * @param flags Options to control which fields can be filled in.
     *
     * @return Returns a bit mask of {@link #FILL_IN_ACTION},
     * {@link #FILL_IN_DATA}, {@link #FILL_IN_CATEGORIES}, {@link #FILL_IN_PACKAGE},
     * and {@link #FILL_IN_COMPONENT} indicating which fields were changed.
     */
    public int fillIn(Intent other, int flags) {
        int changes = 0;
        if (other.mAction != null
                && (mAction == null || (flags&FILL_IN_ACTION) != 0)) {
            mAction = other.mAction;
            changes |= FILL_IN_ACTION;
        }
        if ((other.mData != null || other.mType != null)
                && ((mData == null && mType == null)
                        || (flags&FILL_IN_DATA) != 0)) {
            mData = other.mData;
            mType = other.mType;
            changes |= FILL_IN_DATA;
        }
        if (other.mCategories != null
                && (mCategories == null || (flags&FILL_IN_CATEGORIES) != 0)) {
            if (other.mCategories != null) {
                mCategories = new HashSet<String>(other.mCategories);
            }
            changes |= FILL_IN_CATEGORIES;
        }
        if (other.mPackage != null
                && (mPackage == null || (flags&FILL_IN_PACKAGE) != 0)) {
            mPackage = other.mPackage;
            changes |= FILL_IN_PACKAGE;
        }
        // Component is special: it can -only- be set if explicitly allowed,
        // since otherwise the sender could force the intent somewhere the
        // originator didn't intend.
        if (other.mComponent != null && (flags&FILL_IN_COMPONENT) != 0) {
            mComponent = other.mComponent;
            changes |= FILL_IN_COMPONENT;
        }
        mFlags |= other.mFlags;
        if (other.mSourceBounds != null
                && (mSourceBounds == null || (flags&FILL_IN_SOURCE_BOUNDS) != 0)) {
            mSourceBounds = new Rect(other.mSourceBounds);
            changes |= FILL_IN_SOURCE_BOUNDS;
        }
        if (mExtras == null) {
            if (other.mExtras != null) {
                mExtras = new Bundle(other.mExtras);
            }
        } else if (other.mExtras != null) {
            try {
                Bundle newb = new Bundle(other.mExtras);
                newb.putAll(mExtras);
                mExtras = newb;
            } catch (RuntimeException e) {
                // Modifying the extras can cause us to unparcel the contents
                // of the bundle, and if we do this in the system process that
                // may fail.  We really should handle this (i.e., the Bundle
                // impl shouldn't be on top of a plain map), but for now just
                // ignore it and keep the original contents. :(
                Log.w("Intent", "Failure filling in extras", e);
            }
        }
        return changes;
    }

    /**
     * Wrapper class holding an Intent and implementing comparisons on it for
     * the purpose of filtering.  The class implements its
     * {@link #equals equals()} and {@link #hashCode hashCode()} methods as
     * simple calls to {@link Intent#filterEquals(Intent)}  filterEquals()} and
     * {@link android.content.Intent#filterHashCode()}  filterHashCode()}
     * on the wrapped Intent.
     */
    public static final class FilterComparison {
        private final Intent mIntent;
        private final int mHashCode;

        public FilterComparison(Intent intent) {
            mIntent = intent;
            mHashCode = intent.filterHashCode();
        }

        /**
         * Return the Intent that this FilterComparison represents.
         * @return Returns the Intent held by the FilterComparison.  Do
         * not modify!
         */
        public Intent getIntent() {
            return mIntent;
        }

        @Override
        public boolean equals(Object obj) {
            if (obj instanceof FilterComparison) {
                Intent other = ((FilterComparison)obj).mIntent;
                return mIntent.filterEquals(other);
            }
            return false;
        }

        @Override
        public int hashCode() {
            return mHashCode;
        }
    }

    /**
     * Determine if two intents are the same for the purposes of intent
     * resolution (filtering). That is, if their action, data, type,
     * class, and categories are the same.  This does <em>not</em> compare
     * any extra data included in the intents.
     *
     * @param other The other Intent to compare against.
     *
     * @return Returns true if action, data, type, class, and categories
     *         are the same.
     */
    public boolean filterEquals(Intent other) {
        if (other == null) {
            return false;
        }
        if (mAction != other.mAction) {
            if (mAction != null) {
                if (!mAction.equals(other.mAction)) {
                    return false;
                }
            } else {
                if (!other.mAction.equals(mAction)) {
                    return false;
                }
            }
        }
        if (mData != other.mData) {
            if (mData != null) {
                if (!mData.equals(other.mData)) {
                    return false;
                }
            } else {
                if (!other.mData.equals(mData)) {
                    return false;
                }
            }
        }
        if (mType != other.mType) {
            if (mType != null) {
                if (!mType.equals(other.mType)) {
                    return false;
                }
            } else {
                if (!other.mType.equals(mType)) {
                    return false;
                }
            }
        }
        if (mPackage != other.mPackage) {
            if (mPackage != null) {
                if (!mPackage.equals(other.mPackage)) {
                    return false;
                }
            } else {
                if (!other.mPackage.equals(mPackage)) {
                    return false;
                }
            }
        }
        if (mComponent != other.mComponent) {
            if (mComponent != null) {
                if (!mComponent.equals(other.mComponent)) {
                    return false;
                }
            } else {
                if (!other.mComponent.equals(mComponent)) {
                    return false;
                }
            }
        }
        if (mCategories != other.mCategories) {
            if (mCategories != null) {
                if (!mCategories.equals(other.mCategories)) {
                    return false;
                }
            } else {
                if (!other.mCategories.equals(mCategories)) {
                    return false;
                }
            }
        }

        return true;
    }

    /**
     * Generate hash code that matches semantics of filterEquals().
     *
     * @return Returns the hash value of the action, data, type, class, and
     *         categories.
     *
     * @see #filterEquals
     */
    public int filterHashCode() {
        int code = 0;
        if (mAction != null) {
            code += mAction.hashCode();
        }
        if (mData != null) {
            code += mData.hashCode();
        }
        if (mType != null) {
            code += mType.hashCode();
        }
        if (mPackage != null) {
            code += mPackage.hashCode();
        }
        if (mComponent != null) {
            code += mComponent.hashCode();
        }
        if (mCategories != null) {
            code += mCategories.hashCode();
        }
        return code;
    }

    @Override
    public String toString() {
        StringBuilder   b = new StringBuilder(128);

        b.append("Intent { ");
        toShortString(b, true, true);
        b.append(" }");

        return b.toString();
    }

    /** @hide */
    public String toShortString(boolean comp, boolean extras) {
        StringBuilder   b = new StringBuilder(128);
        toShortString(b, comp, extras);
        return b.toString();
    }

    /** @hide */
    public void toShortString(StringBuilder b, boolean comp, boolean extras) {
        boolean first = true;
        if (mAction != null) {
            b.append("act=").append(mAction);
            first = false;
        }
        if (mCategories != null) {
            if (!first) {
                b.append(' ');
            }
            first = false;
            b.append("cat=[");
            Iterator<String> i = mCategories.iterator();
            boolean didone = false;
            while (i.hasNext()) {
                if (didone) b.append(",");
                didone = true;
                b.append(i.next());
            }
            b.append("]");
        }
        if (mData != null) {
            if (!first) {
                b.append(' ');
            }
            first = false;
            b.append("dat=").append(mData);
        }
        if (mType != null) {
            if (!first) {
                b.append(' ');
            }
            first = false;
            b.append("typ=").append(mType);
        }
        if (mFlags != 0) {
            if (!first) {
                b.append(' ');
            }
            first = false;
            b.append("flg=0x").append(Integer.toHexString(mFlags));
        }
        if (mPackage != null) {
            if (!first) {
                b.append(' ');
            }
            first = false;
            b.append("pkg=").append(mPackage);
        }
        if (comp && mComponent != null) {
            if (!first) {
                b.append(' ');
            }
            first = false;
            b.append("cmp=").append(mComponent.flattenToShortString());
        }
        if (mSourceBounds != null) {
            if (!first) {
                b.append(' ');
            }
            first = false;
            b.append("bnds=").append(mSourceBounds.toShortString());
        }
        if (extras && mExtras != null) {
            if (!first) {
                b.append(' ');
            }
            first = false;
            b.append("(has extras)");
        }
    }

    /**
     * Call {@link #toUri} with 0 flags.
     * @deprecated Use {@link #toUri} instead.
     */
    @Deprecated
    public String toURI() {
        return toUri(0);
    }

    /**
     * Convert this Intent into a String holding a URI representation of it.
     * The returned URI string has been properly URI encoded, so it can be
     * used with {@link Uri#parse Uri.parse(String)}.  The URI contains the
     * Intent's data as the base URI, with an additional fragment describing
     * the action, categories, type, flags, package, component, and extras.
     *
     * <p>You can convert the returned string back to an Intent with
     * {@link #getIntent}.
     *
     * @param flags Additional operating flags.  Either 0 or
     * {@link #URI_INTENT_SCHEME}.
     *
     * @return Returns a URI encoding URI string describing the entire contents
     * of the Intent.
     */
    public String toUri(int flags) {
        StringBuilder uri = new StringBuilder(128);
        String scheme = null;
        if (mData != null) {
            String data = mData.toString();
            if ((flags&URI_INTENT_SCHEME) != 0) {
                final int N = data.length();
                for (int i=0; i<N; i++) {
                    char c = data.charAt(i);
                    if ((c >= 'a' && c <= 'z') || (c >= 'A' && c <= 'Z')
                            || c == '.' || c == '-') {
                        continue;
                    }
                    if (c == ':' && i > 0) {
                        // Valid scheme.
                        scheme = data.substring(0, i);
                        uri.append("intent:");
                        data = data.substring(i+1);
                        break;
                    }

                    // No scheme.
                    break;
                }
            }
            uri.append(data);

        } else if ((flags&URI_INTENT_SCHEME) != 0) {
            uri.append("intent:");
        }

        uri.append("#Intent;");

        if (scheme != null) {
            uri.append("scheme=").append(scheme).append(';');
        }
        if (mAction != null) {
            uri.append("action=").append(Uri.encode(mAction)).append(';');
        }
        if (mCategories != null) {
            for (String category : mCategories) {
                uri.append("category=").append(Uri.encode(category)).append(';');
            }
        }
        if (mType != null) {
            uri.append("type=").append(Uri.encode(mType, "/")).append(';');
        }
        if (mFlags != 0) {
            uri.append("launchFlags=0x").append(Integer.toHexString(mFlags)).append(';');
        }
        if (mPackage != null) {
            uri.append("package=").append(Uri.encode(mPackage)).append(';');
        }
        if (mComponent != null) {
            uri.append("component=").append(Uri.encode(
                    mComponent.flattenToShortString(), "/")).append(';');
        }
        if (mSourceBounds != null) {
            uri.append("sourceBounds=")
                    .append(Uri.encode(mSourceBounds.flattenToString()))
                    .append(';');
        }
        if (mExtras != null) {
            for (String key : mExtras.keySet()) {
                final Object value = mExtras.get(key);
                char entryType =
                        value instanceof String    ? 'S' :
                        value instanceof Boolean   ? 'B' :
                        value instanceof Byte      ? 'b' :
                        value instanceof Character ? 'c' :
                        value instanceof Double    ? 'd' :
                        value instanceof Float     ? 'f' :
                        value instanceof Integer   ? 'i' :
                        value instanceof Long      ? 'l' :
                        value instanceof Short     ? 's' :
                        '\0';

                if (entryType != '\0') {
                    uri.append(entryType);
                    uri.append('.');
                    uri.append(Uri.encode(key));
                    uri.append('=');
                    uri.append(Uri.encode(value.toString()));
                    uri.append(';');
                }
            }
        }

        uri.append("end");

        return uri.toString();
    }

    public int describeContents() {
        return (mExtras != null) ? mExtras.describeContents() : 0;
    }

    public void writeToParcel(Parcel out, int flags) {
        out.writeString(mAction);
        Uri.writeToParcel(out, mData);
        out.writeString(mType);
        out.writeInt(mFlags);
        out.writeString(mPackage);
        ComponentName.writeToParcel(mComponent, out);

        if (mSourceBounds != null) {
            out.writeInt(1);
            mSourceBounds.writeToParcel(out, flags);
        } else {
            out.writeInt(0);
        }

        if (mCategories != null) {
            out.writeInt(mCategories.size());
            for (String category : mCategories) {
                out.writeString(category);
            }
        } else {
            out.writeInt(0);
        }

        out.writeBundle(mExtras);
    }

    public static final Parcelable.Creator<Intent> CREATOR
            = new Parcelable.Creator<Intent>() {
        public Intent createFromParcel(Parcel in) {
            return new Intent(in);
        }
        public Intent[] newArray(int size) {
            return new Intent[size];
        }
    };

    /** @hide */
    protected Intent(Parcel in) {
        readFromParcel(in);
    }

    public void readFromParcel(Parcel in) {
        mAction = in.readString();
        mData = Uri.CREATOR.createFromParcel(in);
        mType = in.readString();
        mFlags = in.readInt();
        mPackage = in.readString();
        mComponent = ComponentName.readFromParcel(in);

        if (in.readInt() != 0) {
            mSourceBounds = Rect.CREATOR.createFromParcel(in);
        }

        int N = in.readInt();
        if (N > 0) {
            mCategories = new HashSet<String>();
            int i;
            for (i=0; i<N; i++) {
                mCategories.add(in.readString());
            }
        } else {
            mCategories = null;
        }

        mExtras = in.readBundle();
    }

    /**
     * Parses the "intent" element (and its children) from XML and instantiates
     * an Intent object.  The given XML parser should be located at the tag
     * where parsing should start (often named "intent"), from which the
     * basic action, data, type, and package and class name will be
     * retrieved.  The function will then parse in to any child elements,
     * looking for <category android:name="xxx"> tags to add categories and
     * <extra android:name="xxx" android:value="yyy"> to attach extra data
     * to the intent.
     *
     * @param resources The Resources to use when inflating resources.
     * @param parser The XML parser pointing at an "intent" tag.
     * @param attrs The AttributeSet interface for retrieving extended
     * attribute data at the current <var>parser</var> location.
     * @return An Intent object matching the XML data.
     * @throws XmlPullParserException If there was an XML parsing error.
     * @throws IOException If there was an I/O error.
     */
    public static Intent parseIntent(Resources resources, XmlPullParser parser, AttributeSet attrs)
            throws XmlPullParserException, IOException {
        Intent intent = new Intent();

        TypedArray sa = resources.obtainAttributes(attrs,
                com.android.internal.R.styleable.Intent);

        intent.setAction(sa.getString(com.android.internal.R.styleable.Intent_action));

        String data = sa.getString(com.android.internal.R.styleable.Intent_data);
        String mimeType = sa.getString(com.android.internal.R.styleable.Intent_mimeType);
        intent.setDataAndType(data != null ? Uri.parse(data) : null, mimeType);

        String packageName = sa.getString(com.android.internal.R.styleable.Intent_targetPackage);
        String className = sa.getString(com.android.internal.R.styleable.Intent_targetClass);
        if (packageName != null && className != null) {
            intent.setComponent(new ComponentName(packageName, className));
        }

        sa.recycle();

        int outerDepth = parser.getDepth();
        int type;
        while ((type=parser.next()) != XmlPullParser.END_DOCUMENT
               && (type != XmlPullParser.END_TAG || parser.getDepth() > outerDepth)) {
            if (type == XmlPullParser.END_TAG || type == XmlPullParser.TEXT) {
                continue;
            }

            String nodeName = parser.getName();
            if (nodeName.equals("category")) {
                sa = resources.obtainAttributes(attrs,
                        com.android.internal.R.styleable.IntentCategory);
                String cat = sa.getString(com.android.internal.R.styleable.IntentCategory_name);
                sa.recycle();

                if (cat != null) {
                    intent.addCategory(cat);
                }
                XmlUtils.skipCurrentTag(parser);

            } else if (nodeName.equals("extra")) {
                if (intent.mExtras == null) {
                    intent.mExtras = new Bundle();
                }
                resources.parseBundleExtra("extra", attrs, intent.mExtras);
                XmlUtils.skipCurrentTag(parser);

            } else {
                XmlUtils.skipCurrentTag(parser);
            }
        }

        return intent;
    }
}<|MERGE_RESOLUTION|>--- conflicted
+++ resolved
@@ -2037,19 +2037,18 @@
     public static final String CATEGORY_DESK_DOCK = "android.intent.category.DESK_DOCK";
 
     /**
-<<<<<<< HEAD
      * Used to indicate that the activity can be used in a car environment.
      */
     @SdkConstant(SdkConstantType.INTENT_CATEGORY)
     public static final String CATEGORY_CAR_MODE = "android.intent.category.CAR_MODE";
-=======
+
+    /**
      * Used to indicate that a theme package has been installed or un-installed.
      * 
      * @hide
      */
     public static final String CATEGORY_THEME_PACKAGE_INSTALLED_STATE_CHANGE =
             "com.tmobile.intent.category.THEME_PACKAGE_INSTALL_STATE_CHANGE";
->>>>>>> 6d0e558b
 
     // ---------------------------------------------------------------------
     // ---------------------------------------------------------------------

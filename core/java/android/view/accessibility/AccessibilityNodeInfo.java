/*
 * Copyright (C) 2011 The Android Open Source Project
 *
 * Licensed under the Apache License, Version 2.0 (the "License");
 * you may not use this file except in compliance with the License.
 * You may obtain a copy of the License at
 *
 *      http://www.apache.org/licenses/LICENSE-2.0
 *
 * Unless required by applicable law or agreed to in writing, software
 * distributed under the License is distributed on an "AS IS" BASIS,
 * WITHOUT WARRANTIES OR CONDITIONS OF ANY KIND, either express or implied.
 * See the License for the specific language governing permissions and
 * limitations under the License.
 */

package android.view.accessibility;

import android.graphics.Rect;
import android.os.Parcel;
import android.os.Parcelable;
import android.text.TextUtils;
import android.util.SparseLongArray;
import android.view.View;

import java.util.Collections;
import java.util.List;

/**
 * This class represents a node of the window content as well as actions that
 * can be requested from its source. From the point of view of an
 * {@link android.accessibilityservice.AccessibilityService} a window content is
 * presented as tree of accessibility node info which may or may not map one-to-one
 * to the view hierarchy. In other words, a custom view is free to report itself as
 * a tree of accessibility node info.
 * </p>
 * <p>
 * Once an accessibility node info is delivered to an accessibility service it is
 * made immutable and calling a state mutation method generates an error.
 * </p>
 * <p>
 * Please refer to {@link android.accessibilityservice.AccessibilityService} for
 * details about how to obtain a handle to window content as a tree of accessibility
 * node info as well as familiarizing with the security model.
 * </p>
 *
 * @see android.accessibilityservice.AccessibilityService
 * @see AccessibilityEvent
 * @see AccessibilityManager
 */
public class AccessibilityNodeInfo implements Parcelable {

    private static final boolean DEBUG = false;

    private static final int UNDEFINED = -1;

    // Actions.

    /**
     * Action that focuses the node.
     */
    public static final int ACTION_FOCUS =  0x00000001;

    /**
     * Action that unfocuses the node.
     */
    public static final int ACTION_CLEAR_FOCUS =  0x00000002;

    /**
     * Action that selects the node.
     */
    public static final int ACTION_SELECT =  0x00000004;

    /**
     * Action that unselects the node.
     */
    public static final int ACTION_CLEAR_SELECTION =  0x00000008;

    // Boolean attributes.

    private static final int PROPERTY_CHECKABLE = 0x00000001;

    private static final int PROPERTY_CHECKED = 0x00000002;

    private static final int PROPERTY_FOCUSABLE = 0x00000004;

    private static final int PROPERTY_FOCUSED = 0x00000008;

    private static final int PROPERTY_SELECTED = 0x00000010;

    private static final int PROPERTY_CLICKABLE = 0x00000020;

    private static final int PROPERTY_LONG_CLICKABLE = 0x00000040;

    private static final int PROPERTY_ENABLED = 0x00000080;

    private static final int PROPERTY_PASSWORD = 0x00000100;

    private static final int PROPERTY_SCROLLABLE = 0x00000200;

    /**
     * Bits that provide the id of a virtual descendant of a view.
     */
    private static final long VIRTUAL_DESCENDANT_ID_MASK = 0xffffffff00000000L;

    /**
     * Bit shift of {@link #VIRTUAL_DESCENDANT_ID_MASK} to get to the id for a
     * virtual descendant of a view. Such a descendant does not exist in the view
     * hierarchy and is only reported via the accessibility APIs.
     */
    private static final int VIRTUAL_DESCENDANT_ID_SHIFT = 32;

    /**
     * Gets the accessibility view id which identifies a View in the view three.
     *
     * @param accessibilityNodeId The id of an {@link AccessibilityNodeInfo}.
     * @return The accessibility view id part of the node id.
     *
     * @hide
     */
    public static int getAccessibilityViewId(long accessibilityNodeId) {
        return (int) accessibilityNodeId;
    }

    /**
     * Gets the virtual descendant id which identifies an imaginary view in a
     * containing View.
     *
     * @param accessibilityNodeId The id of an {@link AccessibilityNodeInfo}.
     * @return The virtual view id part of the node id.
     *
     * @hide
     */
    public static int getVirtualDescendantId(long accessibilityNodeId) {
        return (int) ((accessibilityNodeId & VIRTUAL_DESCENDANT_ID_MASK)
                >> VIRTUAL_DESCENDANT_ID_SHIFT);
    }

    /**
     * Makes a node id by shifting the <code>virtualDescendantId</code>
     * by {@link #VIRTUAL_DESCENDANT_ID_SHIFT} and taking
     * the bitwise or with the <code>accessibilityViewId</code>.
     *
     * @param accessibilityViewId A View accessibility id.
     * @param virtualDescendantId A virtual descendant id.
     * @return The node id.
     *
     * @hide
     */
    public static long makeNodeId(int accessibilityViewId, int virtualDescendantId) {
        return (((long) virtualDescendantId) << VIRTUAL_DESCENDANT_ID_SHIFT) | accessibilityViewId;
    }

    // Housekeeping.
    private static final int MAX_POOL_SIZE = 50;
    private static final Object sPoolLock = new Object();
    private static AccessibilityNodeInfo sPool;
    private static int sPoolSize;
    private AccessibilityNodeInfo mNext;
    private boolean mIsInPool;
    private boolean mSealed;

    // Data.
<<<<<<< HEAD
    private long mSourceNodeId = makeNodeId(View.NO_ID, View.NO_ID);
    private int mWindowId = View.NO_ID;
    private long mParentNodeId = makeNodeId(View.NO_ID, View.NO_ID);
=======
    private int mAccessibilityViewId = UNDEFINED;
    private int mAccessibilityWindowId = UNDEFINED;
    private int mParentAccessibilityViewId = UNDEFINED;
>>>>>>> 26f7a81f
    private int mBooleanProperties;
    private final Rect mBoundsInParent = new Rect();
    private final Rect mBoundsInScreen = new Rect();

    private CharSequence mPackageName;
    private CharSequence mClassName;
    private CharSequence mText;
    private CharSequence mContentDescription;

    private SparseLongArray mChildIds = new SparseLongArray();
    private int mActions;

    private int mConnectionId = UNDEFINED;

    /**
     * Hide constructor from clients.
     */
    private AccessibilityNodeInfo() {
        /* do nothing */
    }

    /**
     * Sets the source.
     * <p>
     *   <strong>Note:</strong> Cannot be called from an
     *   {@link android.accessibilityservice.AccessibilityService}.
     *   This class is made immutable before being delivered to an AccessibilityService.
     * </p>
     *
     * @param source The info source.
     */
    public void setSource(View source) {
        setSource(source, View.NO_ID);
    }

    /**
     * Sets the source to be a virtual descendant of the given <code>root</code>.
     * If <code>virtualDescendantId</code> is {@link View#NO_ID} the root
     * is set as the source.
     * <p>
     * A virtual descendant is an imaginary View that is reported as a part of the view
     * hierarchy for accessibility purposes. This enables custom views that draw complex
     * content to report themselves as a tree of virtual views, thus conveying their
     * logical structure.
     * </p>
     * <p>
     *   <strong>Note:</strong> Cannot be called from an
     *   {@link android.accessibilityservice.AccessibilityService}.
     *   This class is made immutable before being delivered to an AccessibilityService.
     * </p>
     *
     * @param root The root of the virtual subtree.
     * @param virtualDescendantId The id of the virtual descendant.
     */
    public void setSource(View root, int virtualDescendantId) {
        enforceNotSealed();
        mWindowId = (root != null) ? root.getAccessibilityWindowId() : View.NO_ID;
        final int rootAccessibilityViewId =
            (root != null) ? root.getAccessibilityViewId() : View.NO_ID;
        mSourceNodeId = makeNodeId(rootAccessibilityViewId, virtualDescendantId);
    }

    /**
     * Gets the id of the window from which the info comes from.
     *
     * @return The window id.
     */
    public int getWindowId() {
        return mWindowId;
    }

    /**
     * Gets the number of children.
     *
     * @return The child count.
     */
    public int getChildCount() {
        return mChildIds.size();
    }

    /**
     * Get the child at given index.
     * <p>
     *   <strong>Note:</strong> It is a client responsibility to recycle the
     *     received info by calling {@link AccessibilityNodeInfo#recycle()}
     *     to avoid creating of multiple instances.
     * </p>
     *
     * @param index The child index.
     * @return The child node.
     *
     * @throws IllegalStateException If called outside of an AccessibilityService.
     *
     */
    public AccessibilityNodeInfo getChild(int index) {
        enforceSealed();
        if (!canPerformRequestOverConnection(mSourceNodeId)) {
            return null;
        }
        final long childId = mChildIds.get(index);
        AccessibilityInteractionClient client = AccessibilityInteractionClient.getInstance();
<<<<<<< HEAD
        return client.findAccessibilityNodeInfoByAccessibilityId(mConnection, mWindowId, childId);
=======
        return client.findAccessibilityNodeInfoByAccessibilityId(mConnectionId,
                mAccessibilityWindowId, childAccessibilityViewId);
>>>>>>> 26f7a81f
    }

    /**
     * Adds a child.
     * <p>
     * <strong>Note:</strong> Cannot be called from an
     * {@link android.accessibilityservice.AccessibilityService}.
     * This class is made immutable before being delivered to an AccessibilityService.
     * </p>
     *
     * @param child The child.
     *
     * @throws IllegalStateException If called from an AccessibilityService.
     */
    public void addChild(View child) {
        addChild(child, View.NO_ID);
    }

    /**
     * Adds a virtual child which is a descendant of the given <code>root</code>.
     * If <code>virtualDescendantId</code> is {@link View#NO_ID} the root
     * is added as a child.
     * <p>
     * A virtual descendant is an imaginary View that is reported as a part of the view
     * hierarchy for accessibility purposes. This enables custom views that draw complex
     * content to report them selves as a tree of virtual views, thus conveying their
     * logical structure.
     * </p>
     *
     * @param root The root of the virtual subtree.
     * @param virtualDescendantId The id of the virtual child.
     */
    public void addChild(View root, int virtualDescendantId) {
        enforceNotSealed();
        final int index = mChildIds.size();
        final int rootAccessibilityViewId =
            (root != null) ? root.getAccessibilityViewId() : View.NO_ID;
        final long childNodeId = makeNodeId(rootAccessibilityViewId, virtualDescendantId);
        mChildIds.put(index, childNodeId);
    }

    /**
     * Gets the actions that can be performed on the node.
     *
     * @return The bit mask of with actions.
     *
     * @see AccessibilityNodeInfo#ACTION_FOCUS
     * @see AccessibilityNodeInfo#ACTION_CLEAR_FOCUS
     * @see AccessibilityNodeInfo#ACTION_SELECT
     * @see AccessibilityNodeInfo#ACTION_CLEAR_SELECTION
     */
    public int getActions() {
        return mActions;
    }

    /**
     * Adds an action that can be performed on the node.
     * <p>
     *   <strong>Note:</strong> Cannot be called from an
     *   {@link android.accessibilityservice.AccessibilityService}.
     *   This class is made immutable before being delivered to an AccessibilityService.
     * </p>
     *
     * @param action The action.
     *
     * @throws IllegalStateException If called from an AccessibilityService.
     */
    public void addAction(int action) {
        enforceNotSealed();
        mActions |= action;
    }

    /**
     * Performs an action on the node.
     * <p>
     *   <strong>Note:</strong> An action can be performed only if the request is made
     *   from an {@link android.accessibilityservice.AccessibilityService}.
     * </p>
     *
     * @param action The action to perform.
     * @return True if the action was performed.
     *
     * @throws IllegalStateException If called outside of an AccessibilityService.
     */
    public boolean performAction(int action) {
        enforceSealed();
        if (!canPerformRequestOverConnection(mSourceNodeId)) {
            return false;
        }
        AccessibilityInteractionClient client = AccessibilityInteractionClient.getInstance();
<<<<<<< HEAD
        return client.performAccessibilityAction(mConnection, mWindowId, mSourceNodeId, action);
=======
        return client.performAccessibilityAction(mConnectionId, mAccessibilityWindowId,
                mAccessibilityViewId, action);
>>>>>>> 26f7a81f
    }

    /**
     * Finds {@link AccessibilityNodeInfo}s by text. The match is case
     * insensitive containment. The search is relative to this info i.e.
     * this info is the root of the traversed tree.
     *
     * <p>
     *   <strong>Note:</strong> It is a client responsibility to recycle the
     *     received info by calling {@link AccessibilityNodeInfo#recycle()}
     *     to avoid creating of multiple instances.
     * </p>
     *
     * @param text The searched text.
     * @return A list of node info.
     */
    public List<AccessibilityNodeInfo> findAccessibilityNodeInfosByText(String text) {
        enforceSealed();
        if (!canPerformRequestOverConnection(mSourceNodeId)) {
            return Collections.emptyList();
        }
        AccessibilityInteractionClient client = AccessibilityInteractionClient.getInstance();
<<<<<<< HEAD
        return client.findAccessibilityNodeInfosByText(mConnection, text, mWindowId, mSourceNodeId);
=======
        return client.findAccessibilityNodeInfosByViewText(mConnectionId, text,
                mAccessibilityWindowId, mAccessibilityViewId);
>>>>>>> 26f7a81f
    }

    /**
     * Gets the parent.
     * <p>
     *   <strong>Note:</strong> It is a client responsibility to recycle the
     *     received info by calling {@link AccessibilityNodeInfo#recycle()}
     *     to avoid creating of multiple instances.
     * </p>
     *
     * @return The parent.
     */
    public AccessibilityNodeInfo getParent() {
        enforceSealed();
        if (!canPerformRequestOverConnection(mParentNodeId)) {
            return null;
        }
        AccessibilityInteractionClient client = AccessibilityInteractionClient.getInstance();
<<<<<<< HEAD
        return client.findAccessibilityNodeInfoByAccessibilityId(mConnection,
                mWindowId, mParentNodeId);
=======
        return client.findAccessibilityNodeInfoByAccessibilityId(mConnectionId,
                mAccessibilityWindowId, mParentAccessibilityViewId);
>>>>>>> 26f7a81f
    }

    /**
     * Sets the parent.
     * <p>
     *   <strong>Note:</strong> Cannot be called from an
     *   {@link android.accessibilityservice.AccessibilityService}.
     *   This class is made immutable before being delivered to an AccessibilityService.
     * </p>
     *
     * @param parent The parent.
     *
     * @throws IllegalStateException If called from an AccessibilityService.
     */
    public void setParent(View parent) {
        setParent(parent, View.NO_ID);
    }

    /**
     * Sets the parent to be a virtual descendant of the given <code>root</code>.
     * If <code>virtualDescendantId</code> equals to {@link View#NO_ID} the root
     * is set as the parent.
     * <p>
     * A virtual descendant is an imaginary View that is reported as a part of the view
     * hierarchy for accessibility purposes. This enables custom views that draw complex
     * content to report them selves as a tree of virtual views, thus conveying their
     * logical structure.
     * </p>
     * <p>
     *   <strong>Note:</strong> Cannot be called from an
     *   {@link android.accessibilityservice.AccessibilityService}.
     *   This class is made immutable before being delivered to an AccessibilityService.
     * </p>
     *
     * @param root The root of the virtual subtree.
     * @param virtualDescendantId The id of the virtual descendant.
     */
    public void setParent(View root, int virtualDescendantId) {
        enforceNotSealed();
        final int rootAccessibilityViewId =
            (root != null) ? root.getAccessibilityViewId() : View.NO_ID;
        mParentNodeId = makeNodeId(rootAccessibilityViewId, virtualDescendantId);
    }

    /**
     * Gets the node bounds in parent coordinates.
     *
     * @param outBounds The output node bounds.
     */
    public void getBoundsInParent(Rect outBounds) {
        outBounds.set(mBoundsInParent.left, mBoundsInParent.top,
                mBoundsInParent.right, mBoundsInParent.bottom);
    }

    /**
     * Sets the node bounds in parent coordinates.
     * <p>
     *   <strong>Note:</strong> Cannot be called from an
     *   {@link android.accessibilityservice.AccessibilityService}.
     *   This class is made immutable before being delivered to an AccessibilityService.
     * </p>
     *
     * @param bounds The node bounds.
     *
     * @throws IllegalStateException If called from an AccessibilityService.
     */
    public void setBoundsInParent(Rect bounds) {
        enforceNotSealed();
        mBoundsInParent.set(bounds.left, bounds.top, bounds.right, bounds.bottom);
    }

    /**
     * Gets the node bounds in screen coordinates.
     *
     * @param outBounds The output node bounds.
     */
    public void getBoundsInScreen(Rect outBounds) {
        outBounds.set(mBoundsInScreen.left, mBoundsInScreen.top,
                mBoundsInScreen.right, mBoundsInScreen.bottom);
    }

    /**
     * Sets the node bounds in screen coordinates.
     * <p>
     *   <strong>Note:</strong> Cannot be called from an
     *   {@link android.accessibilityservice.AccessibilityService}.
     *   This class is made immutable before being delivered to an AccessibilityService.
     * </p>
     *
     * @param bounds The node bounds.
     *
     * @throws IllegalStateException If called from an AccessibilityService.
     */
    public void setBoundsInScreen(Rect bounds) {
        enforceNotSealed();
        mBoundsInScreen.set(bounds.left, bounds.top, bounds.right, bounds.bottom);
    }

    /**
     * Gets whether this node is checkable.
     *
     * @return True if the node is checkable.
     */
    public boolean isCheckable() {
        return getBooleanProperty(PROPERTY_CHECKABLE);
    }

    /**
     * Sets whether this node is checkable.
     * <p>
     *   <strong>Note:</strong> Cannot be called from an
     *   {@link android.accessibilityservice.AccessibilityService}.
     *   This class is made immutable before being delivered to an AccessibilityService.
     * </p>
     *
     * @param checkable True if the node is checkable.
     *
     * @throws IllegalStateException If called from an AccessibilityService.
     */
    public void setCheckable(boolean checkable) {
        setBooleanProperty(PROPERTY_CHECKABLE, checkable);
    }

    /**
     * Gets whether this node is checked.
     *
     * @return True if the node is checked.
     */
    public boolean isChecked() {
        return getBooleanProperty(PROPERTY_CHECKED);
    }

    /**
     * Sets whether this node is checked.
     * <p>
     *   <strong>Note:</strong> Cannot be called from an
     *   {@link android.accessibilityservice.AccessibilityService}.
     *   This class is made immutable before being delivered to an AccessibilityService.
     * </p>
     *
     * @param checked True if the node is checked.
     *
     * @throws IllegalStateException If called from an AccessibilityService.
     */
    public void setChecked(boolean checked) {
        setBooleanProperty(PROPERTY_CHECKED, checked);
    }

    /**
     * Gets whether this node is focusable.
     *
     * @return True if the node is focusable.
     */
    public boolean isFocusable() {
        return getBooleanProperty(PROPERTY_FOCUSABLE);
    }

    /**
     * Sets whether this node is focusable.
     * <p>
     *   <strong>Note:</strong> Cannot be called from an
     *   {@link android.accessibilityservice.AccessibilityService}.
     *   This class is made immutable before being delivered to an AccessibilityService.
     * </p>
     *
     * @param focusable True if the node is focusable.
     *
     * @throws IllegalStateException If called from an AccessibilityService.
     */
    public void setFocusable(boolean focusable) {
        setBooleanProperty(PROPERTY_FOCUSABLE, focusable);
    }

    /**
     * Gets whether this node is focused.
     *
     * @return True if the node is focused.
     */
    public boolean isFocused() {
        return getBooleanProperty(PROPERTY_FOCUSED);
    }

    /**
     * Sets whether this node is focused.
     * <p>
     *   <strong>Note:</strong> Cannot be called from an
     *   {@link android.accessibilityservice.AccessibilityService}.
     *   This class is made immutable before being delivered to an AccessibilityService.
     * </p>
     *
     * @param focused True if the node is focused.
     *
     * @throws IllegalStateException If called from an AccessibilityService.
     */
    public void setFocused(boolean focused) {
        setBooleanProperty(PROPERTY_FOCUSED, focused);
    }

    /**
     * Gets whether this node is selected.
     *
     * @return True if the node is selected.
     */
    public boolean isSelected() {
        return getBooleanProperty(PROPERTY_SELECTED);
    }

    /**
     * Sets whether this node is selected.
     * <p>
     *   <strong>Note:</strong> Cannot be called from an
     *   {@link android.accessibilityservice.AccessibilityService}.
     *   This class is made immutable before being delivered to an AccessibilityService.
     * </p>
     *
     * @param selected True if the node is selected.
     *
     * @throws IllegalStateException If called from an AccessibilityService.
     */
    public void setSelected(boolean selected) {
        setBooleanProperty(PROPERTY_SELECTED, selected);
    }

    /**
     * Gets whether this node is clickable.
     *
     * @return True if the node is clickable.
     */
    public boolean isClickable() {
        return getBooleanProperty(PROPERTY_CLICKABLE);
    }

    /**
     * Sets whether this node is clickable.
     * <p>
     *   <strong>Note:</strong> Cannot be called from an
     *   {@link android.accessibilityservice.AccessibilityService}.
     *   This class is made immutable before being delivered to an AccessibilityService.
     * </p>
     *
     * @param clickable True if the node is clickable.
     *
     * @throws IllegalStateException If called from an AccessibilityService.
     */
    public void setClickable(boolean clickable) {
        setBooleanProperty(PROPERTY_CLICKABLE, clickable);
    }

    /**
     * Gets whether this node is long clickable.
     *
     * @return True if the node is long clickable.
     */
    public boolean isLongClickable() {
        return getBooleanProperty(PROPERTY_LONG_CLICKABLE);
    }

    /**
     * Sets whether this node is long clickable.
     * <p>
     *   <strong>Note:</strong> Cannot be called from an
     *   {@link android.accessibilityservice.AccessibilityService}.
     *   This class is made immutable before being delivered to an AccessibilityService.
     * </p>
     *
     * @param longClickable True if the node is long clickable.
     *
     * @throws IllegalStateException If called from an AccessibilityService.
     */
    public void setLongClickable(boolean longClickable) {
        setBooleanProperty(PROPERTY_LONG_CLICKABLE, longClickable);
    }

    /**
     * Gets whether this node is enabled.
     *
     * @return True if the node is enabled.
     */
    public boolean isEnabled() {
        return getBooleanProperty(PROPERTY_ENABLED);
    }

    /**
     * Sets whether this node is enabled.
     * <p>
     *   <strong>Note:</strong> Cannot be called from an
     *   {@link android.accessibilityservice.AccessibilityService}.
     *   This class is made immutable before being delivered to an AccessibilityService.
     * </p>
     *
     * @param enabled True if the node is enabled.
     *
     * @throws IllegalStateException If called from an AccessibilityService.
     */
    public void setEnabled(boolean enabled) {
        setBooleanProperty(PROPERTY_ENABLED, enabled);
    }

    /**
     * Gets whether this node is a password.
     *
     * @return True if the node is a password.
     */
    public boolean isPassword() {
        return getBooleanProperty(PROPERTY_PASSWORD);
    }

    /**
     * Sets whether this node is a password.
     * <p>
     *   <strong>Note:</strong> Cannot be called from an
     *   {@link android.accessibilityservice.AccessibilityService}.
     *   This class is made immutable before being delivered to an AccessibilityService.
     * </p>
     *
     * @param password True if the node is a password.
     *
     * @throws IllegalStateException If called from an AccessibilityService.
     */
    public void setPassword(boolean password) {
        setBooleanProperty(PROPERTY_PASSWORD, password);
    }

    /**
     * Gets if the node is scrollable.
     *
     * @return True if the node is scrollable, false otherwise.
     */
    public boolean isScrollable() {
        return getBooleanProperty(PROPERTY_SCROLLABLE);
    }

    /**
     * Sets if the node is scrollable.
     * <p>
     *   <strong>Note:</strong> Cannot be called from an
     *   {@link android.accessibilityservice.AccessibilityService}.
     *   This class is made immutable before being delivered to an AccessibilityService.
     * </p>
     *
     * @param scrollable True if the node is scrollable, false otherwise.
     *
     * @throws IllegalStateException If called from an AccessibilityService.
     */
    public void setScrollable(boolean scrollable) {
        enforceNotSealed();
        setBooleanProperty(PROPERTY_SCROLLABLE, scrollable);
    }

    /**
     * Gets the package this node comes from.
     *
     * @return The package name.
     */
    public CharSequence getPackageName() {
        return mPackageName;
    }

    /**
     * Sets the package this node comes from.
     * <p>
     *   <strong>Note:</strong> Cannot be called from an
     *   {@link android.accessibilityservice.AccessibilityService}.
     *   This class is made immutable before being delivered to an AccessibilityService.
     * </p>
     *
     * @param packageName The package name.
     *
     * @throws IllegalStateException If called from an AccessibilityService.
     */
    public void setPackageName(CharSequence packageName) {
        enforceNotSealed();
        mPackageName = packageName;
    }

    /**
     * Gets the class this node comes from.
     *
     * @return The class name.
     */
    public CharSequence getClassName() {
        return mClassName;
    }

    /**
     * Sets the class this node comes from.
     * <p>
     *   <strong>Note:</strong> Cannot be called from an
     *   {@link android.accessibilityservice.AccessibilityService}.
     *   This class is made immutable before being delivered to an AccessibilityService.
     * </p>
     *
     * @param className The class name.
     *
     * @throws IllegalStateException If called from an AccessibilityService.
     */
    public void setClassName(CharSequence className) {
        enforceNotSealed();
        mClassName = className;
    }

    /**
     * Gets the text of this node.
     *
     * @return The text.
     */
    public CharSequence getText() {
        return mText;
    }

    /**
     * Sets the text of this node.
     * <p>
     *   <strong>Note:</strong> Cannot be called from an
     *   {@link android.accessibilityservice.AccessibilityService}.
     *   This class is made immutable before being delivered to an AccessibilityService.
     * </p>
     *
     * @param text The text.
     *
     * @throws IllegalStateException If called from an AccessibilityService.
     */
    public void setText(CharSequence text) {
        enforceNotSealed();
        mText = text;
    }

    /**
     * Gets the content description of this node.
     *
     * @return The content description.
     */
    public CharSequence getContentDescription() {
        return mContentDescription;
    }

    /**
     * Sets the content description of this node.
     * <p>
     *   <strong>Note:</strong> Cannot be called from an
     *   {@link android.accessibilityservice.AccessibilityService}.
     *   This class is made immutable before being delivered to an AccessibilityService.
     * </p>
     *
     * @param contentDescription The content description.
     *
     * @throws IllegalStateException If called from an AccessibilityService.
     */
    public void setContentDescription(CharSequence contentDescription) {
        enforceNotSealed();
        mContentDescription = contentDescription;
    }

    /**
     * Gets the value of a boolean property.
     *
     * @param property The property.
     * @return The value.
     */
    private boolean getBooleanProperty(int property) {
        return (mBooleanProperties & property) != 0;
    }

    /**
     * Sets a boolean property.
     *
     * @param property The property.
     * @param value The value.
     *
     * @throws IllegalStateException If called from an AccessibilityService.
     */
    private void setBooleanProperty(int property, boolean value) {
        enforceNotSealed();
        if (value) {
            mBooleanProperties |= property;
        } else {
            mBooleanProperties &= ~property;
        }
    }

    /**
     * Sets the unique id of the IAccessibilityServiceConnection over which
     * this instance can send requests to the system.
     *
     * @param connectionId The connection id.
     *
     * @hide
     */
    public void setConnectionId(int connectionId) {
        enforceNotSealed();
        mConnectionId = connectionId;
    }

    /**
     * {@inheritDoc}
     */
    public int describeContents() {
        return 0;
    }

    /**
     * Sets if this instance is sealed.
     *
     * @param sealed Whether is sealed.
     *
     * @hide
     */
    public void setSealed(boolean sealed) {
        mSealed = sealed;
    }

    /**
     * Gets if this instance is sealed.
     *
     * @return Whether is sealed.
     *
     * @hide
     */
    public boolean isSealed() {
        return mSealed;
    }

    /**
     * Enforces that this instance is sealed.
     *
     * @throws IllegalStateException If this instance is not sealed.
     *
     * @hide
     */
    protected void enforceSealed() {
        if (!isSealed()) {
            throw new IllegalStateException("Cannot perform this "
                    + "action on a not sealed instance.");
        }
    }

    /**
     * Enforces that this instance is not sealed.
     *
     * @throws IllegalStateException If this instance is sealed.
     *
     * @hide
     */
    protected void enforceNotSealed() {
        if (isSealed()) {
            throw new IllegalStateException("Cannot perform this "
                    + "action on an sealed instance.");
        }
    }

    /**
     * Returns a cached instance if such is available otherwise a new one
     * and sets the source.
     *
     * @param source The source view.
     * @return An instance.
     *
     * @see #setSource(View)
     */
    public static AccessibilityNodeInfo obtain(View source) {
        AccessibilityNodeInfo info = AccessibilityNodeInfo.obtain();
        info.setSource(source);
        return info;
    }

    /**
     * Returns a cached instance if such is available otherwise a new one
     * and sets the source.
     *
     * @param root The root of the virtual subtree.
     * @param virtualDescendantId The id of the virtual descendant.
     * @return An instance.
     *
     * @see #setSource(View, int)
     */
    public static AccessibilityNodeInfo obtain(View root, int virtualDescendantId) {
        AccessibilityNodeInfo info = AccessibilityNodeInfo.obtain();
        info.setSource(root, virtualDescendantId);
        return info;
    }

    /**
     * Returns a cached instance if such is available otherwise a new one.
     *
     * @return An instance.
     */
    public static AccessibilityNodeInfo obtain() {
        synchronized (sPoolLock) {
            if (sPool != null) {
                AccessibilityNodeInfo info = sPool;
                sPool = sPool.mNext;
                sPoolSize--;
                info.mNext = null;
                info.mIsInPool = false;
                return info;
            }
            return new AccessibilityNodeInfo();
        }
    }

    /**
     * Returns a cached instance if such is available or a new one is
     * create. The returned instance is initialized from the given
     * <code>info</code>.
     *
     * @param info The other info.
     * @return An instance.
     */
    public static AccessibilityNodeInfo obtain(AccessibilityNodeInfo info) {
        AccessibilityNodeInfo infoClone = AccessibilityNodeInfo.obtain();
        infoClone.init(info);
        return infoClone;
    }

    /**
     * Return an instance back to be reused.
     * <p>
     * <strong>Note:</strong> You must not touch the object after calling this function.
     *
     * @throws IllegalStateException If the info is already recycled.
     */
    public void recycle() {
        if (mIsInPool) {
            throw new IllegalStateException("Info already recycled!");
        }
        clear();
        synchronized (sPoolLock) {
            if (sPoolSize <= MAX_POOL_SIZE) {
                mNext = sPool;
                sPool = this;
                mIsInPool = true;
                sPoolSize++;
            }
        }
    }

    /**
     * {@inheritDoc}
     * <p>
     *   <strong>Note:</strong> After the instance is written to a parcel it
     *      is recycled. You must not touch the object after calling this function.
     * </p>
     */
    public void writeToParcel(Parcel parcel, int flags) {
        parcel.writeInt(isSealed() ? 1 : 0);
<<<<<<< HEAD
        parcel.writeLong(mSourceNodeId);
        parcel.writeInt(mWindowId);
        parcel.writeLong(mParentNodeId);
=======
        parcel.writeInt(mAccessibilityViewId);
        parcel.writeInt(mAccessibilityWindowId);
        parcel.writeInt(mParentAccessibilityViewId);
        parcel.writeInt(mConnectionId);
>>>>>>> 26f7a81f

        SparseLongArray childIds = mChildIds;
        final int childIdsSize = childIds.size();
        parcel.writeInt(childIdsSize);
        for (int i = 0; i < childIdsSize; i++) {
            parcel.writeLong(childIds.valueAt(i));
        }

        parcel.writeInt(mBoundsInParent.top);
        parcel.writeInt(mBoundsInParent.bottom);
        parcel.writeInt(mBoundsInParent.left);
        parcel.writeInt(mBoundsInParent.right);

        parcel.writeInt(mBoundsInScreen.top);
        parcel.writeInt(mBoundsInScreen.bottom);
        parcel.writeInt(mBoundsInScreen.left);
        parcel.writeInt(mBoundsInScreen.right);

        parcel.writeInt(mActions);

        parcel.writeInt(mBooleanProperties);

        TextUtils.writeToParcel(mPackageName, parcel, flags);
        TextUtils.writeToParcel(mClassName, parcel, flags);
        TextUtils.writeToParcel(mText, parcel, flags);
        TextUtils.writeToParcel(mContentDescription, parcel, flags);

        // Since instances of this class are fetched via synchronous i.e. blocking
        // calls in IPCs we always recycle as soon as the instance is marshaled.
        recycle();
    }

    /**
     * Initializes this instance from another one.
     *
     * @param other The other instance.
     */
    private void init(AccessibilityNodeInfo other) {
        mSealed = other.mSealed;
<<<<<<< HEAD
        mConnection = other.mConnection;
        mSourceNodeId = other.mSourceNodeId;
        mParentNodeId = other.mParentNodeId;
        mWindowId = other.mWindowId;
=======
        mAccessibilityViewId = other.mAccessibilityViewId;
        mParentAccessibilityViewId = other.mParentAccessibilityViewId;
        mAccessibilityWindowId = other.mAccessibilityWindowId;
        mConnectionId = other.mConnectionId;
>>>>>>> 26f7a81f
        mBoundsInParent.set(other.mBoundsInParent);
        mBoundsInScreen.set(other.mBoundsInScreen);
        mPackageName = other.mPackageName;
        mClassName = other.mClassName;
        mText = other.mText;
        mContentDescription = other.mContentDescription;
        mActions= other.mActions;
        mBooleanProperties = other.mBooleanProperties;
        mChildIds = other.mChildIds.clone();
    }

    /**
     * Creates a new instance from a {@link Parcel}.
     *
     * @param parcel A parcel containing the state of a {@link AccessibilityNodeInfo}.
     */
    private void initFromParcel(Parcel parcel) {
        mSealed = (parcel.readInt()  == 1);
<<<<<<< HEAD
        mSourceNodeId = parcel.readLong();
        mWindowId = parcel.readInt();
        mParentNodeId = parcel.readLong();
=======
        mAccessibilityViewId = parcel.readInt();
        mAccessibilityWindowId = parcel.readInt();
        mParentAccessibilityViewId = parcel.readInt();
        mConnectionId = parcel.readInt();
>>>>>>> 26f7a81f

        SparseLongArray childIds = mChildIds;
        final int childrenSize = parcel.readInt();
        for (int i = 0; i < childrenSize; i++) {
            final long childId = parcel.readLong();
            childIds.put(i, childId);
        }

        mBoundsInParent.top = parcel.readInt();
        mBoundsInParent.bottom = parcel.readInt();
        mBoundsInParent.left = parcel.readInt();
        mBoundsInParent.right = parcel.readInt();

        mBoundsInScreen.top = parcel.readInt();
        mBoundsInScreen.bottom = parcel.readInt();
        mBoundsInScreen.left = parcel.readInt();
        mBoundsInScreen.right = parcel.readInt();

        mActions = parcel.readInt();

        mBooleanProperties = parcel.readInt();

        mPackageName = TextUtils.CHAR_SEQUENCE_CREATOR.createFromParcel(parcel);
        mClassName = TextUtils.CHAR_SEQUENCE_CREATOR.createFromParcel(parcel);
        mText = TextUtils.CHAR_SEQUENCE_CREATOR.createFromParcel(parcel);
        mContentDescription = TextUtils.CHAR_SEQUENCE_CREATOR.createFromParcel(parcel);
    }

    /**
     * Clears the state of this instance.
     */
    private void clear() {
        mSealed = false;
<<<<<<< HEAD
        mConnection = null;
        mSourceNodeId = makeNodeId(View.NO_ID, View.NO_ID);
        mParentNodeId = makeNodeId(View.NO_ID, View.NO_ID);
        mWindowId = View.NO_ID;
        mChildIds.clear();
=======
        mAccessibilityViewId = UNDEFINED;
        mParentAccessibilityViewId = UNDEFINED;
        mAccessibilityWindowId = UNDEFINED;
        mConnectionId = UNDEFINED;
        mChildAccessibilityIds.clear();
>>>>>>> 26f7a81f
        mBoundsInParent.set(0, 0, 0, 0);
        mBoundsInScreen.set(0, 0, 0, 0);
        mBooleanProperties = 0;
        mPackageName = null;
        mClassName = null;
        mText = null;
        mContentDescription = null;
        mActions = 0;
    }

    /**
     * Gets the human readable action symbolic name.
     *
     * @param action The action.
     * @return The symbolic name.
     */
    private static String getActionSymbolicName(int action) {
        switch (action) {
            case ACTION_FOCUS:
                return "ACTION_FOCUS";
            case ACTION_CLEAR_FOCUS:
                return "ACTION_CLEAR_FOCUS";
            case ACTION_SELECT:
                return "ACTION_SELECT";
            case ACTION_CLEAR_SELECTION:
                return "ACTION_CLEAR_SELECTION";
            default:
                throw new IllegalArgumentException("Unknown action: " + action);
        }
    }

<<<<<<< HEAD
    private boolean canPerformRequestOverConnection(long accessibilityNodeId) {
        return (mWindowId != View.NO_ID
                && getAccessibilityViewId(accessibilityNodeId) != View.NO_ID
                && mConnection != null);
=======
    private boolean canPerformRequestOverConnection(int accessibilityViewId) {
        return (mConnectionId != UNDEFINED && mAccessibilityWindowId != UNDEFINED
                && accessibilityViewId != UNDEFINED);
>>>>>>> 26f7a81f
    }

    @Override
    public boolean equals(Object object) {
        if (this == object) {
            return true;
        }
        if (object == null) {
            return false;
        }
        if (getClass() != object.getClass()) {
            return false;
        }
        AccessibilityNodeInfo other = (AccessibilityNodeInfo) object;
        if (mSourceNodeId != other.mSourceNodeId) {
            return false;
        }
        if (mWindowId != other.mWindowId) {
            return false;
        }
        return true;
    }

    @Override
    public int hashCode() {
        final int prime = 31;
        int result = 1;
        result = prime * result + getAccessibilityViewId(mSourceNodeId);
        result = prime * result + getVirtualDescendantId(mSourceNodeId);
        result = prime * result + mWindowId;
        return result;
    }

    @Override
    public String toString() {
        StringBuilder builder = new StringBuilder();
        builder.append(super.toString());

        if (DEBUG) {
            builder.append("; accessibilityViewId: " + getAccessibilityViewId(mSourceNodeId));
            builder.append("; virtualDescendantId: " + getVirtualDescendantId(mSourceNodeId));
            builder.append("; mParentNodeId: " + mParentNodeId);
            SparseLongArray childIds = mChildIds;
            builder.append("; childAccessibilityIds: [");
            for (int i = 0, count = childIds.size(); i < count; i++) {
                builder.append(childIds.valueAt(i));
                if (i < count - 1) {
                    builder.append(", ");
                }
           }
           builder.append("]");
        }

        builder.append("; boundsInParent: " + mBoundsInParent);
        builder.append("; boundsInScreen: " + mBoundsInScreen);

        builder.append("; packageName: ").append(mPackageName);
        builder.append("; className: ").append(mClassName);
        builder.append("; text: ").append(mText);
        builder.append("; contentDescription: ").append(mContentDescription);

        builder.append("; checkable: ").append(isCheckable());
        builder.append("; checked: ").append(isChecked());
        builder.append("; focusable: ").append(isFocusable());
        builder.append("; focused: ").append(isFocused());
        builder.append("; selected: ").append(isSelected());
        builder.append("; clickable: ").append(isClickable());
        builder.append("; longClickable: ").append(isLongClickable());
        builder.append("; enabled: ").append(isEnabled());
        builder.append("; password: ").append(isPassword());
        builder.append("; scrollable: " + isScrollable());

        builder.append("; [");

        for (int actionBits = mActions; actionBits != 0;) {
            final int action = 1 << Integer.numberOfTrailingZeros(actionBits);
            actionBits &= ~action;
            builder.append(getActionSymbolicName(action));
            if (actionBits != 0) {
                builder.append(", ");
            }
        }

        builder.append("]");

        return builder.toString();
    }

    /**
     * @see Parcelable.Creator
     */
    public static final Parcelable.Creator<AccessibilityNodeInfo> CREATOR =
            new Parcelable.Creator<AccessibilityNodeInfo>() {
        public AccessibilityNodeInfo createFromParcel(Parcel parcel) {
            AccessibilityNodeInfo info = AccessibilityNodeInfo.obtain();
            info.initFromParcel(parcel);
            return info;
        }

        public AccessibilityNodeInfo[] newArray(int size) {
            return new AccessibilityNodeInfo[size];
        }
    };
}<|MERGE_RESOLUTION|>--- conflicted
+++ resolved
@@ -161,15 +161,10 @@
     private boolean mSealed;
 
     // Data.
-<<<<<<< HEAD
-    private long mSourceNodeId = makeNodeId(View.NO_ID, View.NO_ID);
-    private int mWindowId = View.NO_ID;
-    private long mParentNodeId = makeNodeId(View.NO_ID, View.NO_ID);
-=======
-    private int mAccessibilityViewId = UNDEFINED;
-    private int mAccessibilityWindowId = UNDEFINED;
-    private int mParentAccessibilityViewId = UNDEFINED;
->>>>>>> 26f7a81f
+    private int mWindowId = UNDEFINED;
+    private long mSourceNodeId = makeNodeId(UNDEFINED, UNDEFINED);
+    private long mParentNodeId = makeNodeId(UNDEFINED, UNDEFINED);
+
     private int mBooleanProperties;
     private final Rect mBoundsInParent = new Rect();
     private final Rect mBoundsInScreen = new Rect();
@@ -202,7 +197,7 @@
      * @param source The info source.
      */
     public void setSource(View source) {
-        setSource(source, View.NO_ID);
+        setSource(source, UNDEFINED);
     }
 
     /**
@@ -226,9 +221,9 @@
      */
     public void setSource(View root, int virtualDescendantId) {
         enforceNotSealed();
-        mWindowId = (root != null) ? root.getAccessibilityWindowId() : View.NO_ID;
+        mWindowId = (root != null) ? root.getAccessibilityWindowId() : UNDEFINED;
         final int rootAccessibilityViewId =
-            (root != null) ? root.getAccessibilityViewId() : View.NO_ID;
+            (root != null) ? root.getAccessibilityViewId() : UNDEFINED;
         mSourceNodeId = makeNodeId(rootAccessibilityViewId, virtualDescendantId);
     }
 
@@ -271,12 +266,7 @@
         }
         final long childId = mChildIds.get(index);
         AccessibilityInteractionClient client = AccessibilityInteractionClient.getInstance();
-<<<<<<< HEAD
-        return client.findAccessibilityNodeInfoByAccessibilityId(mConnection, mWindowId, childId);
-=======
-        return client.findAccessibilityNodeInfoByAccessibilityId(mConnectionId,
-                mAccessibilityWindowId, childAccessibilityViewId);
->>>>>>> 26f7a81f
+        return client.findAccessibilityNodeInfoByAccessibilityId(mConnectionId, mWindowId, childId);
     }
 
     /**
@@ -292,7 +282,7 @@
      * @throws IllegalStateException If called from an AccessibilityService.
      */
     public void addChild(View child) {
-        addChild(child, View.NO_ID);
+        addChild(child, UNDEFINED);
     }
 
     /**
@@ -313,7 +303,7 @@
         enforceNotSealed();
         final int index = mChildIds.size();
         final int rootAccessibilityViewId =
-            (root != null) ? root.getAccessibilityViewId() : View.NO_ID;
+            (root != null) ? root.getAccessibilityViewId() : UNDEFINED;
         final long childNodeId = makeNodeId(rootAccessibilityViewId, virtualDescendantId);
         mChildIds.put(index, childNodeId);
     }
@@ -367,12 +357,7 @@
             return false;
         }
         AccessibilityInteractionClient client = AccessibilityInteractionClient.getInstance();
-<<<<<<< HEAD
-        return client.performAccessibilityAction(mConnection, mWindowId, mSourceNodeId, action);
-=======
-        return client.performAccessibilityAction(mConnectionId, mAccessibilityWindowId,
-                mAccessibilityViewId, action);
->>>>>>> 26f7a81f
+        return client.performAccessibilityAction(mConnectionId, mWindowId, mSourceNodeId, action);
     }
 
     /**
@@ -395,12 +380,8 @@
             return Collections.emptyList();
         }
         AccessibilityInteractionClient client = AccessibilityInteractionClient.getInstance();
-<<<<<<< HEAD
-        return client.findAccessibilityNodeInfosByText(mConnection, text, mWindowId, mSourceNodeId);
-=======
-        return client.findAccessibilityNodeInfosByViewText(mConnectionId, text,
-                mAccessibilityWindowId, mAccessibilityViewId);
->>>>>>> 26f7a81f
+        return client.findAccessibilityNodeInfosByText(mConnectionId, text, mWindowId,
+                mSourceNodeId);
     }
 
     /**
@@ -419,13 +400,8 @@
             return null;
         }
         AccessibilityInteractionClient client = AccessibilityInteractionClient.getInstance();
-<<<<<<< HEAD
-        return client.findAccessibilityNodeInfoByAccessibilityId(mConnection,
+        return client.findAccessibilityNodeInfoByAccessibilityId(mConnectionId,
                 mWindowId, mParentNodeId);
-=======
-        return client.findAccessibilityNodeInfoByAccessibilityId(mConnectionId,
-                mAccessibilityWindowId, mParentAccessibilityViewId);
->>>>>>> 26f7a81f
     }
 
     /**
@@ -441,7 +417,7 @@
      * @throws IllegalStateException If called from an AccessibilityService.
      */
     public void setParent(View parent) {
-        setParent(parent, View.NO_ID);
+        setParent(parent, UNDEFINED);
     }
 
     /**
@@ -466,7 +442,7 @@
     public void setParent(View root, int virtualDescendantId) {
         enforceNotSealed();
         final int rootAccessibilityViewId =
-            (root != null) ? root.getAccessibilityViewId() : View.NO_ID;
+            (root != null) ? root.getAccessibilityViewId() : UNDEFINED;
         mParentNodeId = makeNodeId(rootAccessibilityViewId, virtualDescendantId);
     }
 
@@ -1071,16 +1047,10 @@
      */
     public void writeToParcel(Parcel parcel, int flags) {
         parcel.writeInt(isSealed() ? 1 : 0);
-<<<<<<< HEAD
         parcel.writeLong(mSourceNodeId);
         parcel.writeInt(mWindowId);
         parcel.writeLong(mParentNodeId);
-=======
-        parcel.writeInt(mAccessibilityViewId);
-        parcel.writeInt(mAccessibilityWindowId);
-        parcel.writeInt(mParentAccessibilityViewId);
         parcel.writeInt(mConnectionId);
->>>>>>> 26f7a81f
 
         SparseLongArray childIds = mChildIds;
         final int childIdsSize = childIds.size();
@@ -1120,17 +1090,10 @@
      */
     private void init(AccessibilityNodeInfo other) {
         mSealed = other.mSealed;
-<<<<<<< HEAD
-        mConnection = other.mConnection;
         mSourceNodeId = other.mSourceNodeId;
         mParentNodeId = other.mParentNodeId;
         mWindowId = other.mWindowId;
-=======
-        mAccessibilityViewId = other.mAccessibilityViewId;
-        mParentAccessibilityViewId = other.mParentAccessibilityViewId;
-        mAccessibilityWindowId = other.mAccessibilityWindowId;
         mConnectionId = other.mConnectionId;
->>>>>>> 26f7a81f
         mBoundsInParent.set(other.mBoundsInParent);
         mBoundsInScreen.set(other.mBoundsInScreen);
         mPackageName = other.mPackageName;
@@ -1149,16 +1112,10 @@
      */
     private void initFromParcel(Parcel parcel) {
         mSealed = (parcel.readInt()  == 1);
-<<<<<<< HEAD
         mSourceNodeId = parcel.readLong();
         mWindowId = parcel.readInt();
         mParentNodeId = parcel.readLong();
-=======
-        mAccessibilityViewId = parcel.readInt();
-        mAccessibilityWindowId = parcel.readInt();
-        mParentAccessibilityViewId = parcel.readInt();
         mConnectionId = parcel.readInt();
->>>>>>> 26f7a81f
 
         SparseLongArray childIds = mChildIds;
         final int childrenSize = parcel.readInt();
@@ -1192,19 +1149,11 @@
      */
     private void clear() {
         mSealed = false;
-<<<<<<< HEAD
-        mConnection = null;
-        mSourceNodeId = makeNodeId(View.NO_ID, View.NO_ID);
-        mParentNodeId = makeNodeId(View.NO_ID, View.NO_ID);
-        mWindowId = View.NO_ID;
+        mSourceNodeId = makeNodeId(UNDEFINED, UNDEFINED);
+        mParentNodeId = makeNodeId(UNDEFINED, UNDEFINED);
+        mWindowId = UNDEFINED;
+        mConnectionId = UNDEFINED;
         mChildIds.clear();
-=======
-        mAccessibilityViewId = UNDEFINED;
-        mParentAccessibilityViewId = UNDEFINED;
-        mAccessibilityWindowId = UNDEFINED;
-        mConnectionId = UNDEFINED;
-        mChildAccessibilityIds.clear();
->>>>>>> 26f7a81f
         mBoundsInParent.set(0, 0, 0, 0);
         mBoundsInScreen.set(0, 0, 0, 0);
         mBooleanProperties = 0;
@@ -1236,16 +1185,10 @@
         }
     }
 
-<<<<<<< HEAD
     private boolean canPerformRequestOverConnection(long accessibilityNodeId) {
-        return (mWindowId != View.NO_ID
-                && getAccessibilityViewId(accessibilityNodeId) != View.NO_ID
-                && mConnection != null);
-=======
-    private boolean canPerformRequestOverConnection(int accessibilityViewId) {
-        return (mConnectionId != UNDEFINED && mAccessibilityWindowId != UNDEFINED
-                && accessibilityViewId != UNDEFINED);
->>>>>>> 26f7a81f
+        return (mWindowId != UNDEFINED
+                && getAccessibilityViewId(accessibilityNodeId) != UNDEFINED
+                && mConnectionId != UNDEFINED);
     }
 
     @Override

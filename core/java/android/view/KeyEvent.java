/*
 * Copyright (C) 2006 The Android Open Source Project
 *
 * Licensed under the Apache License, Version 2.0 (the "License");
 * you may not use this file except in compliance with the License.
 * You may obtain a copy of the License at
 *
 *      http://www.apache.org/licenses/LICENSE-2.0
 *
 * Unless required by applicable law or agreed to in writing, software
 * distributed under the License is distributed on an "AS IS" BASIS,
 * WITHOUT WARRANTIES OR CONDITIONS OF ANY KIND, either express or implied.
 * See the License for the specific language governing permissions and
 * limitations under the License.
 */

package android.view;

import android.os.Parcel;
import android.os.Parcelable;
import android.text.method.MetaKeyKeyListener;
import android.util.Log;
import android.util.SparseIntArray;
import android.view.KeyCharacterMap;
import android.view.KeyCharacterMap.KeyData;

/**
 * Object used to report key and button events.
 * <p>
 * Each key press is described by a sequence of key events.  A key press
 * starts with a key event with {@link #ACTION_DOWN}.  If the key is held
 * sufficiently long that it repeats, then the initial down is followed
 * additional key events with {@link #ACTION_DOWN} and a non-zero value for
 * {@link #getRepeatCount()}.  The last key event is a {@link #ACTION_UP}
 * for the key up.  If the key press is canceled, the key up event will have the
 * {@link #FLAG_CANCELED} flag set.
 * </p><p>
 * Key events are generally accompanied by a key code ({@link #getKeyCode()}),
 * scan code ({@link #getScanCode()}) and meta state ({@link #getMetaState()}).
 * Key code constants are defined in this class.  Scan code constants are raw
 * device-specific codes obtained from the OS and so are not generally meaningful
 * to applications unless interpreted using the {@link KeyCharacterMap}.
 * Meta states describe the pressed state of key modifiers
 * such as {@link #META_SHIFT_ON} or {@link #META_ALT_ON}.
 * </p><p>
 * Key codes typically correspond one-to-one with individual keys on an input device.
 * Many keys and key combinations serve quite different functions on different
 * input devices so care must be taken when interpreting them.  Always use the
 * {@link KeyCharacterMap} associated with the input device when mapping keys
 * to characters.  Be aware that there may be multiple key input devices active
 * at the same time and each will have its own key character map.
 * </p><p>
 * As soft input methods can use multiple and inventive ways of inputting text,
 * there is no guarantee that any key press on a soft keyboard will generate a key
 * event: this is left to the IME's discretion, and in fact sending such events is
 * discouraged.  You should never rely on receiving KeyEvents for any key on a soft
 * input method.  In particular, the default software keyboard will never send any
 * key event to any application targetting Jelly Bean or later, and will only send
 * events for some presses of the delete and return keys to applications targetting
 * Ice Cream Sandwich or earlier.  Be aware that other software input methods may
 * never send key events regardless of the version.  Consider using editor actions
 * like {@link android.view.inputmethod.EditorInfo#IME_ACTION_DONE} if you need
 * specific interaction with the software keyboard, as it gives more visibility to
 * the user as to how your application will react to key presses.
 * </p><p>
 * When interacting with an IME, the framework may deliver key events
 * with the special action {@link #ACTION_MULTIPLE} that either specifies
 * that single repeated key code or a sequence of characters to insert.
 * </p><p>
 * In general, the framework cannot guarantee that the key events it delivers
 * to a view always constitute complete key sequences since some events may be dropped
 * or modified by containing views before they are delivered.  The view implementation
 * should be prepared to handle {@link #FLAG_CANCELED} and should tolerate anomalous
 * situations such as receiving a new {@link #ACTION_DOWN} without first having
 * received an {@link #ACTION_UP} for the prior key press.
 * </p><p>
 * Refer to {@link InputDevice} for more information about how different kinds of
 * input devices and sources represent keys and buttons.
 * </p>
 */
public class KeyEvent extends InputEvent implements Parcelable {
    /** Key code constant: Unknown key code. */
    public static final int KEYCODE_UNKNOWN         = 0;
    /** Key code constant: Soft Left key.
     * Usually situated below the display on phones and used as a multi-function
     * feature key for selecting a software defined function shown on the bottom left
     * of the display. */
    public static final int KEYCODE_SOFT_LEFT       = 1;
    /** Key code constant: Soft Right key.
     * Usually situated below the display on phones and used as a multi-function
     * feature key for selecting a software defined function shown on the bottom right
     * of the display. */
    public static final int KEYCODE_SOFT_RIGHT      = 2;
    /** Key code constant: Home key.
     * This key is handled by the framework and is never delivered to applications. */
    public static final int KEYCODE_HOME            = 3;
    /** Key code constant: Back key. */
    public static final int KEYCODE_BACK            = 4;
    /** Key code constant: Call key. */
    public static final int KEYCODE_CALL            = 5;
    /** Key code constant: End Call key. */
    public static final int KEYCODE_ENDCALL         = 6;
    /** Key code constant: '0' key. */
    public static final int KEYCODE_0               = 7;
    /** Key code constant: '1' key. */
    public static final int KEYCODE_1               = 8;
    /** Key code constant: '2' key. */
    public static final int KEYCODE_2               = 9;
    /** Key code constant: '3' key. */
    public static final int KEYCODE_3               = 10;
    /** Key code constant: '4' key. */
    public static final int KEYCODE_4               = 11;
    /** Key code constant: '5' key. */
    public static final int KEYCODE_5               = 12;
    /** Key code constant: '6' key. */
    public static final int KEYCODE_6               = 13;
    /** Key code constant: '7' key. */
    public static final int KEYCODE_7               = 14;
    /** Key code constant: '8' key. */
    public static final int KEYCODE_8               = 15;
    /** Key code constant: '9' key. */
    public static final int KEYCODE_9               = 16;
    /** Key code constant: '*' key. */
    public static final int KEYCODE_STAR            = 17;
    /** Key code constant: '#' key. */
    public static final int KEYCODE_POUND           = 18;
    /** Key code constant: Directional Pad Up key.
     * May also be synthesized from trackball motions. */
    public static final int KEYCODE_DPAD_UP         = 19;
    /** Key code constant: Directional Pad Down key.
     * May also be synthesized from trackball motions. */
    public static final int KEYCODE_DPAD_DOWN       = 20;
    /** Key code constant: Directional Pad Left key.
     * May also be synthesized from trackball motions. */
    public static final int KEYCODE_DPAD_LEFT       = 21;
    /** Key code constant: Directional Pad Right key.
     * May also be synthesized from trackball motions. */
    public static final int KEYCODE_DPAD_RIGHT      = 22;
    /** Key code constant: Directional Pad Center key.
     * May also be synthesized from trackball motions. */
    public static final int KEYCODE_DPAD_CENTER     = 23;
    /** Key code constant: Volume Up key.
     * Adjusts the speaker volume up. */
    public static final int KEYCODE_VOLUME_UP       = 24;
    /** Key code constant: Volume Down key.
     * Adjusts the speaker volume down. */
    public static final int KEYCODE_VOLUME_DOWN     = 25;
    /** Key code constant: Power key. */
    public static final int KEYCODE_POWER           = 26;
    /** Key code constant: Camera key.
     * Used to launch a camera application or take pictures. */
    public static final int KEYCODE_CAMERA          = 27;
    /** Key code constant: Clear key. */
    public static final int KEYCODE_CLEAR           = 28;
    /** Key code constant: 'A' key. */
    public static final int KEYCODE_A               = 29;
    /** Key code constant: 'B' key. */
    public static final int KEYCODE_B               = 30;
    /** Key code constant: 'C' key. */
    public static final int KEYCODE_C               = 31;
    /** Key code constant: 'D' key. */
    public static final int KEYCODE_D               = 32;
    /** Key code constant: 'E' key. */
    public static final int KEYCODE_E               = 33;
    /** Key code constant: 'F' key. */
    public static final int KEYCODE_F               = 34;
    /** Key code constant: 'G' key. */
    public static final int KEYCODE_G               = 35;
    /** Key code constant: 'H' key. */
    public static final int KEYCODE_H               = 36;
    /** Key code constant: 'I' key. */
    public static final int KEYCODE_I               = 37;
    /** Key code constant: 'J' key. */
    public static final int KEYCODE_J               = 38;
    /** Key code constant: 'K' key. */
    public static final int KEYCODE_K               = 39;
    /** Key code constant: 'L' key. */
    public static final int KEYCODE_L               = 40;
    /** Key code constant: 'M' key. */
    public static final int KEYCODE_M               = 41;
    /** Key code constant: 'N' key. */
    public static final int KEYCODE_N               = 42;
    /** Key code constant: 'O' key. */
    public static final int KEYCODE_O               = 43;
    /** Key code constant: 'P' key. */
    public static final int KEYCODE_P               = 44;
    /** Key code constant: 'Q' key. */
    public static final int KEYCODE_Q               = 45;
    /** Key code constant: 'R' key. */
    public static final int KEYCODE_R               = 46;
    /** Key code constant: 'S' key. */
    public static final int KEYCODE_S               = 47;
    /** Key code constant: 'T' key. */
    public static final int KEYCODE_T               = 48;
    /** Key code constant: 'U' key. */
    public static final int KEYCODE_U               = 49;
    /** Key code constant: 'V' key. */
    public static final int KEYCODE_V               = 50;
    /** Key code constant: 'W' key. */
    public static final int KEYCODE_W               = 51;
    /** Key code constant: 'X' key. */
    public static final int KEYCODE_X               = 52;
    /** Key code constant: 'Y' key. */
    public static final int KEYCODE_Y               = 53;
    /** Key code constant: 'Z' key. */
    public static final int KEYCODE_Z               = 54;
    /** Key code constant: ',' key. */
    public static final int KEYCODE_COMMA           = 55;
    /** Key code constant: '.' key. */
    public static final int KEYCODE_PERIOD          = 56;
    /** Key code constant: Left Alt modifier key. */
    public static final int KEYCODE_ALT_LEFT        = 57;
    /** Key code constant: Right Alt modifier key. */
    public static final int KEYCODE_ALT_RIGHT       = 58;
    /** Key code constant: Left Shift modifier key. */
    public static final int KEYCODE_SHIFT_LEFT      = 59;
    /** Key code constant: Right Shift modifier key. */
    public static final int KEYCODE_SHIFT_RIGHT     = 60;
    /** Key code constant: Tab key. */
    public static final int KEYCODE_TAB             = 61;
    /** Key code constant: Space key. */
    public static final int KEYCODE_SPACE           = 62;
    /** Key code constant: Symbol modifier key.
     * Used to enter alternate symbols. */
    public static final int KEYCODE_SYM             = 63;
    /** Key code constant: Explorer special function key.
     * Used to launch a browser application. */
    public static final int KEYCODE_EXPLORER        = 64;
    /** Key code constant: Envelope special function key.
     * Used to launch a mail application. */
    public static final int KEYCODE_ENVELOPE        = 65;
    /** Key code constant: Enter key. */
    public static final int KEYCODE_ENTER           = 66;
    /** Key code constant: Backspace key.
     * Deletes characters before the insertion point, unlike {@link #KEYCODE_FORWARD_DEL}. */
    public static final int KEYCODE_DEL             = 67;
    /** Key code constant: '`' (backtick) key. */
    public static final int KEYCODE_GRAVE           = 68;
    /** Key code constant: '-'. */
    public static final int KEYCODE_MINUS           = 69;
    /** Key code constant: '=' key. */
    public static final int KEYCODE_EQUALS          = 70;
    /** Key code constant: '[' key. */
    public static final int KEYCODE_LEFT_BRACKET    = 71;
    /** Key code constant: ']' key. */
    public static final int KEYCODE_RIGHT_BRACKET   = 72;
    /** Key code constant: '\' key. */
    public static final int KEYCODE_BACKSLASH       = 73;
    /** Key code constant: ';' key. */
    public static final int KEYCODE_SEMICOLON       = 74;
    /** Key code constant: ''' (apostrophe) key. */
    public static final int KEYCODE_APOSTROPHE      = 75;
    /** Key code constant: '/' key. */
    public static final int KEYCODE_SLASH           = 76;
    /** Key code constant: '@' key. */
    public static final int KEYCODE_AT              = 77;
    /** Key code constant: Number modifier key.
     * Used to enter numeric symbols.
     * This key is not Num Lock; it is more like {@link #KEYCODE_ALT_LEFT} and is
     * interpreted as an ALT key by {@link android.text.method.MetaKeyKeyListener}. */
    public static final int KEYCODE_NUM             = 78;
    /** Key code constant: Headset Hook key.
     * Used to hang up calls and stop media. */
    public static final int KEYCODE_HEADSETHOOK     = 79;
    /** Key code constant: Camera Focus key.
     * Used to focus the camera. */
    public static final int KEYCODE_FOCUS           = 80;   // *Camera* focus
    /** Key code constant: '+' key. */
    public static final int KEYCODE_PLUS            = 81;
    /** Key code constant: Menu key. */
    public static final int KEYCODE_MENU            = 82;
    /** Key code constant: Notification key. */
    public static final int KEYCODE_NOTIFICATION    = 83;
    /** Key code constant: Search key. */
    public static final int KEYCODE_SEARCH          = 84;
    /** Key code constant: Play/Pause media key. */
    public static final int KEYCODE_MEDIA_PLAY_PAUSE= 85;
    /** Key code constant: Stop media key. */
    public static final int KEYCODE_MEDIA_STOP      = 86;
    /** Key code constant: Play Next media key. */
    public static final int KEYCODE_MEDIA_NEXT      = 87;
    /** Key code constant: Play Previous media key. */
    public static final int KEYCODE_MEDIA_PREVIOUS  = 88;
    /** Key code constant: Rewind media key. */
    public static final int KEYCODE_MEDIA_REWIND    = 89;
    /** Key code constant: Fast Forward media key. */
    public static final int KEYCODE_MEDIA_FAST_FORWARD = 90;
    /** Key code constant: Mute key.
     * Mutes the microphone, unlike {@link #KEYCODE_VOLUME_MUTE}. */
    public static final int KEYCODE_MUTE            = 91;
    /** Key code constant: Page Up key. */
    public static final int KEYCODE_PAGE_UP         = 92;
    /** Key code constant: Page Down key. */
    public static final int KEYCODE_PAGE_DOWN       = 93;
    /** Key code constant: Picture Symbols modifier key.
     * Used to switch symbol sets (Emoji, Kao-moji). */
    public static final int KEYCODE_PICTSYMBOLS     = 94;   // switch symbol-sets (Emoji,Kao-moji)
    /** Key code constant: Switch Charset modifier key.
     * Used to switch character sets (Kanji, Katakana). */
    public static final int KEYCODE_SWITCH_CHARSET  = 95;   // switch char-sets (Kanji,Katakana)
    /** Key code constant: A Button key.
     * On a game controller, the A button should be either the button labeled A
     * or the first button on the bottom row of controller buttons. */
    public static final int KEYCODE_BUTTON_A        = 96;
    /** Key code constant: B Button key.
     * On a game controller, the B button should be either the button labeled B
     * or the second button on the bottom row of controller buttons. */
    public static final int KEYCODE_BUTTON_B        = 97;
    /** Key code constant: C Button key.
     * On a game controller, the C button should be either the button labeled C
     * or the third button on the bottom row of controller buttons. */
    public static final int KEYCODE_BUTTON_C        = 98;
    /** Key code constant: X Button key.
     * On a game controller, the X button should be either the button labeled X
     * or the first button on the upper row of controller buttons. */
    public static final int KEYCODE_BUTTON_X        = 99;
    /** Key code constant: Y Button key.
     * On a game controller, the Y button should be either the button labeled Y
     * or the second button on the upper row of controller buttons. */
    public static final int KEYCODE_BUTTON_Y        = 100;
    /** Key code constant: Z Button key.
     * On a game controller, the Z button should be either the button labeled Z
     * or the third button on the upper row of controller buttons. */
    public static final int KEYCODE_BUTTON_Z        = 101;
    /** Key code constant: L1 Button key.
     * On a game controller, the L1 button should be either the button labeled L1 (or L)
     * or the top left trigger button. */
    public static final int KEYCODE_BUTTON_L1       = 102;
    /** Key code constant: R1 Button key.
     * On a game controller, the R1 button should be either the button labeled R1 (or R)
     * or the top right trigger button. */
    public static final int KEYCODE_BUTTON_R1       = 103;
    /** Key code constant: L2 Button key.
     * On a game controller, the L2 button should be either the button labeled L2
     * or the bottom left trigger button. */
    public static final int KEYCODE_BUTTON_L2       = 104;
    /** Key code constant: R2 Button key.
     * On a game controller, the R2 button should be either the button labeled R2
     * or the bottom right trigger button. */
    public static final int KEYCODE_BUTTON_R2       = 105;
    /** Key code constant: Left Thumb Button key.
     * On a game controller, the left thumb button indicates that the left (or only)
     * joystick is pressed. */
    public static final int KEYCODE_BUTTON_THUMBL   = 106;
    /** Key code constant: Right Thumb Button key.
     * On a game controller, the right thumb button indicates that the right
     * joystick is pressed. */
    public static final int KEYCODE_BUTTON_THUMBR   = 107;
    /** Key code constant: Start Button key.
     * On a game controller, the button labeled Start. */
    public static final int KEYCODE_BUTTON_START    = 108;
    /** Key code constant: Select Button key.
     * On a game controller, the button labeled Select. */
    public static final int KEYCODE_BUTTON_SELECT   = 109;
    /** Key code constant: Mode Button key.
     * On a game controller, the button labeled Mode. */
    public static final int KEYCODE_BUTTON_MODE     = 110;
    /** Key code constant: Escape key. */
    public static final int KEYCODE_ESCAPE          = 111;
    /** Key code constant: Forward Delete key.
     * Deletes characters ahead of the insertion point, unlike {@link #KEYCODE_DEL}. */
    public static final int KEYCODE_FORWARD_DEL     = 112;
    /** Key code constant: Left Control modifier key. */
    public static final int KEYCODE_CTRL_LEFT       = 113;
    /** Key code constant: Right Control modifier key. */
    public static final int KEYCODE_CTRL_RIGHT      = 114;
    /** Key code constant: Caps Lock key. */
    public static final int KEYCODE_CAPS_LOCK       = 115;
    /** Key code constant: Scroll Lock key. */
    public static final int KEYCODE_SCROLL_LOCK     = 116;
    /** Key code constant: Left Meta modifier key. */
    public static final int KEYCODE_META_LEFT       = 117;
    /** Key code constant: Right Meta modifier key. */
    public static final int KEYCODE_META_RIGHT      = 118;
    /** Key code constant: Function modifier key. */
    public static final int KEYCODE_FUNCTION        = 119;
    /** Key code constant: System Request / Print Screen key. */
    public static final int KEYCODE_SYSRQ           = 120;
    /** Key code constant: Break / Pause key. */
    public static final int KEYCODE_BREAK           = 121;
    /** Key code constant: Home Movement key.
     * Used for scrolling or moving the cursor around to the start of a line
     * or to the top of a list. */
    public static final int KEYCODE_MOVE_HOME       = 122;
    /** Key code constant: End Movement key.
     * Used for scrolling or moving the cursor around to the end of a line
     * or to the bottom of a list. */
    public static final int KEYCODE_MOVE_END        = 123;
    /** Key code constant: Insert key.
     * Toggles insert / overwrite edit mode. */
    public static final int KEYCODE_INSERT          = 124;
    /** Key code constant: Forward key.
     * Navigates forward in the history stack.  Complement of {@link #KEYCODE_BACK}. */
    public static final int KEYCODE_FORWARD         = 125;
    /** Key code constant: Play media key. */
    public static final int KEYCODE_MEDIA_PLAY      = 126;
    /** Key code constant: Pause media key. */
    public static final int KEYCODE_MEDIA_PAUSE     = 127;
    /** Key code constant: Close media key.
     * May be used to close a CD tray, for example. */
    public static final int KEYCODE_MEDIA_CLOSE     = 128;
    /** Key code constant: Eject media key.
     * May be used to eject a CD tray, for example. */
    public static final int KEYCODE_MEDIA_EJECT     = 129;
    /** Key code constant: Record media key. */
    public static final int KEYCODE_MEDIA_RECORD    = 130;
    /** Key code constant: F1 key. */
    public static final int KEYCODE_F1              = 131;
    /** Key code constant: F2 key. */
    public static final int KEYCODE_F2              = 132;
    /** Key code constant: F3 key. */
    public static final int KEYCODE_F3              = 133;
    /** Key code constant: F4 key. */
    public static final int KEYCODE_F4              = 134;
    /** Key code constant: F5 key. */
    public static final int KEYCODE_F5              = 135;
    /** Key code constant: F6 key. */
    public static final int KEYCODE_F6              = 136;
    /** Key code constant: F7 key. */
    public static final int KEYCODE_F7              = 137;
    /** Key code constant: F8 key. */
    public static final int KEYCODE_F8              = 138;
    /** Key code constant: F9 key. */
    public static final int KEYCODE_F9              = 139;
    /** Key code constant: F10 key. */
    public static final int KEYCODE_F10             = 140;
    /** Key code constant: F11 key. */
    public static final int KEYCODE_F11             = 141;
    /** Key code constant: F12 key. */
    public static final int KEYCODE_F12             = 142;
    /** Key code constant: Num Lock key.
     * This is the Num Lock key; it is different from {@link #KEYCODE_NUM}.
     * This key alters the behavior of other keys on the numeric keypad. */
    public static final int KEYCODE_NUM_LOCK        = 143;
    /** Key code constant: Numeric keypad '0' key. */
    public static final int KEYCODE_NUMPAD_0        = 144;
    /** Key code constant: Numeric keypad '1' key. */
    public static final int KEYCODE_NUMPAD_1        = 145;
    /** Key code constant: Numeric keypad '2' key. */
    public static final int KEYCODE_NUMPAD_2        = 146;
    /** Key code constant: Numeric keypad '3' key. */
    public static final int KEYCODE_NUMPAD_3        = 147;
    /** Key code constant: Numeric keypad '4' key. */
    public static final int KEYCODE_NUMPAD_4        = 148;
    /** Key code constant: Numeric keypad '5' key. */
    public static final int KEYCODE_NUMPAD_5        = 149;
    /** Key code constant: Numeric keypad '6' key. */
    public static final int KEYCODE_NUMPAD_6        = 150;
    /** Key code constant: Numeric keypad '7' key. */
    public static final int KEYCODE_NUMPAD_7        = 151;
    /** Key code constant: Numeric keypad '8' key. */
    public static final int KEYCODE_NUMPAD_8        = 152;
    /** Key code constant: Numeric keypad '9' key. */
    public static final int KEYCODE_NUMPAD_9        = 153;
    /** Key code constant: Numeric keypad '/' key (for division). */
    public static final int KEYCODE_NUMPAD_DIVIDE   = 154;
    /** Key code constant: Numeric keypad '*' key (for multiplication). */
    public static final int KEYCODE_NUMPAD_MULTIPLY = 155;
    /** Key code constant: Numeric keypad '-' key (for subtraction). */
    public static final int KEYCODE_NUMPAD_SUBTRACT = 156;
    /** Key code constant: Numeric keypad '+' key (for addition). */
    public static final int KEYCODE_NUMPAD_ADD      = 157;
    /** Key code constant: Numeric keypad '.' key (for decimals or digit grouping). */
    public static final int KEYCODE_NUMPAD_DOT      = 158;
    /** Key code constant: Numeric keypad ',' key (for decimals or digit grouping). */
    public static final int KEYCODE_NUMPAD_COMMA    = 159;
    /** Key code constant: Numeric keypad Enter key. */
    public static final int KEYCODE_NUMPAD_ENTER    = 160;
    /** Key code constant: Numeric keypad '=' key. */
    public static final int KEYCODE_NUMPAD_EQUALS   = 161;
    /** Key code constant: Numeric keypad '(' key. */
    public static final int KEYCODE_NUMPAD_LEFT_PAREN = 162;
    /** Key code constant: Numeric keypad ')' key. */
    public static final int KEYCODE_NUMPAD_RIGHT_PAREN = 163;
    /** Key code constant: Volume Mute key.
     * Mutes the speaker, unlike {@link #KEYCODE_MUTE}.
     * This key should normally be implemented as a toggle such that the first press
     * mutes the speaker and the second press restores the original volume. */
    public static final int KEYCODE_VOLUME_MUTE     = 164;
    /** Key code constant: Info key.
     * Common on TV remotes to show additional information related to what is
     * currently being viewed. */
    public static final int KEYCODE_INFO            = 165;
    /** Key code constant: Channel up key.
     * On TV remotes, increments the television channel. */
    public static final int KEYCODE_CHANNEL_UP      = 166;
    /** Key code constant: Channel down key.
     * On TV remotes, decrements the television channel. */
    public static final int KEYCODE_CHANNEL_DOWN    = 167;
    /** Key code constant: Zoom in key. */
    public static final int KEYCODE_ZOOM_IN         = 168;
    /** Key code constant: Zoom out key. */
    public static final int KEYCODE_ZOOM_OUT        = 169;
    /** Key code constant: TV key.
     * On TV remotes, switches to viewing live TV. */
    public static final int KEYCODE_TV              = 170;
    /** Key code constant: Window key.
     * On TV remotes, toggles picture-in-picture mode or other windowing functions. */
    public static final int KEYCODE_WINDOW          = 171;
    /** Key code constant: Guide key.
     * On TV remotes, shows a programming guide. */
    public static final int KEYCODE_GUIDE           = 172;
    /** Key code constant: DVR key.
     * On some TV remotes, switches to a DVR mode for recorded shows. */
    public static final int KEYCODE_DVR             = 173;
    /** Key code constant: Bookmark key.
     * On some TV remotes, bookmarks content or web pages. */
    public static final int KEYCODE_BOOKMARK        = 174;
    /** Key code constant: Toggle captions key.
     * Switches the mode for closed-captioning text, for example during television shows. */
    public static final int KEYCODE_CAPTIONS        = 175;
    /** Key code constant: Settings key.
     * Starts the system settings activity. */
    public static final int KEYCODE_SETTINGS        = 176;
    /** Key code constant: TV power key.
     * On TV remotes, toggles the power on a television screen. */
    public static final int KEYCODE_TV_POWER        = 177;
    /** Key code constant: TV input key.
     * On TV remotes, switches the input on a television screen. */
    public static final int KEYCODE_TV_INPUT        = 178;
    /** Key code constant: Set-top-box power key.
     * On TV remotes, toggles the power on an external Set-top-box. */
    public static final int KEYCODE_STB_POWER       = 179;
    /** Key code constant: Set-top-box input key.
     * On TV remotes, switches the input mode on an external Set-top-box. */
    public static final int KEYCODE_STB_INPUT       = 180;
    /** Key code constant: A/V Receiver power key.
     * On TV remotes, toggles the power on an external A/V Receiver. */
    public static final int KEYCODE_AVR_POWER       = 181;
    /** Key code constant: A/V Receiver input key.
     * On TV remotes, switches the input mode on an external A/V Receiver. */
    public static final int KEYCODE_AVR_INPUT       = 182;
    /** Key code constant: Red "programmable" key.
     * On TV remotes, acts as a contextual/programmable key. */
    public static final int KEYCODE_PROG_RED        = 183;
    /** Key code constant: Green "programmable" key.
     * On TV remotes, actsas a contextual/programmable key. */
    public static final int KEYCODE_PROG_GREEN      = 184;
    /** Key code constant: Yellow "programmable" key.
     * On TV remotes, acts as a contextual/programmable key. */
    public static final int KEYCODE_PROG_YELLOW     = 185;
    /** Key code constant: Blue "programmable" key.
     * On TV remotes, acts as a contextual/programmable key. */
    public static final int KEYCODE_PROG_BLUE       = 186;
    /** Key code constant: App switch key.
     * Should bring up the application switcher dialog. */
    public static final int KEYCODE_APP_SWITCH      = 187;
    /** Key code constant: Generic Game Pad Button #1.*/
    public static final int KEYCODE_BUTTON_1        = 188;
    /** Key code constant: Generic Game Pad Button #2.*/
    public static final int KEYCODE_BUTTON_2        = 189;
    /** Key code constant: Generic Game Pad Button #3.*/
    public static final int KEYCODE_BUTTON_3        = 190;
    /** Key code constant: Generic Game Pad Button #4.*/
    public static final int KEYCODE_BUTTON_4        = 191;
    /** Key code constant: Generic Game Pad Button #5.*/
    public static final int KEYCODE_BUTTON_5        = 192;
    /** Key code constant: Generic Game Pad Button #6.*/
    public static final int KEYCODE_BUTTON_6        = 193;
    /** Key code constant: Generic Game Pad Button #7.*/
    public static final int KEYCODE_BUTTON_7        = 194;
    /** Key code constant: Generic Game Pad Button #8.*/
    public static final int KEYCODE_BUTTON_8        = 195;
    /** Key code constant: Generic Game Pad Button #9.*/
    public static final int KEYCODE_BUTTON_9        = 196;
    /** Key code constant: Generic Game Pad Button #10.*/
    public static final int KEYCODE_BUTTON_10       = 197;
    /** Key code constant: Generic Game Pad Button #11.*/
    public static final int KEYCODE_BUTTON_11       = 198;
    /** Key code constant: Generic Game Pad Button #12.*/
    public static final int KEYCODE_BUTTON_12       = 199;
    /** Key code constant: Generic Game Pad Button #13.*/
    public static final int KEYCODE_BUTTON_13       = 200;
    /** Key code constant: Generic Game Pad Button #14.*/
    public static final int KEYCODE_BUTTON_14       = 201;
    /** Key code constant: Generic Game Pad Button #15.*/
    public static final int KEYCODE_BUTTON_15       = 202;
    /** Key code constant: Generic Game Pad Button #16.*/
    public static final int KEYCODE_BUTTON_16       = 203;
    /** Key code constant: Language Switch key.
     * Toggles the current input language such as switching between English and Japanese on
     * a QWERTY keyboard.  On some devices, the same function may be performed by
     * pressing Shift+Spacebar. */
    public static final int KEYCODE_LANGUAGE_SWITCH = 204;
    /** Key code constant: Manner Mode key.
     * Toggles silent or vibrate mode on and off to make the device behave more politely
     * in certain settings such as on a crowded train.  On some devices, the key may only
     * operate when long-pressed. */
    public static final int KEYCODE_MANNER_MODE     = 205;
    /** Key code constant: 3D Mode key.
     * Toggles the display between 2D and 3D mode. */
    public static final int KEYCODE_3D_MODE         = 206;
    /** Key code constant: Contacts special function key.
     * Used to launch an address book application. */
    public static final int KEYCODE_CONTACTS        = 207;
    /** Key code constant: Calendar special function key.
     * Used to launch a calendar application. */
    public static final int KEYCODE_CALENDAR        = 208;
    /** Key code constant: Music special function key.
     * Used to launch a music player application. */
    public static final int KEYCODE_MUSIC           = 209;
    /** Key code constant: Calculator special function key.
     * Used to launch a calculator application. */
    public static final int KEYCODE_CALCULATOR      = 210;
    /** Key code constant: Japanese full-width / half-width key. */
    public static final int KEYCODE_ZENKAKU_HANKAKU = 211;
    /** Key code constant: Japanese alphanumeric key. */
    public static final int KEYCODE_EISU            = 212;
    /** Key code constant: Japanese non-conversion key. */
    public static final int KEYCODE_MUHENKAN        = 213;
    /** Key code constant: Japanese conversion key. */
    public static final int KEYCODE_HENKAN          = 214;
    /** Key code constant: Japanese katakana / hiragana key. */
    public static final int KEYCODE_KATAKANA_HIRAGANA = 215;
    /** Key code constant: Japanese Yen key. */
    public static final int KEYCODE_YEN             = 216;
    /** Key code constant: Japanese Ro key. */
    public static final int KEYCODE_RO              = 217;
    /** Key code constant: Japanese kana key. */
    public static final int KEYCODE_KANA            = 218;
    /** Key code constant: Assist key.
     * Launches the global assist activity.  Not delivered to applications. */
    public static final int KEYCODE_ASSIST          = 219;
    /** Key code constant: Brightness Down key.
     * Adjusts the screen brightness down. */
    public static final int KEYCODE_BRIGHTNESS_DOWN = 220;
    /** Key code constant: Brightness Up key.
     * Adjusts the screen brightness up. */
    public static final int KEYCODE_BRIGHTNESS_UP   = 221;
    /** Key code constant: Audio Track key.
     * Switches the audio tracks. */
    public static final int KEYCODE_MEDIA_AUDIO_TRACK = 222;
    /** Key code constant: Sleep key.
     * Puts the device to sleep.  Behaves somewhat like {@link #KEYCODE_POWER} but it
     * has no effect if the device is already asleep. */
    public static final int KEYCODE_SLEEP           = 223;
    /** Key code constant: Wakeup key.
     * Wakes up the device.  Behaves somewhat like {@link #KEYCODE_POWER} but it
     * has no effect if the device is already awake. */
    public static final int KEYCODE_WAKEUP          = 224;
    /** Key code constant: Pairing key.
     * Initiates peripheral pairing mode. Useful for pairing remote control
     * devices or game controllers, especially if no other input mode is
     * available. */
    public static final int KEYCODE_PAIRING         = 225;
    /** Key code constant: Media Top Menu key.
     * Goes to the top of media menu. */
    public static final int KEYCODE_MEDIA_TOP_MENU  = 226;
    /** Key code constant: '11' key. */
    public static final int KEYCODE_11              = 227;
    /** Key code constant: '12' key. */
    public static final int KEYCODE_12              = 228;
    /** Key code constant: Last Channel key.
     * Goes to the last viewed channel. */
    public static final int KEYCODE_LAST_CHANNEL    = 229;
    /** Key code constant: TV data service key.
     * Displays data services like weather, sports. */
    public static final int KEYCODE_TV_DATA_SERVICE = 230;
    /** Key code constant: Voice Assist key.
     * Launches the global voice assist activity. Not delivered to applications. */
    public static final int KEYCODE_VOICE_ASSIST = 231;
    /** Key code constant: Radio key.
     * Toggles TV service / Radio service. */
    public static final int KEYCODE_TV_RADIO_SERVICE = 232;
    /** Key code constant: Teletext key.
     * Displays Teletext service. */
    public static final int KEYCODE_TV_TELETEXT = 233;
    /** Key code constant: Number entry key.
     * Initiates to enter multi-digit channel nubmber when each digit key is assigned
     * for selecting separate channel. Corresponds to Number Entry Mode (0x1D) of CEC
     * User Control Code. */
    public static final int KEYCODE_TV_NUMBER_ENTRY = 234;
    /** Key code constant: Analog Terrestrial key.
     * Switches to analog terrestrial broadcast service. */
    public static final int KEYCODE_TV_TERRESTRIAL_ANALOG = 235;
    /** Key code constant: Digital Terrestrial key.
     * Switches to digital terrestrial broadcast service. */
    public static final int KEYCODE_TV_TERRESTRIAL_DIGITAL = 236;
    /** Key code constant: Satellite key.
     * Switches to digital satellite broadcast service. */
    public static final int KEYCODE_TV_SATELLITE = 237;
    /** Key code constant: BS key.
     * Switches to BS digital satellite broadcasting service available in Japan. */
    public static final int KEYCODE_TV_SATELLITE_BS = 238;
    /** Key code constant: CS key.
     * Switches to CS digital satellite broadcasting service available in Japan. */
    public static final int KEYCODE_TV_SATELLITE_CS = 239;
    /** Key code constant: BS/CS key.
     * Toggles between BS and CS digital satellite services. */
    public static final int KEYCODE_TV_SATELLITE_SERVICE = 240;
    /** Key code constant: Toggle Network key.
     * Toggles selecting broacast services. */
    public static final int KEYCODE_TV_NETWORK = 241;
    /** Key code constant: Antenna/Cable key.
     * Toggles broadcast input source between antenna and cable. */
    public static final int KEYCODE_TV_ANTENNA_CABLE = 242;
    /** Key code constant: HDMI #1 key.
     * Switches to HDMI input #1. */
    public static final int KEYCODE_TV_INPUT_HDMI_1 = 243;
    /** Key code constant: HDMI #2 key.
     * Switches to HDMI input #2. */
    public static final int KEYCODE_TV_INPUT_HDMI_2 = 244;
    /** Key code constant: HDMI #3 key.
     * Switches to HDMI input #3. */
    public static final int KEYCODE_TV_INPUT_HDMI_3 = 245;
    /** Key code constant: HDMI #4 key.
     * Switches to HDMI input #4. */
    public static final int KEYCODE_TV_INPUT_HDMI_4 = 246;
    /** Key code constant: Composite #1 key.
     * Switches to composite video input #1. */
    public static final int KEYCODE_TV_INPUT_COMPOSITE_1 = 247;
    /** Key code constant: Composite #2 key.
     * Switches to composite video input #2. */
    public static final int KEYCODE_TV_INPUT_COMPOSITE_2 = 248;
    /** Key code constant: Component #1 key.
     * Switches to component video input #1. */
    public static final int KEYCODE_TV_INPUT_COMPONENT_1 = 249;
    /** Key code constant: Component #2 key.
     * Switches to component video input #2. */
    public static final int KEYCODE_TV_INPUT_COMPONENT_2 = 250;
    /** Key code constant: VGA #1 key.
     * Switches to VGA (analog RGB) input #1. */
    public static final int KEYCODE_TV_INPUT_VGA_1 = 251;
    /** Key code constant: Audio description key.
     * Toggles audio description off / on. */
    public static final int KEYCODE_TV_AUDIO_DESCRIPTION = 252;
    /** Key code constant: Audio description mixing volume up key.
     * Louden audio description volume as compared with normal audio volume. */
    public static final int KEYCODE_TV_AUDIO_DESCRIPTION_MIX_UP = 253;
    /** Key code constant: Audio description mixing volume down key.
     * Lessen audio description volume as compared with normal audio volume. */
    public static final int KEYCODE_TV_AUDIO_DESCRIPTION_MIX_DOWN = 254;
    /** Key code constant: Zoom mode key.
     * Changes Zoom mode (Normal, Full, Zoom, Wide-zoom, etc.) */
    public static final int KEYCODE_TV_ZOOM_MODE = 255;
    /** Key code constant: Contents menu key.
     * Goes to the title list. Corresponds to Contents Menu (0x0B) of CEC User Control
     * Code */
    public static final int KEYCODE_TV_CONTENTS_MENU = 256;
    /** Key code constant: Media context menu key.
     * Goes to the context menu of media contents. Corresponds to Media Context-sensitive
     * Menu (0x11) of CEC User Control Code. */
    public static final int KEYCODE_TV_MEDIA_CONTEXT_MENU = 257;
    /** Key code constant: Timer programming key.
     * Goes to the timer recording menu. Corresponds to Timer Programming (0x54) of
     * CEC User Control Code. */
    public static final int KEYCODE_TV_TIMER_PROGRAMMING = 258;
    /** Key code constant: Help key. */
    public static final int KEYCODE_HELP = 259;
    /** Key code constant: Navigate to previous key.
     * Goes backward by one item in an ordered collection of items. */
    public static final int KEYCODE_NAVIGATE_PREVIOUS = 260;
    /** Key code constant: Navigate to next key.
     * Advances to the next item in an ordered collection of items. */
    public static final int KEYCODE_NAVIGATE_NEXT   = 261;
    /** Key code constant: Navigate in key.
     * Activates the item that currently has focus or expands to the next level of a navigation
     * hierarchy. */
    public static final int KEYCODE_NAVIGATE_IN     = 262;
    /** Key code constant: Navigate out key.
     * Backs out one level of a navigation hierarchy or collapses the item that currently has
     * focus. */
    public static final int KEYCODE_NAVIGATE_OUT    = 263;
    /** Key code constant: Primary stem key for Wear
     * Main power/reset button on watch.
     * @hide */
    public static final int KEYCODE_STEM_PRIMARY = 264;
    /** Key code constant: Generic stem key 1 for Wear
     * @hide */
    public static final int KEYCODE_STEM_1 = 265;
    /** Key code constant: Generic stem key 2 for Wear
     * @hide */
    public static final int KEYCODE_STEM_2 = 266;
    /** Key code constant: Generic stem key 3 for Wear
     * @hide */
    public static final int KEYCODE_STEM_3 = 267;
    /** Key code constant: Skip forward media key. */
    public static final int KEYCODE_MEDIA_SKIP_FORWARD = 272;
    /** Key code constant: Skip backward media key. */
    public static final int KEYCODE_MEDIA_SKIP_BACKWARD = 273;
    /** Key code constant: Step forward media key.
     * Steps media forward, one frame at a time. */
    public static final int KEYCODE_MEDIA_STEP_FORWARD = 274;
    /** Key code constant: Step backward media key.
     * Steps media backward, one frame at a time. */
    public static final int KEYCODE_MEDIA_STEP_BACKWARD = 275;
    /** Key code constant: put device to sleep unless a wakelock is held.
     * @hide */
    public static final int KEYCODE_SOFT_SLEEP = 276;

    private static final int LAST_KEYCODE = KEYCODE_SOFT_SLEEP;

    // NOTE: If you add a new keycode here you must also add it to:
    //  isSystem()
    //  isWakeKey()
    //  frameworks/native/include/android/keycodes.h
    //  frameworks/native/include/input/InputEventLabels.h
    //  frameworks/base/core/res/res/values/attrs.xml
    //  emulator?
    //  LAST_KEYCODE
    //
    //  Also Android currently does not reserve code ranges for vendor-
    //  specific key codes.  If you have new key codes to have, you
    //  MUST contribute a patch to the open source project to define
    //  those new codes.  This is intended to maintain a consistent
    //  set of key code definitions across all Android devices.

    // Symbolic names of all metakeys in bit order from least significant to most significant.
    // Accordingly there are exactly 32 values in this table.
    private static final String[] META_SYMBOLIC_NAMES = new String[] {
        "META_SHIFT_ON",
        "META_ALT_ON",
        "META_SYM_ON",
        "META_FUNCTION_ON",
        "META_ALT_LEFT_ON",
        "META_ALT_RIGHT_ON",
        "META_SHIFT_LEFT_ON",
        "META_SHIFT_RIGHT_ON",
        "META_CAP_LOCKED",
        "META_ALT_LOCKED",
        "META_SYM_LOCKED",
        "0x00000800",
        "META_CTRL_ON",
        "META_CTRL_LEFT_ON",
        "META_CTRL_RIGHT_ON",
        "0x00008000",
        "META_META_ON",
        "META_META_LEFT_ON",
        "META_META_RIGHT_ON",
        "0x00080000",
        "META_CAPS_LOCK_ON",
        "META_NUM_LOCK_ON",
        "META_SCROLL_LOCK_ON",
        "0x00800000",
        "0x01000000",
        "0x02000000",
        "0x04000000",
        "0x08000000",
        "0x10000000",
        "0x20000000",
        "0x40000000",
        "0x80000000",
    };

    private static final String LABEL_PREFIX = "KEYCODE_";

    /**
     * @deprecated There are now more than MAX_KEYCODE keycodes.
     * Use {@link #getMaxKeyCode()} instead.
     */
    @Deprecated
    public static final int MAX_KEYCODE             = 84;

    /**
     * {@link #getAction} value: the key has been pressed down.
     */
    public static final int ACTION_DOWN             = 0;
    /**
     * {@link #getAction} value: the key has been released.
     */
    public static final int ACTION_UP               = 1;
    /**
     * {@link #getAction} value: multiple duplicate key events have
     * occurred in a row, or a complex string is being delivered.  If the
     * key code is not {#link {@link #KEYCODE_UNKNOWN} then the
     * {#link {@link #getRepeatCount()} method returns the number of times
     * the given key code should be executed.
     * Otherwise, if the key code is {@link #KEYCODE_UNKNOWN}, then
     * this is a sequence of characters as returned by {@link #getCharacters}.
     */
    public static final int ACTION_MULTIPLE         = 2;

    /**
     * SHIFT key locked in CAPS mode.
     * Reserved for use by {@link MetaKeyKeyListener} for a published constant in its API.
     * @hide
     */
    public static final int META_CAP_LOCKED = 0x100;

    /**
     * ALT key locked.
     * Reserved for use by {@link MetaKeyKeyListener} for a published constant in its API.
     * @hide
     */
    public static final int META_ALT_LOCKED = 0x200;

    /**
     * SYM key locked.
     * Reserved for use by {@link MetaKeyKeyListener} for a published constant in its API.
     * @hide
     */
    public static final int META_SYM_LOCKED = 0x400;

    /**
     * Text is in selection mode.
     * Reserved for use by {@link MetaKeyKeyListener} for a private unpublished constant
     * in its API that is currently being retained for legacy reasons.
     * @hide
     */
    public static final int META_SELECTING = 0x800;

    /**
     * <p>This mask is used to check whether one of the ALT meta keys is pressed.</p>
     *
     * @see #isAltPressed()
     * @see #getMetaState()
     * @see #KEYCODE_ALT_LEFT
     * @see #KEYCODE_ALT_RIGHT
     */
    public static final int META_ALT_ON = 0x02;

    /**
     * <p>This mask is used to check whether the left ALT meta key is pressed.</p>
     *
     * @see #isAltPressed()
     * @see #getMetaState()
     * @see #KEYCODE_ALT_LEFT
     */
    public static final int META_ALT_LEFT_ON = 0x10;

    /**
     * <p>This mask is used to check whether the right the ALT meta key is pressed.</p>
     *
     * @see #isAltPressed()
     * @see #getMetaState()
     * @see #KEYCODE_ALT_RIGHT
     */
    public static final int META_ALT_RIGHT_ON = 0x20;

    /**
     * <p>This mask is used to check whether one of the SHIFT meta keys is pressed.</p>
     *
     * @see #isShiftPressed()
     * @see #getMetaState()
     * @see #KEYCODE_SHIFT_LEFT
     * @see #KEYCODE_SHIFT_RIGHT
     */
    public static final int META_SHIFT_ON = 0x1;

    /**
     * <p>This mask is used to check whether the left SHIFT meta key is pressed.</p>
     *
     * @see #isShiftPressed()
     * @see #getMetaState()
     * @see #KEYCODE_SHIFT_LEFT
     */
    public static final int META_SHIFT_LEFT_ON = 0x40;

    /**
     * <p>This mask is used to check whether the right SHIFT meta key is pressed.</p>
     *
     * @see #isShiftPressed()
     * @see #getMetaState()
     * @see #KEYCODE_SHIFT_RIGHT
     */
    public static final int META_SHIFT_RIGHT_ON = 0x80;

    /**
     * <p>This mask is used to check whether the SYM meta key is pressed.</p>
     *
     * @see #isSymPressed()
     * @see #getMetaState()
     */
    public static final int META_SYM_ON = 0x4;

    /**
     * <p>This mask is used to check whether the FUNCTION meta key is pressed.</p>
     *
     * @see #isFunctionPressed()
     * @see #getMetaState()
     */
    public static final int META_FUNCTION_ON = 0x8;

    /**
     * <p>This mask is used to check whether one of the CTRL meta keys is pressed.</p>
     *
     * @see #isCtrlPressed()
     * @see #getMetaState()
     * @see #KEYCODE_CTRL_LEFT
     * @see #KEYCODE_CTRL_RIGHT
     */
    public static final int META_CTRL_ON = 0x1000;

    /**
     * <p>This mask is used to check whether the left CTRL meta key is pressed.</p>
     *
     * @see #isCtrlPressed()
     * @see #getMetaState()
     * @see #KEYCODE_CTRL_LEFT
     */
    public static final int META_CTRL_LEFT_ON = 0x2000;

    /**
     * <p>This mask is used to check whether the right CTRL meta key is pressed.</p>
     *
     * @see #isCtrlPressed()
     * @see #getMetaState()
     * @see #KEYCODE_CTRL_RIGHT
     */
    public static final int META_CTRL_RIGHT_ON = 0x4000;

    /**
     * <p>This mask is used to check whether one of the META meta keys is pressed.</p>
     *
     * @see #isMetaPressed()
     * @see #getMetaState()
     * @see #KEYCODE_META_LEFT
     * @see #KEYCODE_META_RIGHT
     */
    public static final int META_META_ON = 0x10000;

    /**
     * <p>This mask is used to check whether the left META meta key is pressed.</p>
     *
     * @see #isMetaPressed()
     * @see #getMetaState()
     * @see #KEYCODE_META_LEFT
     */
    public static final int META_META_LEFT_ON = 0x20000;

    /**
     * <p>This mask is used to check whether the right META meta key is pressed.</p>
     *
     * @see #isMetaPressed()
     * @see #getMetaState()
     * @see #KEYCODE_META_RIGHT
     */
    public static final int META_META_RIGHT_ON = 0x40000;

    /**
     * <p>This mask is used to check whether the CAPS LOCK meta key is on.</p>
     *
     * @see #isCapsLockOn()
     * @see #getMetaState()
     * @see #KEYCODE_CAPS_LOCK
     */
    public static final int META_CAPS_LOCK_ON = 0x100000;

    /**
     * <p>This mask is used to check whether the NUM LOCK meta key is on.</p>
     *
     * @see #isNumLockOn()
     * @see #getMetaState()
     * @see #KEYCODE_NUM_LOCK
     */
    public static final int META_NUM_LOCK_ON = 0x200000;

    /**
     * <p>This mask is used to check whether the SCROLL LOCK meta key is on.</p>
     *
     * @see #isScrollLockOn()
     * @see #getMetaState()
     * @see #KEYCODE_SCROLL_LOCK
     */
    public static final int META_SCROLL_LOCK_ON = 0x400000;

    /**
     * This mask is a combination of {@link #META_SHIFT_ON}, {@link #META_SHIFT_LEFT_ON}
     * and {@link #META_SHIFT_RIGHT_ON}.
     */
    public static final int META_SHIFT_MASK = META_SHIFT_ON
            | META_SHIFT_LEFT_ON | META_SHIFT_RIGHT_ON;

    /**
     * This mask is a combination of {@link #META_ALT_ON}, {@link #META_ALT_LEFT_ON}
     * and {@link #META_ALT_RIGHT_ON}.
     */
    public static final int META_ALT_MASK = META_ALT_ON
            | META_ALT_LEFT_ON | META_ALT_RIGHT_ON;

    /**
     * This mask is a combination of {@link #META_CTRL_ON}, {@link #META_CTRL_LEFT_ON}
     * and {@link #META_CTRL_RIGHT_ON}.
     */
    public static final int META_CTRL_MASK = META_CTRL_ON
            | META_CTRL_LEFT_ON | META_CTRL_RIGHT_ON;

    /**
     * This mask is a combination of {@link #META_META_ON}, {@link #META_META_LEFT_ON}
     * and {@link #META_META_RIGHT_ON}.
     */
    public static final int META_META_MASK = META_META_ON
            | META_META_LEFT_ON | META_META_RIGHT_ON;

    /**
     * This mask is set if the device woke because of this key event.
     *
     * @deprecated This flag will never be set by the system since the system
     * consumes all wake keys itself.
     */
    @Deprecated
    public static final int FLAG_WOKE_HERE = 0x1;

    /**
     * This mask is set if the key event was generated by a software keyboard.
     */
    public static final int FLAG_SOFT_KEYBOARD = 0x2;

    /**
     * This mask is set if we don't want the key event to cause us to leave
     * touch mode.
     */
    public static final int FLAG_KEEP_TOUCH_MODE = 0x4;

    /**
     * This mask is set if an event was known to come from a trusted part
     * of the system.  That is, the event is known to come from the user,
     * and could not have been spoofed by a third party component.
     */
    public static final int FLAG_FROM_SYSTEM = 0x8;

    /**
     * This mask is used for compatibility, to identify enter keys that are
     * coming from an IME whose enter key has been auto-labelled "next" or
     * "done".  This allows TextView to dispatch these as normal enter keys
     * for old applications, but still do the appropriate action when
     * receiving them.
     */
    public static final int FLAG_EDITOR_ACTION = 0x10;

    /**
     * When associated with up key events, this indicates that the key press
     * has been canceled.  Typically this is used with virtual touch screen
     * keys, where the user can slide from the virtual key area on to the
     * display: in that case, the application will receive a canceled up
     * event and should not perform the action normally associated with the
     * key.  Note that for this to work, the application can not perform an
     * action for a key until it receives an up or the long press timeout has
     * expired.
     */
    public static final int FLAG_CANCELED = 0x20;

    /**
     * This key event was generated by a virtual (on-screen) hard key area.
     * Typically this is an area of the touchscreen, outside of the regular
     * display, dedicated to "hardware" buttons.
     */
    public static final int FLAG_VIRTUAL_HARD_KEY = 0x40;

    /**
     * This flag is set for the first key repeat that occurs after the
     * long press timeout.
     */
    public static final int FLAG_LONG_PRESS = 0x80;

    /**
     * Set when a key event has {@link #FLAG_CANCELED} set because a long
     * press action was executed while it was down.
     */
    public static final int FLAG_CANCELED_LONG_PRESS = 0x100;

    /**
     * Set for {@link #ACTION_UP} when this event's key code is still being
     * tracked from its initial down.  That is, somebody requested that tracking
     * started on the key down and a long press has not caused
     * the tracking to be canceled.
     */
    public static final int FLAG_TRACKING = 0x200;

    /**
     * Set when a key event has been synthesized to implement default behavior
     * for an event that the application did not handle.
     * Fallback key events are generated by unhandled trackball motions
     * (to emulate a directional keypad) and by certain unhandled key presses
     * that are declared in the key map (such as special function numeric keypad
     * keys when numlock is off).
     */
    public static final int FLAG_FALLBACK = 0x400;

    /**
     * Signifies that the key is being predispatched.
     * @hide
     */
    public static final int FLAG_PREDISPATCH = 0x20000000;

    /**
     * Private control to determine when an app is tracking a key sequence.
     * @hide
     */
    public static final int FLAG_START_TRACKING = 0x40000000;

    /**
     * Private flag that indicates when the system has detected that this key event
     * may be inconsistent with respect to the sequence of previously delivered key events,
     * such as when a key up event is sent but the key was not down.
     *
     * @hide
     * @see #isTainted
     * @see #setTainted
     */
    public static final int FLAG_TAINTED = 0x80000000;

    /**
     * Returns the maximum keycode.
     */
    public static int getMaxKeyCode() {
        return LAST_KEYCODE;
    }

    /**
     * Get the character that is produced by putting accent on the character
     * c.
     * For example, getDeadChar('`', 'e') returns &egrave;.
     */
    public static int getDeadChar(int accent, int c) {
        return KeyCharacterMap.getDeadChar(accent, c);
    }

    static final boolean DEBUG = false;
    static final String TAG = "KeyEvent";

    private static final int MAX_RECYCLED = 10;
    private static final Object gRecyclerLock = new Object();
    private static int gRecyclerUsed;
    private static KeyEvent gRecyclerTop;

    private KeyEvent mNext;

    private int mDeviceId;
    private int mSource;
    private int mMetaState;
    private int mAction;
    private int mKeyCode;
    private int mScanCode;
    private int mRepeatCount;
    private int mFlags;
    private long mDownTime;
    private long mEventTime;
    private String mCharacters;

    public interface Callback {
        /**
         * Called when a key down event has occurred.  If you return true,
         * you can first call {@link KeyEvent#startTracking()
         * KeyEvent.startTracking()} to have the framework track the event
         * through its {@link #onKeyUp(int, KeyEvent)} and also call your
         * {@link #onKeyLongPress(int, KeyEvent)} if it occurs.
         *
         * @param keyCode The value in event.getKeyCode().
         * @param event Description of the key event.
         *
         * @return If you handled the event, return true.  If you want to allow
         *         the event to be handled by the next receiver, return false.
         */
        boolean onKeyDown(int keyCode, KeyEvent event);

        /**
         * Called when a long press has occurred.  If you return true,
         * the final key up will have {@link KeyEvent#FLAG_CANCELED} and
         * {@link KeyEvent#FLAG_CANCELED_LONG_PRESS} set.  Note that in
         * order to receive this callback, someone in the event change
         * <em>must</em> return true from {@link #onKeyDown} <em>and</em>
         * call {@link KeyEvent#startTracking()} on the event.
         *
         * @param keyCode The value in event.getKeyCode().
         * @param event Description of the key event.
         *
         * @return If you handled the event, return true.  If you want to allow
         *         the event to be handled by the next receiver, return false.
         */
        boolean onKeyLongPress(int keyCode, KeyEvent event);

        /**
         * Called when a key up event has occurred.
         *
         * @param keyCode The value in event.getKeyCode().
         * @param event Description of the key event.
         *
         * @return If you handled the event, return true.  If you want to allow
         *         the event to be handled by the next receiver, return false.
         */
        boolean onKeyUp(int keyCode, KeyEvent event);

        /**
         * Called when multiple down/up pairs of the same key have occurred
         * in a row.
         *
         * @param keyCode The value in event.getKeyCode().
         * @param count Number of pairs as returned by event.getRepeatCount().
         * @param event Description of the key event.
         *
         * @return If you handled the event, return true.  If you want to allow
         *         the event to be handled by the next receiver, return false.
         */
        boolean onKeyMultiple(int keyCode, int count, KeyEvent event);
    }

    private static native String nativeKeyCodeToString(int keyCode);
    private static native int nativeKeyCodeFromString(String keyCode);

    private KeyEvent() {
    }

    /**
     * Create a new key event.
     *
     * @param action Action code: either {@link #ACTION_DOWN},
     * {@link #ACTION_UP}, or {@link #ACTION_MULTIPLE}.
     * @param code The key code.
     */
    public KeyEvent(int action, int code) {
        mAction = action;
        mKeyCode = code;
        mRepeatCount = 0;
        mDeviceId = KeyCharacterMap.VIRTUAL_KEYBOARD;
    }

    /**
     * Create a new key event.
     *
     * @param downTime The time (in {@link android.os.SystemClock#uptimeMillis})
     * at which this key code originally went down.
     * @param eventTime The time (in {@link android.os.SystemClock#uptimeMillis})
     * at which this event happened.
     * @param action Action code: either {@link #ACTION_DOWN},
     * {@link #ACTION_UP}, or {@link #ACTION_MULTIPLE}.
     * @param code The key code.
     * @param repeat A repeat count for down events (> 0 if this is after the
     * initial down) or event count for multiple events.
     */
    public KeyEvent(long downTime, long eventTime, int action,
                    int code, int repeat) {
        mDownTime = downTime;
        mEventTime = eventTime;
        mAction = action;
        mKeyCode = code;
        mRepeatCount = repeat;
        mDeviceId = KeyCharacterMap.VIRTUAL_KEYBOARD;
    }

    /**
     * Create a new key event.
     *
     * @param downTime The time (in {@link android.os.SystemClock#uptimeMillis})
     * at which this key code originally went down.
     * @param eventTime The time (in {@link android.os.SystemClock#uptimeMillis})
     * at which this event happened.
     * @param action Action code: either {@link #ACTION_DOWN},
     * {@link #ACTION_UP}, or {@link #ACTION_MULTIPLE}.
     * @param code The key code.
     * @param repeat A repeat count for down events (> 0 if this is after the
     * initial down) or event count for multiple events.
     * @param metaState Flags indicating which meta keys are currently pressed.
     */
    public KeyEvent(long downTime, long eventTime, int action,
                    int code, int repeat, int metaState) {
        mDownTime = downTime;
        mEventTime = eventTime;
        mAction = action;
        mKeyCode = code;
        mRepeatCount = repeat;
        mMetaState = metaState;
        mDeviceId = KeyCharacterMap.VIRTUAL_KEYBOARD;
    }

    /**
     * Create a new key event.
     *
     * @param downTime The time (in {@link android.os.SystemClock#uptimeMillis})
     * at which this key code originally went down.
     * @param eventTime The time (in {@link android.os.SystemClock#uptimeMillis})
     * at which this event happened.
     * @param action Action code: either {@link #ACTION_DOWN},
     * {@link #ACTION_UP}, or {@link #ACTION_MULTIPLE}.
     * @param code The key code.
     * @param repeat A repeat count for down events (> 0 if this is after the
     * initial down) or event count for multiple events.
     * @param metaState Flags indicating which meta keys are currently pressed.
     * @param deviceId The device ID that generated the key event.
     * @param scancode Raw device scan code of the event.
     */
    public KeyEvent(long downTime, long eventTime, int action,
                    int code, int repeat, int metaState,
                    int deviceId, int scancode) {
        mDownTime = downTime;
        mEventTime = eventTime;
        mAction = action;
        mKeyCode = code;
        mRepeatCount = repeat;
        mMetaState = metaState;
        mDeviceId = deviceId;
        mScanCode = scancode;
    }

    /**
     * Create a new key event.
     *
     * @param downTime The time (in {@link android.os.SystemClock#uptimeMillis})
     * at which this key code originally went down.
     * @param eventTime The time (in {@link android.os.SystemClock#uptimeMillis})
     * at which this event happened.
     * @param action Action code: either {@link #ACTION_DOWN},
     * {@link #ACTION_UP}, or {@link #ACTION_MULTIPLE}.
     * @param code The key code.
     * @param repeat A repeat count for down events (> 0 if this is after the
     * initial down) or event count for multiple events.
     * @param metaState Flags indicating which meta keys are currently pressed.
     * @param deviceId The device ID that generated the key event.
     * @param scancode Raw device scan code of the event.
     * @param flags The flags for this key event
     */
    public KeyEvent(long downTime, long eventTime, int action,
                    int code, int repeat, int metaState,
                    int deviceId, int scancode, int flags) {
        mDownTime = downTime;
        mEventTime = eventTime;
        mAction = action;
        mKeyCode = code;
        mRepeatCount = repeat;
        mMetaState = metaState;
        mDeviceId = deviceId;
        mScanCode = scancode;
        mFlags = flags;
    }

    /**
     * Create a new key event.
     *
     * @param downTime The time (in {@link android.os.SystemClock#uptimeMillis})
     * at which this key code originally went down.
     * @param eventTime The time (in {@link android.os.SystemClock#uptimeMillis})
     * at which this event happened.
     * @param action Action code: either {@link #ACTION_DOWN},
     * {@link #ACTION_UP}, or {@link #ACTION_MULTIPLE}.
     * @param code The key code.
     * @param repeat A repeat count for down events (> 0 if this is after the
     * initial down) or event count for multiple events.
     * @param metaState Flags indicating which meta keys are currently pressed.
     * @param deviceId The device ID that generated the key event.
     * @param scancode Raw device scan code of the event.
     * @param flags The flags for this key event
     * @param source The input source such as {@link InputDevice#SOURCE_KEYBOARD}.
     */
    public KeyEvent(long downTime, long eventTime, int action,
                    int code, int repeat, int metaState,
                    int deviceId, int scancode, int flags, int source) {
        mDownTime = downTime;
        mEventTime = eventTime;
        mAction = action;
        mKeyCode = code;
        mRepeatCount = repeat;
        mMetaState = metaState;
        mDeviceId = deviceId;
        mScanCode = scancode;
        mFlags = flags;
        mSource = source;
    }

    /**
     * Create a new key event for a string of characters.  The key code,
     * action, repeat count and source will automatically be set to
     * {@link #KEYCODE_UNKNOWN}, {@link #ACTION_MULTIPLE}, 0, and
     * {@link InputDevice#SOURCE_KEYBOARD} for you.
     *
     * @param time The time (in {@link android.os.SystemClock#uptimeMillis})
     * at which this event occured.
     * @param characters The string of characters.
     * @param deviceId The device ID that generated the key event.
     * @param flags The flags for this key event
     */
    public KeyEvent(long time, String characters, int deviceId, int flags) {
        mDownTime = time;
        mEventTime = time;
        mCharacters = characters;
        mAction = ACTION_MULTIPLE;
        mKeyCode = KEYCODE_UNKNOWN;
        mRepeatCount = 0;
        mDeviceId = deviceId;
        mFlags = flags;
        mSource = InputDevice.SOURCE_KEYBOARD;
    }

    /**
     * Make an exact copy of an existing key event.
     */
    public KeyEvent(KeyEvent origEvent) {
        mDownTime = origEvent.mDownTime;
        mEventTime = origEvent.mEventTime;
        mAction = origEvent.mAction;
        mKeyCode = origEvent.mKeyCode;
        mRepeatCount = origEvent.mRepeatCount;
        mMetaState = origEvent.mMetaState;
        mDeviceId = origEvent.mDeviceId;
        mSource = origEvent.mSource;
        mScanCode = origEvent.mScanCode;
        mFlags = origEvent.mFlags;
        mCharacters = origEvent.mCharacters;
    }

    /**
     * Copy an existing key event, modifying its time and repeat count.
     *
     * @deprecated Use {@link #changeTimeRepeat(KeyEvent, long, int)}
     * instead.
     *
     * @param origEvent The existing event to be copied.
     * @param eventTime The new event time
     * (in {@link android.os.SystemClock#uptimeMillis}) of the event.
     * @param newRepeat The new repeat count of the event.
     */
    @Deprecated
    public KeyEvent(KeyEvent origEvent, long eventTime, int newRepeat) {
        mDownTime = origEvent.mDownTime;
        mEventTime = eventTime;
        mAction = origEvent.mAction;
        mKeyCode = origEvent.mKeyCode;
        mRepeatCount = newRepeat;
        mMetaState = origEvent.mMetaState;
        mDeviceId = origEvent.mDeviceId;
        mSource = origEvent.mSource;
        mScanCode = origEvent.mScanCode;
        mFlags = origEvent.mFlags;
        mCharacters = origEvent.mCharacters;
    }

    private static KeyEvent obtain() {
        final KeyEvent ev;
        synchronized (gRecyclerLock) {
            ev = gRecyclerTop;
            if (ev == null) {
                return new KeyEvent();
            }
            gRecyclerTop = ev.mNext;
            gRecyclerUsed -= 1;
        }
        ev.mNext = null;
        ev.prepareForReuse();
        return ev;
    }

    /**
     * Obtains a (potentially recycled) key event.
     *
     * @hide
     */
    public static KeyEvent obtain(long downTime, long eventTime, int action,
                    int code, int repeat, int metaState,
                    int deviceId, int scancode, int flags, int source, String characters) {
        KeyEvent ev = obtain();
        ev.mDownTime = downTime;
        ev.mEventTime = eventTime;
        ev.mAction = action;
        ev.mKeyCode = code;
        ev.mRepeatCount = repeat;
        ev.mMetaState = metaState;
        ev.mDeviceId = deviceId;
        ev.mScanCode = scancode;
        ev.mFlags = flags;
        ev.mSource = source;
        ev.mCharacters = characters;
        return ev;
    }

    /**
     * Obtains a (potentially recycled) copy of another key event.
     *
     * @hide
     */
    public static KeyEvent obtain(KeyEvent other) {
        KeyEvent ev = obtain();
        ev.mDownTime = other.mDownTime;
        ev.mEventTime = other.mEventTime;
        ev.mAction = other.mAction;
        ev.mKeyCode = other.mKeyCode;
        ev.mRepeatCount = other.mRepeatCount;
        ev.mMetaState = other.mMetaState;
        ev.mDeviceId = other.mDeviceId;
        ev.mScanCode = other.mScanCode;
        ev.mFlags = other.mFlags;
        ev.mSource = other.mSource;
        ev.mCharacters = other.mCharacters;
        return ev;
    }

    /** @hide */
    @Override
    public KeyEvent copy() {
        return obtain(this);
    }

    /**
     * Recycles a key event.
     * Key events should only be recycled if they are owned by the system since user
     * code expects them to be essentially immutable, "tracking" notwithstanding.
     *
     * @hide
     */
    @Override
    public final void recycle() {
        super.recycle();
        mCharacters = null;

        synchronized (gRecyclerLock) {
            if (gRecyclerUsed < MAX_RECYCLED) {
                gRecyclerUsed++;
                mNext = gRecyclerTop;
                gRecyclerTop = this;
            }
        }
    }

    /** @hide */
    @Override
    public final void recycleIfNeededAfterDispatch() {
        // Do nothing.
    }

    /**
     * Create a new key event that is the same as the given one, but whose
     * event time and repeat count are replaced with the given value.
     *
     * @param event The existing event to be copied.  This is not modified.
     * @param eventTime The new event time
     * (in {@link android.os.SystemClock#uptimeMillis}) of the event.
     * @param newRepeat The new repeat count of the event.
     */
    public static KeyEvent changeTimeRepeat(KeyEvent event, long eventTime,
            int newRepeat) {
        return new KeyEvent(event, eventTime, newRepeat);
    }

    /**
     * Create a new key event that is the same as the given one, but whose
     * event time and repeat count are replaced with the given value.
     *
     * @param event The existing event to be copied.  This is not modified.
     * @param eventTime The new event time
     * (in {@link android.os.SystemClock#uptimeMillis}) of the event.
     * @param newRepeat The new repeat count of the event.
     * @param newFlags New flags for the event, replacing the entire value
     * in the original event.
     */
    public static KeyEvent changeTimeRepeat(KeyEvent event, long eventTime,
            int newRepeat, int newFlags) {
        KeyEvent ret = new KeyEvent(event);
        ret.mEventTime = eventTime;
        ret.mRepeatCount = newRepeat;
        ret.mFlags = newFlags;
        return ret;
    }

    /**
     * Copy an existing key event, modifying its action.
     *
     * @param origEvent The existing event to be copied.
     * @param action The new action code of the event.
     */
    private KeyEvent(KeyEvent origEvent, int action) {
        mDownTime = origEvent.mDownTime;
        mEventTime = origEvent.mEventTime;
        mAction = action;
        mKeyCode = origEvent.mKeyCode;
        mRepeatCount = origEvent.mRepeatCount;
        mMetaState = origEvent.mMetaState;
        mDeviceId = origEvent.mDeviceId;
        mSource = origEvent.mSource;
        mScanCode = origEvent.mScanCode;
        mFlags = origEvent.mFlags;
        // Don't copy mCharacters, since one way or the other we'll lose it
        // when changing the action.
    }

    /**
     * Create a new key event that is the same as the given one, but whose
     * action is replaced with the given value.
     *
     * @param event The existing event to be copied.  This is not modified.
     * @param action The new action code of the event.
     */
    public static KeyEvent changeAction(KeyEvent event, int action) {
        return new KeyEvent(event, action);
    }

    /**
     * Create a new key event that is the same as the given one, but whose
     * flags are replaced with the given value.
     *
     * @param event The existing event to be copied.  This is not modified.
     * @param flags The new flags constant.
     */
    public static KeyEvent changeFlags(KeyEvent event, int flags) {
        event = new KeyEvent(event);
        event.mFlags = flags;
        return event;
    }

    /** @hide */
    @Override
    public final boolean isTainted() {
        return (mFlags & FLAG_TAINTED) != 0;
    }

    /** @hide */
    @Override
    public final void setTainted(boolean tainted) {
        mFlags = tainted ? mFlags | FLAG_TAINTED : mFlags & ~FLAG_TAINTED;
    }

    /**
     * Don't use in new code, instead explicitly check
     * {@link #getAction()}.
     *
     * @return If the action is ACTION_DOWN, returns true; else false.
     *
     * @deprecated
     * @hide
     */
    @Deprecated public final boolean isDown() {
        return mAction == ACTION_DOWN;
    }

    /** Is this a system key?  System keys can not be used for menu shortcuts.
     */
    public final boolean isSystem() {
        return isSystemKey(mKeyCode);
    }

    /** @hide */
    public final boolean isWakeKey() {
        return isWakeKey(mKeyCode);
    }

    /**
     * Returns true if the specified keycode is a gamepad button.
     * @return True if the keycode is a gamepad button, such as {@link #KEYCODE_BUTTON_A}.
     */
    public static final boolean isGamepadButton(int keyCode) {
        switch (keyCode) {
            case KeyEvent.KEYCODE_BUTTON_A:
            case KeyEvent.KEYCODE_BUTTON_B:
            case KeyEvent.KEYCODE_BUTTON_C:
            case KeyEvent.KEYCODE_BUTTON_X:
            case KeyEvent.KEYCODE_BUTTON_Y:
            case KeyEvent.KEYCODE_BUTTON_Z:
            case KeyEvent.KEYCODE_BUTTON_L1:
            case KeyEvent.KEYCODE_BUTTON_R1:
            case KeyEvent.KEYCODE_BUTTON_L2:
            case KeyEvent.KEYCODE_BUTTON_R2:
            case KeyEvent.KEYCODE_BUTTON_THUMBL:
            case KeyEvent.KEYCODE_BUTTON_THUMBR:
            case KeyEvent.KEYCODE_BUTTON_START:
            case KeyEvent.KEYCODE_BUTTON_SELECT:
            case KeyEvent.KEYCODE_BUTTON_MODE:
            case KeyEvent.KEYCODE_BUTTON_1:
            case KeyEvent.KEYCODE_BUTTON_2:
            case KeyEvent.KEYCODE_BUTTON_3:
            case KeyEvent.KEYCODE_BUTTON_4:
            case KeyEvent.KEYCODE_BUTTON_5:
            case KeyEvent.KEYCODE_BUTTON_6:
            case KeyEvent.KEYCODE_BUTTON_7:
            case KeyEvent.KEYCODE_BUTTON_8:
            case KeyEvent.KEYCODE_BUTTON_9:
            case KeyEvent.KEYCODE_BUTTON_10:
            case KeyEvent.KEYCODE_BUTTON_11:
            case KeyEvent.KEYCODE_BUTTON_12:
            case KeyEvent.KEYCODE_BUTTON_13:
            case KeyEvent.KEYCODE_BUTTON_14:
            case KeyEvent.KEYCODE_BUTTON_15:
            case KeyEvent.KEYCODE_BUTTON_16:
                return true;
            default:
                return false;
        }
    }

    /** Whether key will, by default, trigger a click on the focused view.
     * @hide
     */
    public static final boolean isConfirmKey(int keyCode) {
        switch (keyCode) {
            case KeyEvent.KEYCODE_DPAD_CENTER:
            case KeyEvent.KEYCODE_ENTER:
                return true;
            default:
                return false;
        }
    }

    /**
     * Whether this key is a media key, which can be send to apps that are
     * interested in media key events.
     *
     * @hide
     */
    public static final boolean isMediaKey(int keyCode) {
        switch (keyCode) {
            case KeyEvent.KEYCODE_MEDIA_PLAY:
            case KeyEvent.KEYCODE_MEDIA_PAUSE:
            case KeyEvent.KEYCODE_MEDIA_PLAY_PAUSE:
            case KeyEvent.KEYCODE_MUTE:
            case KeyEvent.KEYCODE_HEADSETHOOK:
            case KeyEvent.KEYCODE_MEDIA_STOP:
            case KeyEvent.KEYCODE_MEDIA_NEXT:
            case KeyEvent.KEYCODE_MEDIA_PREVIOUS:
            case KeyEvent.KEYCODE_MEDIA_REWIND:
            case KeyEvent.KEYCODE_MEDIA_RECORD:
            case KeyEvent.KEYCODE_MEDIA_FAST_FORWARD:
                return true;
        }
        return false;
    }


    /** Is this a system key? System keys can not be used for menu shortcuts.
     * @hide
     */
    public static final boolean isSystemKey(int keyCode) {
        switch (keyCode) {
            case KeyEvent.KEYCODE_MENU:
            case KeyEvent.KEYCODE_SOFT_RIGHT:
            case KeyEvent.KEYCODE_HOME:
            case KeyEvent.KEYCODE_BACK:
            case KeyEvent.KEYCODE_CALL:
            case KeyEvent.KEYCODE_ENDCALL:
            case KeyEvent.KEYCODE_VOLUME_UP:
            case KeyEvent.KEYCODE_VOLUME_DOWN:
            case KeyEvent.KEYCODE_VOLUME_MUTE:
            case KeyEvent.KEYCODE_MUTE:
            case KeyEvent.KEYCODE_POWER:
            case KeyEvent.KEYCODE_HEADSETHOOK:
            case KeyEvent.KEYCODE_MEDIA_PLAY:
            case KeyEvent.KEYCODE_MEDIA_PAUSE:
            case KeyEvent.KEYCODE_MEDIA_PLAY_PAUSE:
            case KeyEvent.KEYCODE_MEDIA_STOP:
            case KeyEvent.KEYCODE_MEDIA_NEXT:
            case KeyEvent.KEYCODE_MEDIA_PREVIOUS:
            case KeyEvent.KEYCODE_MEDIA_REWIND:
            case KeyEvent.KEYCODE_MEDIA_RECORD:
            case KeyEvent.KEYCODE_MEDIA_FAST_FORWARD:
            case KeyEvent.KEYCODE_CAMERA:
            case KeyEvent.KEYCODE_FOCUS:
            case KeyEvent.KEYCODE_SEARCH:
            case KeyEvent.KEYCODE_BRIGHTNESS_DOWN:
            case KeyEvent.KEYCODE_BRIGHTNESS_UP:
            case KeyEvent.KEYCODE_MEDIA_AUDIO_TRACK:
                return true;
        }

        return false;
    }

    /** @hide */
    public static final boolean isWakeKey(int keyCode) {
        switch (keyCode) {
            case KeyEvent.KEYCODE_BACK:
            case KeyEvent.KEYCODE_MENU:
            case KeyEvent.KEYCODE_HOME:
            case KeyEvent.KEYCODE_WAKEUP:
            case KeyEvent.KEYCODE_PAIRING:
<<<<<<< HEAD
            case KeyEvent.KEYCODE_VOLUME_UP:
            case KeyEvent.KEYCODE_VOLUME_DOWN:
            case KeyEvent.KEYCODE_VOLUME_MUTE:
            case KeyEvent.KEYCODE_CAMERA:
            case KeyEvent.KEYCODE_FOCUS:
=======
            case KeyEvent.KEYCODE_STEM_1:
            case KeyEvent.KEYCODE_STEM_2:
            case KeyEvent.KEYCODE_STEM_3:
>>>>>>> e342181a
                return true;
        }
        return false;
    }

    /** @hide */
    public static final boolean isMetaKey(int keyCode) {
        return keyCode == KeyEvent.KEYCODE_META_LEFT || keyCode == KeyEvent.KEYCODE_META_RIGHT;
    }

    /** {@inheritDoc} */
    @Override
    public final int getDeviceId() {
        return mDeviceId;
    }

    /** {@inheritDoc} */
    @Override
    public final int getSource() {
        return mSource;
    }

    /** {@inheritDoc} */
    @Override
    public final void setSource(int source) {
        mSource = source;
    }

    /**
     * <p>Returns the state of the meta keys.</p>
     *
     * @return an integer in which each bit set to 1 represents a pressed
     *         meta key
     *
     * @see #isAltPressed()
     * @see #isShiftPressed()
     * @see #isSymPressed()
     * @see #isCtrlPressed()
     * @see #isMetaPressed()
     * @see #isFunctionPressed()
     * @see #isCapsLockOn()
     * @see #isNumLockOn()
     * @see #isScrollLockOn()
     * @see #META_ALT_ON
     * @see #META_ALT_LEFT_ON
     * @see #META_ALT_RIGHT_ON
     * @see #META_SHIFT_ON
     * @see #META_SHIFT_LEFT_ON
     * @see #META_SHIFT_RIGHT_ON
     * @see #META_SYM_ON
     * @see #META_FUNCTION_ON
     * @see #META_CTRL_ON
     * @see #META_CTRL_LEFT_ON
     * @see #META_CTRL_RIGHT_ON
     * @see #META_META_ON
     * @see #META_META_LEFT_ON
     * @see #META_META_RIGHT_ON
     * @see #META_CAPS_LOCK_ON
     * @see #META_NUM_LOCK_ON
     * @see #META_SCROLL_LOCK_ON
     * @see #getModifiers
     */
    public final int getMetaState() {
        return mMetaState;
    }

    /**
     * Returns the state of the modifier keys.
     * <p>
     * For the purposes of this function, {@link #KEYCODE_CAPS_LOCK},
     * {@link #KEYCODE_SCROLL_LOCK}, and {@link #KEYCODE_NUM_LOCK} are
     * not considered modifier keys.  Consequently, this function specifically masks out
     * {@link #META_CAPS_LOCK_ON}, {@link #META_SCROLL_LOCK_ON} and {@link #META_NUM_LOCK_ON}.
     * </p><p>
     * The value returned consists of the meta state (from {@link #getMetaState})
     * normalized using {@link #normalizeMetaState(int)} and then masked with
     * {@link #getModifierMetaStateMask} so that only valid modifier bits are retained.
     * </p>
     *
     * @return An integer in which each bit set to 1 represents a pressed modifier key.
     * @see #getMetaState
     */
    public final int getModifiers() {
        return normalizeMetaState(mMetaState) & META_MODIFIER_MASK;
    }

    /**
     * Returns the flags for this key event.
     *
     * @see #FLAG_WOKE_HERE
     */
    public final int getFlags() {
        return mFlags;
    }

    // Mask of all modifier key meta states.  Specifically excludes locked keys like caps lock.
    private static final int META_MODIFIER_MASK =
            META_SHIFT_ON | META_SHIFT_LEFT_ON | META_SHIFT_RIGHT_ON
            | META_ALT_ON | META_ALT_LEFT_ON | META_ALT_RIGHT_ON
            | META_CTRL_ON | META_CTRL_LEFT_ON | META_CTRL_RIGHT_ON
            | META_META_ON | META_META_LEFT_ON | META_META_RIGHT_ON
            | META_SYM_ON | META_FUNCTION_ON;

    // Mask of all lock key meta states.
    private static final int META_LOCK_MASK =
            META_CAPS_LOCK_ON | META_NUM_LOCK_ON | META_SCROLL_LOCK_ON;

    // Mask of all valid meta states.
    private static final int META_ALL_MASK = META_MODIFIER_MASK | META_LOCK_MASK;

    // Mask of all synthetic meta states that are reserved for API compatibility with
    // historical uses in MetaKeyKeyListener.
    private static final int META_SYNTHETIC_MASK =
            META_CAP_LOCKED | META_ALT_LOCKED | META_SYM_LOCKED | META_SELECTING;

    // Mask of all meta states that are not valid use in specifying a modifier key.
    // These bits are known to be used for purposes other than specifying modifiers.
    private static final int META_INVALID_MODIFIER_MASK =
            META_LOCK_MASK | META_SYNTHETIC_MASK;

    /**
     * Gets a mask that includes all valid modifier key meta state bits.
     * <p>
     * For the purposes of this function, {@link #KEYCODE_CAPS_LOCK},
     * {@link #KEYCODE_SCROLL_LOCK}, and {@link #KEYCODE_NUM_LOCK} are
     * not considered modifier keys.  Consequently, the mask specifically excludes
     * {@link #META_CAPS_LOCK_ON}, {@link #META_SCROLL_LOCK_ON} and {@link #META_NUM_LOCK_ON}.
     * </p>
     *
     * @return The modifier meta state mask which is a combination of
     * {@link #META_SHIFT_ON}, {@link #META_SHIFT_LEFT_ON}, {@link #META_SHIFT_RIGHT_ON},
     * {@link #META_ALT_ON}, {@link #META_ALT_LEFT_ON}, {@link #META_ALT_RIGHT_ON},
     * {@link #META_CTRL_ON}, {@link #META_CTRL_LEFT_ON}, {@link #META_CTRL_RIGHT_ON},
     * {@link #META_META_ON}, {@link #META_META_LEFT_ON}, {@link #META_META_RIGHT_ON},
     * {@link #META_SYM_ON}, {@link #META_FUNCTION_ON}.
     */
    public static int getModifierMetaStateMask() {
        return META_MODIFIER_MASK;
    }

    /**
     * Returns true if this key code is a modifier key.
     * <p>
     * For the purposes of this function, {@link #KEYCODE_CAPS_LOCK},
     * {@link #KEYCODE_SCROLL_LOCK}, and {@link #KEYCODE_NUM_LOCK} are
     * not considered modifier keys.  Consequently, this function return false
     * for those keys.
     * </p>
     *
     * @return True if the key code is one of
     * {@link #KEYCODE_SHIFT_LEFT} {@link #KEYCODE_SHIFT_RIGHT},
     * {@link #KEYCODE_ALT_LEFT}, {@link #KEYCODE_ALT_RIGHT},
     * {@link #KEYCODE_CTRL_LEFT}, {@link #KEYCODE_CTRL_RIGHT},
     * {@link #KEYCODE_META_LEFT}, or {@link #KEYCODE_META_RIGHT},
     * {@link #KEYCODE_SYM}, {@link #KEYCODE_NUM}, {@link #KEYCODE_FUNCTION}.
     */
    public static boolean isModifierKey(int keyCode) {
        switch (keyCode) {
            case KEYCODE_SHIFT_LEFT:
            case KEYCODE_SHIFT_RIGHT:
            case KEYCODE_ALT_LEFT:
            case KEYCODE_ALT_RIGHT:
            case KEYCODE_CTRL_LEFT:
            case KEYCODE_CTRL_RIGHT:
            case KEYCODE_META_LEFT:
            case KEYCODE_META_RIGHT:
            case KEYCODE_SYM:
            case KEYCODE_NUM:
            case KEYCODE_FUNCTION:
                return true;
            default:
                return false;
        }
    }

    /**
     * Normalizes the specified meta state.
     * <p>
     * The meta state is normalized such that if either the left or right modifier meta state
     * bits are set then the result will also include the universal bit for that modifier.
     * </p><p>
     * If the specified meta state contains {@link #META_ALT_LEFT_ON} then
     * the result will also contain {@link #META_ALT_ON} in addition to {@link #META_ALT_LEFT_ON}
     * and the other bits that were specified in the input.  The same is process is
     * performed for shift, control and meta.
     * </p><p>
     * If the specified meta state contains synthetic meta states defined by
     * {@link MetaKeyKeyListener}, then those states are translated here and the original
     * synthetic meta states are removed from the result.
     * {@link MetaKeyKeyListener#META_CAP_LOCKED} is translated to {@link #META_CAPS_LOCK_ON}.
     * {@link MetaKeyKeyListener#META_ALT_LOCKED} is translated to {@link #META_ALT_ON}.
     * {@link MetaKeyKeyListener#META_SYM_LOCKED} is translated to {@link #META_SYM_ON}.
     * </p><p>
     * Undefined meta state bits are removed.
     * </p>
     *
     * @param metaState The meta state.
     * @return The normalized meta state.
     */
    public static int normalizeMetaState(int metaState) {
        if ((metaState & (META_SHIFT_LEFT_ON | META_SHIFT_RIGHT_ON)) != 0) {
            metaState |= META_SHIFT_ON;
        }
        if ((metaState & (META_ALT_LEFT_ON | META_ALT_RIGHT_ON)) != 0) {
            metaState |= META_ALT_ON;
        }
        if ((metaState & (META_CTRL_LEFT_ON | META_CTRL_RIGHT_ON)) != 0) {
            metaState |= META_CTRL_ON;
        }
        if ((metaState & (META_META_LEFT_ON | META_META_RIGHT_ON)) != 0) {
            metaState |= META_META_ON;
        }
        if ((metaState & MetaKeyKeyListener.META_CAP_LOCKED) != 0) {
            metaState |= META_CAPS_LOCK_ON;
        }
        if ((metaState & MetaKeyKeyListener.META_ALT_LOCKED) != 0) {
            metaState |= META_ALT_ON;
        }
        if ((metaState & MetaKeyKeyListener.META_SYM_LOCKED) != 0) {
            metaState |= META_SYM_ON;
        }
        return metaState & META_ALL_MASK;
    }

    /**
     * Returns true if no modifiers keys are pressed according to the specified meta state.
     * <p>
     * For the purposes of this function, {@link #KEYCODE_CAPS_LOCK},
     * {@link #KEYCODE_SCROLL_LOCK}, and {@link #KEYCODE_NUM_LOCK} are
     * not considered modifier keys.  Consequently, this function ignores
     * {@link #META_CAPS_LOCK_ON}, {@link #META_SCROLL_LOCK_ON} and {@link #META_NUM_LOCK_ON}.
     * </p><p>
     * The meta state is normalized prior to comparison using {@link #normalizeMetaState(int)}.
     * </p>
     *
     * @param metaState The meta state to consider.
     * @return True if no modifier keys are pressed.
     * @see #hasNoModifiers()
     */
    public static boolean metaStateHasNoModifiers(int metaState) {
        return (normalizeMetaState(metaState) & META_MODIFIER_MASK) == 0;
    }

    /**
     * Returns true if only the specified modifier keys are pressed according to
     * the specified meta state.  Returns false if a different combination of modifier
     * keys are pressed.
     * <p>
     * For the purposes of this function, {@link #KEYCODE_CAPS_LOCK},
     * {@link #KEYCODE_SCROLL_LOCK}, and {@link #KEYCODE_NUM_LOCK} are
     * not considered modifier keys.  Consequently, this function ignores
     * {@link #META_CAPS_LOCK_ON}, {@link #META_SCROLL_LOCK_ON} and {@link #META_NUM_LOCK_ON}.
     * </p><p>
     * If the specified modifier mask includes directional modifiers, such as
     * {@link #META_SHIFT_LEFT_ON}, then this method ensures that the
     * modifier is pressed on that side.
     * If the specified modifier mask includes non-directional modifiers, such as
     * {@link #META_SHIFT_ON}, then this method ensures that the modifier
     * is pressed on either side.
     * If the specified modifier mask includes both directional and non-directional modifiers
     * for the same type of key, such as {@link #META_SHIFT_ON} and {@link #META_SHIFT_LEFT_ON},
     * then this method throws an illegal argument exception.
     * </p>
     *
     * @param metaState The meta state to consider.
     * @param modifiers The meta state of the modifier keys to check.  May be a combination
     * of modifier meta states as defined by {@link #getModifierMetaStateMask()}.  May be 0 to
     * ensure that no modifier keys are pressed.
     * @return True if only the specified modifier keys are pressed.
     * @throws IllegalArgumentException if the modifiers parameter contains invalid modifiers
     * @see #hasModifiers
     */
    public static boolean metaStateHasModifiers(int metaState, int modifiers) {
        // Note: For forward compatibility, we allow the parameter to contain meta states
        //       that we do not recognize but we explicitly disallow meta states that
        //       are not valid modifiers.
        if ((modifiers & META_INVALID_MODIFIER_MASK) != 0) {
            throw new IllegalArgumentException("modifiers must not contain "
                    + "META_CAPS_LOCK_ON, META_NUM_LOCK_ON, META_SCROLL_LOCK_ON, "
                    + "META_CAP_LOCKED, META_ALT_LOCKED, META_SYM_LOCKED, "
                    + "or META_SELECTING");
        }

        metaState = normalizeMetaState(metaState) & META_MODIFIER_MASK;
        metaState = metaStateFilterDirectionalModifiers(metaState, modifiers,
                META_SHIFT_ON, META_SHIFT_LEFT_ON, META_SHIFT_RIGHT_ON);
        metaState = metaStateFilterDirectionalModifiers(metaState, modifiers,
                META_ALT_ON, META_ALT_LEFT_ON, META_ALT_RIGHT_ON);
        metaState = metaStateFilterDirectionalModifiers(metaState, modifiers,
                META_CTRL_ON, META_CTRL_LEFT_ON, META_CTRL_RIGHT_ON);
        metaState = metaStateFilterDirectionalModifiers(metaState, modifiers,
                META_META_ON, META_META_LEFT_ON, META_META_RIGHT_ON);
        return metaState == modifiers;
    }

    private static int metaStateFilterDirectionalModifiers(int metaState,
            int modifiers, int basic, int left, int right) {
        final boolean wantBasic = (modifiers & basic) != 0;
        final int directional = left | right;
        final boolean wantLeftOrRight = (modifiers & directional) != 0;

        if (wantBasic) {
            if (wantLeftOrRight) {
                throw new IllegalArgumentException("modifiers must not contain "
                        + metaStateToString(basic) + " combined with "
                        + metaStateToString(left) + " or " + metaStateToString(right));
            }
            return metaState & ~directional;
        } else if (wantLeftOrRight) {
            return metaState & ~basic;
        } else {
            return metaState;
        }
    }

    /**
     * Returns true if no modifier keys are pressed.
     * <p>
     * For the purposes of this function, {@link #KEYCODE_CAPS_LOCK},
     * {@link #KEYCODE_SCROLL_LOCK}, and {@link #KEYCODE_NUM_LOCK} are
     * not considered modifier keys.  Consequently, this function ignores
     * {@link #META_CAPS_LOCK_ON}, {@link #META_SCROLL_LOCK_ON} and {@link #META_NUM_LOCK_ON}.
     * </p><p>
     * The meta state is normalized prior to comparison using {@link #normalizeMetaState(int)}.
     * </p>
     *
     * @return True if no modifier keys are pressed.
     * @see #metaStateHasNoModifiers
     */
    public final boolean hasNoModifiers() {
        return metaStateHasNoModifiers(mMetaState);
    }

    /**
     * Returns true if only the specified modifiers keys are pressed.
     * Returns false if a different combination of modifier keys are pressed.
     * <p>
     * For the purposes of this function, {@link #KEYCODE_CAPS_LOCK},
     * {@link #KEYCODE_SCROLL_LOCK}, and {@link #KEYCODE_NUM_LOCK} are
     * not considered modifier keys.  Consequently, this function ignores
     * {@link #META_CAPS_LOCK_ON}, {@link #META_SCROLL_LOCK_ON} and {@link #META_NUM_LOCK_ON}.
     * </p><p>
     * If the specified modifier mask includes directional modifiers, such as
     * {@link #META_SHIFT_LEFT_ON}, then this method ensures that the
     * modifier is pressed on that side.
     * If the specified modifier mask includes non-directional modifiers, such as
     * {@link #META_SHIFT_ON}, then this method ensures that the modifier
     * is pressed on either side.
     * If the specified modifier mask includes both directional and non-directional modifiers
     * for the same type of key, such as {@link #META_SHIFT_ON} and {@link #META_SHIFT_LEFT_ON},
     * then this method throws an illegal argument exception.
     * </p>
     *
     * @param modifiers The meta state of the modifier keys to check.  May be a combination
     * of modifier meta states as defined by {@link #getModifierMetaStateMask()}.  May be 0 to
     * ensure that no modifier keys are pressed.
     * @return True if only the specified modifier keys are pressed.
     * @throws IllegalArgumentException if the modifiers parameter contains invalid modifiers
     * @see #metaStateHasModifiers
     */
    public final boolean hasModifiers(int modifiers) {
        return metaStateHasModifiers(mMetaState, modifiers);
    }

    /**
     * <p>Returns the pressed state of the ALT meta key.</p>
     *
     * @return true if the ALT key is pressed, false otherwise
     *
     * @see #KEYCODE_ALT_LEFT
     * @see #KEYCODE_ALT_RIGHT
     * @see #META_ALT_ON
     */
    public final boolean isAltPressed() {
        return (mMetaState & META_ALT_ON) != 0;
    }

    /**
     * <p>Returns the pressed state of the SHIFT meta key.</p>
     *
     * @return true if the SHIFT key is pressed, false otherwise
     *
     * @see #KEYCODE_SHIFT_LEFT
     * @see #KEYCODE_SHIFT_RIGHT
     * @see #META_SHIFT_ON
     */
    public final boolean isShiftPressed() {
        return (mMetaState & META_SHIFT_ON) != 0;
    }

    /**
     * <p>Returns the pressed state of the SYM meta key.</p>
     *
     * @return true if the SYM key is pressed, false otherwise
     *
     * @see #KEYCODE_SYM
     * @see #META_SYM_ON
     */
    public final boolean isSymPressed() {
        return (mMetaState & META_SYM_ON) != 0;
    }

    /**
     * <p>Returns the pressed state of the CTRL meta key.</p>
     *
     * @return true if the CTRL key is pressed, false otherwise
     *
     * @see #KEYCODE_CTRL_LEFT
     * @see #KEYCODE_CTRL_RIGHT
     * @see #META_CTRL_ON
     */
    public final boolean isCtrlPressed() {
        return (mMetaState & META_CTRL_ON) != 0;
    }

    /**
     * <p>Returns the pressed state of the META meta key.</p>
     *
     * @return true if the META key is pressed, false otherwise
     *
     * @see #KEYCODE_META_LEFT
     * @see #KEYCODE_META_RIGHT
     * @see #META_META_ON
     */
    public final boolean isMetaPressed() {
        return (mMetaState & META_META_ON) != 0;
    }

    /**
     * <p>Returns the pressed state of the FUNCTION meta key.</p>
     *
     * @return true if the FUNCTION key is pressed, false otherwise
     *
     * @see #KEYCODE_FUNCTION
     * @see #META_FUNCTION_ON
     */
    public final boolean isFunctionPressed() {
        return (mMetaState & META_FUNCTION_ON) != 0;
    }

    /**
     * <p>Returns the locked state of the CAPS LOCK meta key.</p>
     *
     * @return true if the CAPS LOCK key is on, false otherwise
     *
     * @see #KEYCODE_CAPS_LOCK
     * @see #META_CAPS_LOCK_ON
     */
    public final boolean isCapsLockOn() {
        return (mMetaState & META_CAPS_LOCK_ON) != 0;
    }

    /**
     * <p>Returns the locked state of the NUM LOCK meta key.</p>
     *
     * @return true if the NUM LOCK key is on, false otherwise
     *
     * @see #KEYCODE_NUM_LOCK
     * @see #META_NUM_LOCK_ON
     */
    public final boolean isNumLockOn() {
        return (mMetaState & META_NUM_LOCK_ON) != 0;
    }

    /**
     * <p>Returns the locked state of the SCROLL LOCK meta key.</p>
     *
     * @return true if the SCROLL LOCK key is on, false otherwise
     *
     * @see #KEYCODE_SCROLL_LOCK
     * @see #META_SCROLL_LOCK_ON
     */
    public final boolean isScrollLockOn() {
        return (mMetaState & META_SCROLL_LOCK_ON) != 0;
    }

    /**
     * Retrieve the action of this key event.  May be either
     * {@link #ACTION_DOWN}, {@link #ACTION_UP}, or {@link #ACTION_MULTIPLE}.
     *
     * @return The event action: ACTION_DOWN, ACTION_UP, or ACTION_MULTIPLE.
     */
    public final int getAction() {
        return mAction;
    }

    /**
     * For {@link #ACTION_UP} events, indicates that the event has been
     * canceled as per {@link #FLAG_CANCELED}.
     */
    public final boolean isCanceled() {
        return (mFlags&FLAG_CANCELED) != 0;
    }

    /**
     * Set {@link #FLAG_CANCELED} flag for the key event.
     *
     * @hide
     */
    @Override
    public final void cancel() {
        mFlags |= FLAG_CANCELED;
    }

    /**
     * Call this during {@link Callback#onKeyDown} to have the system track
     * the key through its final up (possibly including a long press).  Note
     * that only one key can be tracked at a time -- if another key down
     * event is received while a previous one is being tracked, tracking is
     * stopped on the previous event.
     */
    public final void startTracking() {
        mFlags |= FLAG_START_TRACKING;
    }

    /**
     * For {@link #ACTION_UP} events, indicates that the event is still being
     * tracked from its initial down event as per
     * {@link #FLAG_TRACKING}.
     */
    public final boolean isTracking() {
        return (mFlags&FLAG_TRACKING) != 0;
    }

    /**
     * For {@link #ACTION_DOWN} events, indicates that the event has been
     * canceled as per {@link #FLAG_LONG_PRESS}.
     */
    public final boolean isLongPress() {
        return (mFlags&FLAG_LONG_PRESS) != 0;
    }

    /**
     * Retrieve the key code of the key event.  This is the physical key that
     * was pressed, <em>not</em> the Unicode character.
     *
     * @return The key code of the event.
     */
    public final int getKeyCode() {
        return mKeyCode;
    }

    /**
     * For the special case of a {@link #ACTION_MULTIPLE} event with key
     * code of {@link #KEYCODE_UNKNOWN}, this is a raw string of characters
     * associated with the event.  In all other cases it is null.
     *
     * @return Returns a String of 1 or more characters associated with
     * the event.
     */
    public final String getCharacters() {
        return mCharacters;
    }

    /**
     * Retrieve the hardware key id of this key event.  These values are not
     * reliable and vary from device to device.
     *
     * {@more}
     * Mostly this is here for debugging purposes.
     */
    public final int getScanCode() {
        return mScanCode;
    }

    /**
     * Retrieve the repeat count of the event.  For both key up and key down
     * events, this is the number of times the key has repeated with the first
     * down starting at 0 and counting up from there.  For multiple key
     * events, this is the number of down/up pairs that have occurred.
     *
     * @return The number of times the key has repeated.
     */
    public final int getRepeatCount() {
        return mRepeatCount;
    }

    /**
     * Retrieve the time of the most recent key down event,
     * in the {@link android.os.SystemClock#uptimeMillis} time base.  If this
     * is a down event, this will be the same as {@link #getEventTime()}.
     * Note that when chording keys, this value is the down time of the
     * most recently pressed key, which may <em>not</em> be the same physical
     * key of this event.
     *
     * @return Returns the most recent key down time, in the
     * {@link android.os.SystemClock#uptimeMillis} time base
     */
    public final long getDownTime() {
        return mDownTime;
    }

    /**
     * Retrieve the time this event occurred,
     * in the {@link android.os.SystemClock#uptimeMillis} time base.
     *
     * @return Returns the time this event occurred,
     * in the {@link android.os.SystemClock#uptimeMillis} time base.
     */
    @Override
    public final long getEventTime() {
        return mEventTime;
    }

    /**
     * Retrieve the time this event occurred,
     * in the {@link android.os.SystemClock#uptimeMillis} time base but with
     * nanosecond (instead of millisecond) precision.
     * <p>
     * The value is in nanosecond precision but it may not have nanosecond accuracy.
     * </p>
     *
     * @return Returns the time this event occurred,
     * in the {@link android.os.SystemClock#uptimeMillis} time base but with
     * nanosecond (instead of millisecond) precision.
     *
     * @hide
     */
    @Override
    public final long getEventTimeNano() {
        return mEventTime * 1000000L;
    }

    /**
     * Renamed to {@link #getDeviceId}.
     *
     * @hide
     * @deprecated use {@link #getDeviceId()} instead.
     */
    @Deprecated
    public final int getKeyboardDevice() {
        return mDeviceId;
    }

    /**
     * Gets the {@link KeyCharacterMap} associated with the keyboard device.
     *
     * @return The associated key character map.
     * @throws {@link KeyCharacterMap.UnavailableException} if the key character map
     * could not be loaded because it was malformed or the default key character map
     * is missing from the system.
     *
     * @see KeyCharacterMap#load
     */
    public final KeyCharacterMap getKeyCharacterMap() {
        return KeyCharacterMap.load(mDeviceId);
    }

    /**
     * Gets the primary character for this key.
     * In other words, the label that is physically printed on it.
     *
     * @return The display label character, or 0 if none (eg. for non-printing keys).
     */
    public char getDisplayLabel() {
        return getKeyCharacterMap().getDisplayLabel(mKeyCode);
    }

    /**
     * Gets the Unicode character generated by the specified key and meta
     * key state combination.
     * <p>
     * Returns the Unicode character that the specified key would produce
     * when the specified meta bits (see {@link MetaKeyKeyListener})
     * were active.
     * </p><p>
     * Returns 0 if the key is not one that is used to type Unicode
     * characters.
     * </p><p>
     * If the return value has bit {@link KeyCharacterMap#COMBINING_ACCENT} set, the
     * key is a "dead key" that should be combined with another to
     * actually produce a character -- see {@link KeyCharacterMap#getDeadChar} --
     * after masking with {@link KeyCharacterMap#COMBINING_ACCENT_MASK}.
     * </p>
     *
     * @return The associated character or combining accent, or 0 if none.
     */
    public int getUnicodeChar() {
        return getUnicodeChar(mMetaState);
    }

    /**
     * Gets the Unicode character generated by the specified key and meta
     * key state combination.
     * <p>
     * Returns the Unicode character that the specified key would produce
     * when the specified meta bits (see {@link MetaKeyKeyListener})
     * were active.
     * </p><p>
     * Returns 0 if the key is not one that is used to type Unicode
     * characters.
     * </p><p>
     * If the return value has bit {@link KeyCharacterMap#COMBINING_ACCENT} set, the
     * key is a "dead key" that should be combined with another to
     * actually produce a character -- see {@link KeyCharacterMap#getDeadChar} --
     * after masking with {@link KeyCharacterMap#COMBINING_ACCENT_MASK}.
     * </p>
     *
     * @param metaState The meta key modifier state.
     * @return The associated character or combining accent, or 0 if none.
     */
    public int getUnicodeChar(int metaState) {
        return getKeyCharacterMap().get(mKeyCode, metaState);
    }

    /**
     * Get the character conversion data for a given key code.
     *
     * @param results A {@link KeyCharacterMap.KeyData} instance that will be
     * filled with the results.
     * @return True if the key was mapped.  If the key was not mapped, results is not modified.
     *
     * @deprecated instead use {@link #getDisplayLabel()},
     * {@link #getNumber()} or {@link #getUnicodeChar(int)}.
     */
    @Deprecated
    public boolean getKeyData(KeyData results) {
        return getKeyCharacterMap().getKeyData(mKeyCode, results);
    }

    /**
     * Gets the first character in the character array that can be generated
     * by the specified key code.
     * <p>
     * This is a convenience function that returns the same value as
     * {@link #getMatch(char[],int) getMatch(chars, 0)}.
     * </p>
     *
     * @param chars The array of matching characters to consider.
     * @return The matching associated character, or 0 if none.
     */
    public char getMatch(char[] chars) {
        return getMatch(chars, 0);
    }

    /**
     * Gets the first character in the character array that can be generated
     * by the specified key code.  If there are multiple choices, prefers
     * the one that would be generated with the specified meta key modifier state.
     *
     * @param chars The array of matching characters to consider.
     * @param metaState The preferred meta key modifier state.
     * @return The matching associated character, or 0 if none.
     */
    public char getMatch(char[] chars, int metaState) {
        return getKeyCharacterMap().getMatch(mKeyCode, chars, metaState);
    }

    /**
     * Gets the number or symbol associated with the key.
     * <p>
     * The character value is returned, not the numeric value.
     * If the key is not a number, but is a symbol, the symbol is retuned.
     * </p><p>
     * This method is intended to to support dial pads and other numeric or
     * symbolic entry on keyboards where certain keys serve dual function
     * as alphabetic and symbolic keys.  This method returns the number
     * or symbol associated with the key independent of whether the user
     * has pressed the required modifier.
     * </p><p>
     * For example, on one particular keyboard the keys on the top QWERTY row generate
     * numbers when ALT is pressed such that ALT-Q maps to '1'.  So for that keyboard
     * when {@link #getNumber} is called with {@link KeyEvent#KEYCODE_Q} it returns '1'
     * so that the user can type numbers without pressing ALT when it makes sense.
     * </p>
     *
     * @return The associated numeric or symbolic character, or 0 if none.
     */
    public char getNumber() {
        return getKeyCharacterMap().getNumber(mKeyCode);
    }

    /**
     * Returns true if this key produces a glyph.
     *
     * @return True if the key is a printing key.
     */
    public boolean isPrintingKey() {
        return getKeyCharacterMap().isPrintingKey(mKeyCode);
    }

    /**
     * @deprecated Use {@link #dispatch(Callback, DispatcherState, Object)} instead.
     */
    @Deprecated
    public final boolean dispatch(Callback receiver) {
        return dispatch(receiver, null, null);
    }

    /**
     * Deliver this key event to a {@link Callback} interface.  If this is
     * an ACTION_MULTIPLE event and it is not handled, then an attempt will
     * be made to deliver a single normal event.
     *
     * @param receiver The Callback that will be given the event.
     * @param state State information retained across events.
     * @param target The target of the dispatch, for use in tracking.
     *
     * @return The return value from the Callback method that was called.
     */
    public final boolean dispatch(Callback receiver, DispatcherState state,
            Object target) {
        switch (mAction) {
            case ACTION_DOWN: {
                mFlags &= ~FLAG_START_TRACKING;
                if (DEBUG) Log.v(TAG, "Key down to " + target + " in " + state
                        + ": " + this);
                boolean res = receiver.onKeyDown(mKeyCode, this);
                if (state != null) {
                    if (res && mRepeatCount == 0 && (mFlags&FLAG_START_TRACKING) != 0) {
                        if (DEBUG) Log.v(TAG, "  Start tracking!");
                        state.startTracking(this, target);
                    } else if (isLongPress() && state.isTracking(this)) {
                        try {
                            if (receiver.onKeyLongPress(mKeyCode, this)) {
                                if (DEBUG) Log.v(TAG, "  Clear from long press!");
                                state.performedLongPress(this);
                                res = true;
                            }
                        } catch (AbstractMethodError e) {
                        }
                    }
                }
                return res;
            }
            case ACTION_UP:
                if (DEBUG) Log.v(TAG, "Key up to " + target + " in " + state
                        + ": " + this);
                if (state != null) {
                    state.handleUpEvent(this);
                }
                return receiver.onKeyUp(mKeyCode, this);
            case ACTION_MULTIPLE:
                final int count = mRepeatCount;
                final int code = mKeyCode;
                if (receiver.onKeyMultiple(code, count, this)) {
                    return true;
                }
                if (code != KeyEvent.KEYCODE_UNKNOWN) {
                    mAction = ACTION_DOWN;
                    mRepeatCount = 0;
                    boolean handled = receiver.onKeyDown(code, this);
                    if (handled) {
                        mAction = ACTION_UP;
                        receiver.onKeyUp(code, this);
                    }
                    mAction = ACTION_MULTIPLE;
                    mRepeatCount = count;
                    return handled;
                }
                return false;
        }
        return false;
    }

    /**
     * Use with {@link KeyEvent#dispatch(Callback, DispatcherState, Object)}
     * for more advanced key dispatching, such as long presses.
     */
    public static class DispatcherState {
        int mDownKeyCode;
        Object mDownTarget;
        SparseIntArray mActiveLongPresses = new SparseIntArray();

        /**
         * Reset back to initial state.
         */
        public void reset() {
            if (DEBUG) Log.v(TAG, "Reset: " + this);
            mDownKeyCode = 0;
            mDownTarget = null;
            mActiveLongPresses.clear();
        }

        /**
         * Stop any tracking associated with this target.
         */
        public void reset(Object target) {
            if (mDownTarget == target) {
                if (DEBUG) Log.v(TAG, "Reset in " + target + ": " + this);
                mDownKeyCode = 0;
                mDownTarget = null;
            }
        }

        /**
         * Start tracking the key code associated with the given event.  This
         * can only be called on a key down.  It will allow you to see any
         * long press associated with the key, and will result in
         * {@link KeyEvent#isTracking} return true on the long press and up
         * events.
         *
         * <p>This is only needed if you are directly dispatching events, rather
         * than handling them in {@link Callback#onKeyDown}.
         */
        public void startTracking(KeyEvent event, Object target) {
            if (event.getAction() != ACTION_DOWN) {
                throw new IllegalArgumentException(
                        "Can only start tracking on a down event");
            }
            if (DEBUG) Log.v(TAG, "Start trackingt in " + target + ": " + this);
            mDownKeyCode = event.getKeyCode();
            mDownTarget = target;
        }

        /**
         * Return true if the key event is for a key code that is currently
         * being tracked by the dispatcher.
         */
        public boolean isTracking(KeyEvent event) {
            return mDownKeyCode == event.getKeyCode();
        }

        /**
         * Keep track of the given event's key code as having performed an
         * action with a long press, so no action should occur on the up.
         * <p>This is only needed if you are directly dispatching events, rather
         * than handling them in {@link Callback#onKeyLongPress}.
         */
        public void performedLongPress(KeyEvent event) {
            mActiveLongPresses.put(event.getKeyCode(), 1);
        }

        /**
         * Handle key up event to stop tracking.  This resets the dispatcher state,
         * and updates the key event state based on it.
         * <p>This is only needed if you are directly dispatching events, rather
         * than handling them in {@link Callback#onKeyUp}.
         */
        public void handleUpEvent(KeyEvent event) {
            final int keyCode = event.getKeyCode();
            if (DEBUG) Log.v(TAG, "Handle key up " + event + ": " + this);
            int index = mActiveLongPresses.indexOfKey(keyCode);
            if (index >= 0) {
                if (DEBUG) Log.v(TAG, "  Index: " + index);
                event.mFlags |= FLAG_CANCELED | FLAG_CANCELED_LONG_PRESS;
                mActiveLongPresses.removeAt(index);
            }
            if (mDownKeyCode == keyCode) {
                if (DEBUG) Log.v(TAG, "  Tracking!");
                event.mFlags |= FLAG_TRACKING;
                mDownKeyCode = 0;
                mDownTarget = null;
            }
        }
    }

    @Override
    public String toString() {
        StringBuilder msg = new StringBuilder();
        msg.append("KeyEvent { action=").append(actionToString(mAction));
        msg.append(", keyCode=").append(keyCodeToString(mKeyCode));
        msg.append(", scanCode=").append(mScanCode);
        if (mCharacters != null) {
            msg.append(", characters=\"").append(mCharacters).append("\"");
        }
        msg.append(", metaState=").append(metaStateToString(mMetaState));
        msg.append(", flags=0x").append(Integer.toHexString(mFlags));
        msg.append(", repeatCount=").append(mRepeatCount);
        msg.append(", eventTime=").append(mEventTime);
        msg.append(", downTime=").append(mDownTime);
        msg.append(", deviceId=").append(mDeviceId);
        msg.append(", source=0x").append(Integer.toHexString(mSource));
        msg.append(" }");
        return msg.toString();
    }

    /**
     * Returns a string that represents the symbolic name of the specified action
     * such as "ACTION_DOWN", or an equivalent numeric constant such as "35" if unknown.
     *
     * @param action The action.
     * @return The symbolic name of the specified action.
     * @hide
     */
    public static String actionToString(int action) {
        switch (action) {
            case ACTION_DOWN:
                return "ACTION_DOWN";
            case ACTION_UP:
                return "ACTION_UP";
            case ACTION_MULTIPLE:
                return "ACTION_MULTIPLE";
            default:
                return Integer.toString(action);
        }
    }

    /**
     * Returns a string that represents the symbolic name of the specified keycode
     * such as "KEYCODE_A", "KEYCODE_DPAD_UP", or an equivalent numeric constant
     * such as "1001" if unknown.
     *
     * @param keyCode The key code.
     * @return The symbolic name of the specified keycode.
     *
     * @see KeyCharacterMap#getDisplayLabel
     */
    public static String keyCodeToString(int keyCode) {
        String symbolicName = nativeKeyCodeToString(keyCode);
        return symbolicName != null ? LABEL_PREFIX + symbolicName : Integer.toString(keyCode);
    }

    /**
     * Gets a keycode by its symbolic name such as "KEYCODE_A" or an equivalent
     * numeric constant such as "1001".
     *
     * @param symbolicName The symbolic name of the keycode.
     * @return The keycode or {@link #KEYCODE_UNKNOWN} if not found.
     * @see #keycodeToString(int)
     */
    public static int keyCodeFromString(String symbolicName) {
        if (symbolicName.startsWith(LABEL_PREFIX)) {
            symbolicName = symbolicName.substring(LABEL_PREFIX.length());
            int keyCode = nativeKeyCodeFromString(symbolicName);
            if (keyCode > 0) {
                return keyCode;
            }
        }
        try {
            return Integer.parseInt(symbolicName, 10);
        } catch (NumberFormatException ex) {
            return KEYCODE_UNKNOWN;
        }
    }

    /**
     * Returns a string that represents the symbolic name of the specified combined meta
     * key modifier state flags such as "0", "META_SHIFT_ON",
     * "META_ALT_ON|META_SHIFT_ON" or an equivalent numeric constant such as "0x10000000"
     * if unknown.
     *
     * @param metaState The meta state.
     * @return The symbolic name of the specified combined meta state flags.
     * @hide
     */
    public static String metaStateToString(int metaState) {
        if (metaState == 0) {
            return "0";
        }
        StringBuilder result = null;
        int i = 0;
        while (metaState != 0) {
            final boolean isSet = (metaState & 1) != 0;
            metaState >>>= 1; // unsigned shift!
            if (isSet) {
                final String name = META_SYMBOLIC_NAMES[i];
                if (result == null) {
                    if (metaState == 0) {
                        return name;
                    }
                    result = new StringBuilder(name);
                } else {
                    result.append('|');
                    result.append(name);
                }
            }
            i += 1;
        }
        return result.toString();
    }

    public static final Parcelable.Creator<KeyEvent> CREATOR
            = new Parcelable.Creator<KeyEvent>() {
        public KeyEvent createFromParcel(Parcel in) {
            in.readInt(); // skip token, we already know this is a KeyEvent
            return KeyEvent.createFromParcelBody(in);
        }

        public KeyEvent[] newArray(int size) {
            return new KeyEvent[size];
        }
    };

    /** @hide */
    public static KeyEvent createFromParcelBody(Parcel in) {
        return new KeyEvent(in);
    }

    private KeyEvent(Parcel in) {
        mDeviceId = in.readInt();
        mSource = in.readInt();
        mAction = in.readInt();
        mKeyCode = in.readInt();
        mRepeatCount = in.readInt();
        mMetaState = in.readInt();
        mScanCode = in.readInt();
        mFlags = in.readInt();
        mDownTime = in.readLong();
        mEventTime = in.readLong();
    }

    public void writeToParcel(Parcel out, int flags) {
        out.writeInt(PARCEL_TOKEN_KEY_EVENT);

        out.writeInt(mDeviceId);
        out.writeInt(mSource);
        out.writeInt(mAction);
        out.writeInt(mKeyCode);
        out.writeInt(mRepeatCount);
        out.writeInt(mMetaState);
        out.writeInt(mScanCode);
        out.writeInt(mFlags);
        out.writeLong(mDownTime);
        out.writeLong(mEventTime);
    }
}<|MERGE_RESOLUTION|>--- conflicted
+++ resolved
@@ -1847,17 +1847,14 @@
             case KeyEvent.KEYCODE_HOME:
             case KeyEvent.KEYCODE_WAKEUP:
             case KeyEvent.KEYCODE_PAIRING:
-<<<<<<< HEAD
             case KeyEvent.KEYCODE_VOLUME_UP:
             case KeyEvent.KEYCODE_VOLUME_DOWN:
             case KeyEvent.KEYCODE_VOLUME_MUTE:
             case KeyEvent.KEYCODE_CAMERA:
             case KeyEvent.KEYCODE_FOCUS:
-=======
             case KeyEvent.KEYCODE_STEM_1:
             case KeyEvent.KEYCODE_STEM_2:
             case KeyEvent.KEYCODE_STEM_3:
->>>>>>> e342181a
                 return true;
         }
         return false;

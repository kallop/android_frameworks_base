/*
 * Copyright (C) 2006 The Android Open Source Project
 *
 * Licensed under the Apache License, Version 2.0 (the "License");
 * you may not use this file except in compliance with the License.
 * You may obtain a copy of the License at
 *
 *      http://www.apache.org/licenses/LICENSE-2.0
 *
 * Unless required by applicable law or agreed to in writing, software
 * distributed under the License is distributed on an "AS IS" BASIS,
 * WITHOUT WARRANTIES OR CONDITIONS OF ANY KIND, either express or implied.
 * See the License for the specific language governing permissions and
 * limitations under the License.
 */

package android.view;

import android.Manifest;
import android.animation.LayoutTransition;
import android.app.ActivityManagerNative;
import android.content.ClipDescription;
import android.content.ComponentCallbacks;
import android.content.ComponentCallbacks2;
import android.content.Context;
import android.content.pm.ApplicationInfo;
import android.content.pm.PackageManager;
import android.content.res.CompatibilityInfo;
import android.content.res.Configuration;
import android.content.res.Resources;
import android.graphics.Canvas;
import android.graphics.Paint;
import android.graphics.PixelFormat;
import android.graphics.Point;
import android.graphics.PointF;
import android.graphics.PorterDuff;
import android.graphics.Rect;
import android.graphics.Region;
import android.graphics.drawable.Drawable;
import android.media.AudioManager;
import android.os.Binder;
import android.os.Bundle;
import android.os.Debug;
import android.os.Handler;
import android.os.Looper;
import android.os.Message;
import android.os.ParcelFileDescriptor;
import android.os.PowerManager;
import android.os.Process;
import android.os.RemoteException;
import android.os.SystemClock;
import android.os.SystemProperties;
import android.os.Trace;
import android.util.AndroidRuntimeException;
import android.util.DisplayMetrics;
import android.util.Log;
import android.util.Slog;
import android.util.TypedValue;
import android.view.View.AttachInfo;
import android.view.View.MeasureSpec;
import android.view.accessibility.AccessibilityEvent;
import android.view.accessibility.AccessibilityManager;
import android.view.accessibility.AccessibilityManager.AccessibilityStateChangeListener;
import android.view.accessibility.AccessibilityNodeInfo;
import android.view.accessibility.AccessibilityNodeProvider;
import android.view.accessibility.IAccessibilityInteractionConnection;
import android.view.accessibility.IAccessibilityInteractionConnectionCallback;
import android.view.animation.AccelerateDecelerateInterpolator;
import android.view.animation.Interpolator;
import android.view.inputmethod.InputConnection;
import android.view.inputmethod.InputMethodManager;
import android.widget.Scroller;

import com.android.internal.R;
import com.android.internal.os.SomeArgs;
import com.android.internal.policy.PolicyManager;
import com.android.internal.view.BaseSurfaceHolder;
import com.android.internal.view.RootViewSurfaceTaker;

import java.io.IOException;
import java.io.OutputStream;
import java.lang.ref.WeakReference;
import java.util.ArrayList;
import java.util.HashSet;

/**
 * The top of a view hierarchy, implementing the needed protocol between View
 * and the WindowManager.  This is for the most part an internal implementation
 * detail of {@link WindowManagerGlobal}.
 *
 * {@hide}
 */
@SuppressWarnings({"EmptyCatchBlock", "PointlessBooleanExpression"})
public final class ViewRootImpl implements ViewParent,
        View.AttachInfo.Callbacks, HardwareRenderer.HardwareDrawCallbacks {
    private static final String TAG = "ViewRootImpl";
    private static final boolean DBG = false;
    private static final boolean LOCAL_LOGV = false;
    /** @noinspection PointlessBooleanExpression*/
    private static final boolean DEBUG_DRAW = false || LOCAL_LOGV;
    private static final boolean DEBUG_LAYOUT = false || LOCAL_LOGV;
    private static final boolean DEBUG_DIALOG = false || LOCAL_LOGV;
    private static final boolean DEBUG_INPUT_RESIZE = false || LOCAL_LOGV;
    private static final boolean DEBUG_ORIENTATION = false || LOCAL_LOGV;
    private static final boolean DEBUG_TRACKBALL = false || LOCAL_LOGV;
    private static final boolean DEBUG_IMF = false || LOCAL_LOGV;
    private static final boolean DEBUG_CONFIGURATION = false || LOCAL_LOGV;
    private static final boolean DEBUG_FPS = false;
    private static final boolean DEBUG_INPUT_PROCESSING = false || LOCAL_LOGV;

    private static final boolean USE_RENDER_THREAD = false;

    /**
     * Set this system property to true to force the view hierarchy to render
     * at 60 Hz. This can be used to measure the potential framerate.
     */
    private static final String PROPERTY_PROFILE_RENDERING = "viewancestor.profile_rendering";
<<<<<<< HEAD
    private static final String PROPERTY_MEDIA_DISABLED = "config.disable_media";
    
    private static final boolean MEASURE_LATENCY = false;
    private static LatencyTimer lt;
=======
>>>>>>> 21dffd5d

    /**
     * Maximum time we allow the user to roll the trackball enough to generate
     * a key event, before resetting the counters.
     */
    static final int MAX_TRACKBALL_DELAY = 250;

    static final ThreadLocal<RunQueue> sRunQueues = new ThreadLocal<RunQueue>();

    static final ArrayList<Runnable> sFirstDrawHandlers = new ArrayList<Runnable>();
    static boolean sFirstDrawComplete = false;
    
    static final ArrayList<ComponentCallbacks> sConfigCallbacks
            = new ArrayList<ComponentCallbacks>();

    private static boolean sUseRenderThread = false;
    private static boolean sRenderThreadQueried = false;
    private static final Object[] sRenderThreadQueryLock = new Object[0];

    final Context mContext;
    final IWindowSession mWindowSession;
    final Display mDisplay;
    final String mBasePackageName;

    final int[] mTmpLocation = new int[2];

    final TypedValue mTmpValue = new TypedValue();

    final Thread mThread;

    final WindowLeaked mLocation;

    final WindowManager.LayoutParams mWindowAttributes = new WindowManager.LayoutParams();

    final W mWindow;

    final int mTargetSdkVersion;

    int mSeq;

    View mView;

    View mAccessibilityFocusedHost;
    AccessibilityNodeInfo mAccessibilityFocusedVirtualView;

    int mViewVisibility;
    boolean mAppVisible = true;
    int mOrigWindowType = -1;

    // Set to true if the owner of this window is in the stopped state,
    // so the window should no longer be active.
    boolean mStopped = false;
    
    boolean mLastInCompatMode = false;

    SurfaceHolder.Callback2 mSurfaceHolderCallback;
    BaseSurfaceHolder mSurfaceHolder;
    boolean mIsCreating;
    boolean mDrawingAllowed;
    
    final Region mTransparentRegion;
    final Region mPreviousTransparentRegion;

    int mWidth;
    int mHeight;
    Rect mDirty;
    final Rect mCurrentDirty = new Rect();
    boolean mIsAnimating;

    CompatibilityInfo.Translator mTranslator;

    final View.AttachInfo mAttachInfo;
    InputChannel mInputChannel;
    InputQueue.Callback mInputQueueCallback;
    InputQueue mInputQueue;
    FallbackEventHandler mFallbackEventHandler;
    Choreographer mChoreographer;
    
    final Rect mTempRect; // used in the transaction to not thrash the heap.
    final Rect mVisRect; // used to retrieve visible rect of focused view.

    boolean mTraversalScheduled;
    int mTraversalBarrier;
    boolean mWillDrawSoon;
    /** Set to true while in performTraversals for detecting when die(true) is called from internal
     * callbacks such as onMeasure, onPreDraw, onDraw and deferring doDie() until later. */
    boolean mIsInTraversal;
    boolean mFitSystemWindowsRequested;
    boolean mLayoutRequested;
    boolean mFirst;
    boolean mReportNextDraw;
    boolean mFullRedrawNeeded;
    boolean mNewSurfaceNeeded;
    boolean mHasHadWindowFocus;
    boolean mLastWasImTarget;
    boolean mWindowsAnimating;
    boolean mIsDrawing;
    int mLastSystemUiVisibility;
    int mClientWindowLayoutFlags;
    boolean mLastOverscanRequested;

    // Pool of queued input events.
    private static final int MAX_QUEUED_INPUT_EVENT_POOL_SIZE = 10;
    private QueuedInputEvent mQueuedInputEventPool;
    private int mQueuedInputEventPoolSize;

    /* Input event queue.
     * Pending input events are input events waiting to be delivered to the input stages
     * and handled by the application.
     */
    QueuedInputEvent mPendingInputEventHead;
    QueuedInputEvent mPendingInputEventTail;
    int mPendingInputEventCount;
    boolean mProcessInputEventsScheduled;
    String mPendingInputEventQueueLengthCounterName = "pq";

    InputStage mFirstInputStage;
    InputStage mFirstPostImeInputStage;

    boolean mWindowAttributesChanged = false;
    int mWindowAttributesChangesFlag = 0;

    // These can be accessed by any thread, must be protected with a lock.
    // Surface can never be reassigned or cleared (use Surface.clear()).
    private final Surface mSurface = new Surface();

    boolean mAdded;
    boolean mAddedTouchMode;

    final CompatibilityInfoHolder mCompatibilityInfo;

    // These are accessed by multiple threads.
    final Rect mWinFrame; // frame given by window manager.

    final Rect mPendingOverscanInsets = new Rect();
    final Rect mPendingVisibleInsets = new Rect();
    final Rect mPendingContentInsets = new Rect();
    final ViewTreeObserver.InternalInsetsInfo mLastGivenInsets
            = new ViewTreeObserver.InternalInsetsInfo();

    final Rect mFitSystemWindowsInsets = new Rect();

    final Configuration mLastConfiguration = new Configuration();
    final Configuration mPendingConfiguration = new Configuration();

    boolean mScrollMayChange;
    int mSoftInputMode;
    WeakReference<View> mLastScrolledFocus;
    int mScrollY;
    int mCurScrollY;
    Scroller mScroller;
    HardwareLayer mResizeBuffer;
    long mResizeBufferStartTime;
    int mResizeBufferDuration;
    static final Interpolator mResizeInterpolator = new AccelerateDecelerateInterpolator();
    private ArrayList<LayoutTransition> mPendingTransitions;

    final ViewConfiguration mViewConfiguration;

    /* Drag/drop */
    ClipDescription mDragDescription;
    View mCurrentDragView;
    volatile Object mLocalDragState;
    final PointF mDragPoint = new PointF();
    final PointF mLastTouchPoint = new PointF();
    
    private boolean mProfileRendering;    
    private Choreographer.FrameCallback mRenderProfiler;
    private boolean mRenderProfilingEnabled;

    private boolean mMediaDisabled;

    // Variables to track frames per second, enabled via DEBUG_FPS flag
    private long mFpsStartTime = -1;
    private long mFpsPrevTime = -1;
    private int mFpsNumFrames;

    private final ArrayList<DisplayList> mDisplayLists = new ArrayList<DisplayList>();
    
    /**
     * see {@link #playSoundEffect(int)}
     */
    AudioManager mAudioManager;

    final AccessibilityManager mAccessibilityManager;

    AccessibilityInteractionController mAccessibilityInteractionController;

    AccessibilityInteractionConnectionManager mAccessibilityInteractionConnectionManager;

    SendWindowContentChangedAccessibilityEvent mSendWindowContentChangedAccessibilityEvent;

    HashSet<View> mTempHashSet;

    private final int mDensity;
    private final int mNoncompatDensity;

    private boolean mInLayout = false;
    ArrayList<View> mLayoutRequesters = new ArrayList<View>();
    boolean mHandlingLayoutInLayoutRequest = false;

    private int mViewLayoutDirectionInitial;

    /**
     * Consistency verifier for debugging purposes.
     */
    protected final InputEventConsistencyVerifier mInputEventConsistencyVerifier =
            InputEventConsistencyVerifier.isInstrumentationEnabled() ?
                    new InputEventConsistencyVerifier(this, 0) : null;

    static final class SystemUiVisibilityInfo {
        int seq;
        int globalVisibility;
        int localValue;
        int localChanges;
    }
    
    public ViewRootImpl(Context context, Display display) {
        mContext = context;
        mWindowSession = WindowManagerGlobal.getWindowSession();
        mDisplay = display;
        mBasePackageName = context.getBasePackageName();

        CompatibilityInfoHolder cih = display.getCompatibilityInfo();
        mCompatibilityInfo = cih != null ? cih : new CompatibilityInfoHolder();

        mThread = Thread.currentThread();
        mLocation = new WindowLeaked(null);
        mLocation.fillInStackTrace();
        mWidth = -1;
        mHeight = -1;
        mDirty = new Rect();
        mTempRect = new Rect();
        mVisRect = new Rect();
        mWinFrame = new Rect();
        mWindow = new W(this);
        mTargetSdkVersion = context.getApplicationInfo().targetSdkVersion;
        mViewVisibility = View.GONE;
        mTransparentRegion = new Region();
        mPreviousTransparentRegion = new Region();
        mFirst = true; // true for the first time the view is added
        mAdded = false;
        mAccessibilityManager = AccessibilityManager.getInstance(context);
        mAccessibilityInteractionConnectionManager =
            new AccessibilityInteractionConnectionManager();
        mAccessibilityManager.addAccessibilityStateChangeListener(
                mAccessibilityInteractionConnectionManager);
        mAttachInfo = new View.AttachInfo(mWindowSession, mWindow, display, this, mHandler, this);
        mViewConfiguration = ViewConfiguration.get(context);
        mDensity = context.getResources().getDisplayMetrics().densityDpi;
        mNoncompatDensity = context.getResources().getDisplayMetrics().noncompatDensityDpi;
        mFallbackEventHandler = PolicyManager.makeNewFallbackEventHandler(context);
        mChoreographer = Choreographer.getInstance();

        PowerManager powerManager = (PowerManager) context.getSystemService(Context.POWER_SERVICE);
        mAttachInfo.mScreenOn = powerManager.isScreenOn();
        loadSystemProperties();
    }

    /**
     * @return True if the application requests the use of a separate render thread,
     *         false otherwise
     */
    private static boolean isRenderThreadRequested(Context context) {
        if (USE_RENDER_THREAD) {
            synchronized (sRenderThreadQueryLock) {
                if (!sRenderThreadQueried) {
                    final PackageManager packageManager = context.getPackageManager();
                    final String packageName = context.getApplicationInfo().packageName;
                    try {
                        ApplicationInfo applicationInfo = packageManager.getApplicationInfo(packageName,
                                PackageManager.GET_META_DATA);
                        if (applicationInfo.metaData != null) {
                            sUseRenderThread = applicationInfo.metaData.getBoolean(
                                    "android.graphics.renderThread", false);
                        }
                    } catch (PackageManager.NameNotFoundException e) {
                    } finally {
                        sRenderThreadQueried = true;
                    }
                }
                return sUseRenderThread;
            }
        } else {
            return false;
        }
    }

    public static void addFirstDrawHandler(Runnable callback) {
        synchronized (sFirstDrawHandlers) {
            if (!sFirstDrawComplete) {
                sFirstDrawHandlers.add(callback);
            }
        }
    }
    
    public static void addConfigCallback(ComponentCallbacks callback) {
        synchronized (sConfigCallbacks) {
            sConfigCallbacks.add(callback);
        }
    }
    
    // FIXME for perf testing only
    private boolean mProfile = false;

    /**
     * Call this to profile the next traversal call.
     * FIXME for perf testing only. Remove eventually
     */
    public void profile() {
        mProfile = true;
    }

    /**
     * Indicates whether we are in touch mode. Calling this method triggers an IPC
     * call and should be avoided whenever possible.
     *
     * @return True, if the device is in touch mode, false otherwise.
     *
     * @hide
     */
    static boolean isInTouchMode() {
        IWindowSession windowSession = WindowManagerGlobal.peekWindowSession();
        if (windowSession != null) {
            try {
                return windowSession.getInTouchMode();
            } catch (RemoteException e) {
            }
        }
        return false;
    }

    /**
     * We have one child
     */
    public void setView(View view, WindowManager.LayoutParams attrs, View panelParentView) {
        synchronized (this) {
            if (mView == null) {
                mView = view;
                mViewLayoutDirectionInitial = mView.getRawLayoutDirection();
                mFallbackEventHandler.setView(view);
                mWindowAttributes.copyFrom(attrs);
                if (mWindowAttributes.packageName == null) {
                    mWindowAttributes.packageName = mBasePackageName;
                }
                attrs = mWindowAttributes;
                // Keep track of the actual window flags supplied by the client.
                mClientWindowLayoutFlags = attrs.flags;

                setAccessibilityFocus(null, null);

                if (view instanceof RootViewSurfaceTaker) {
                    mSurfaceHolderCallback =
                            ((RootViewSurfaceTaker)view).willYouTakeTheSurface();
                    if (mSurfaceHolderCallback != null) {
                        mSurfaceHolder = new TakenSurfaceHolder();
                        mSurfaceHolder.setFormat(PixelFormat.UNKNOWN);
                    }
                }

                CompatibilityInfo compatibilityInfo = mCompatibilityInfo.get();
                mTranslator = compatibilityInfo.getTranslator();

                // If the application owns the surface, don't enable hardware acceleration
                if (mSurfaceHolder == null) {
                    enableHardwareAcceleration(mView.getContext(), attrs);
                }

                boolean restore = false;
                if (mTranslator != null) {
                    mSurface.setCompatibilityTranslator(mTranslator);
                    restore = true;
                    attrs.backup();
                    mTranslator.translateWindowLayout(attrs);
                }
                if (DEBUG_LAYOUT) Log.d(TAG, "WindowLayout in setView:" + attrs);

                if (!compatibilityInfo.supportsScreen()) {
                    attrs.flags |= WindowManager.LayoutParams.FLAG_COMPATIBLE_WINDOW;
                    mLastInCompatMode = true;
                }

                mSoftInputMode = attrs.softInputMode;
                mWindowAttributesChanged = true;
                mWindowAttributesChangesFlag = WindowManager.LayoutParams.EVERYTHING_CHANGED;
                mAttachInfo.mRootView = view;
                mAttachInfo.mScalingRequired = mTranslator != null;
                mAttachInfo.mApplicationScale =
                        mTranslator == null ? 1.0f : mTranslator.applicationScale;
                if (panelParentView != null) {
                    mAttachInfo.mPanelParentWindowToken
                            = panelParentView.getApplicationWindowToken();
                }
                mAdded = true;
                int res; /* = WindowManagerImpl.ADD_OKAY; */

                // Schedule the first layout -before- adding to the window
                // manager, to make sure we do the relayout before receiving
                // any other events from the system.
                requestLayout();
                if ((mWindowAttributes.inputFeatures
                        & WindowManager.LayoutParams.INPUT_FEATURE_NO_INPUT_CHANNEL) == 0) {
                    mInputChannel = new InputChannel();
                }
                try {
                    mOrigWindowType = mWindowAttributes.type;
                    mAttachInfo.mRecomputeGlobalAttributes = true;
                    collectViewAttributes();
                    res = mWindowSession.addToDisplay(mWindow, mSeq, mWindowAttributes,
                            getHostVisibility(), mDisplay.getDisplayId(),
                            mAttachInfo.mContentInsets, mInputChannel);
                } catch (RemoteException e) {
                    mAdded = false;
                    mView = null;
                    mAttachInfo.mRootView = null;
                    mInputChannel = null;
                    mFallbackEventHandler.setView(null);
                    unscheduleTraversals();
                    setAccessibilityFocus(null, null);
                    throw new RuntimeException("Adding window failed", e);
                } finally {
                    if (restore) {
                        attrs.restore();
                    }
                }
                
                if (mTranslator != null) {
                    mTranslator.translateRectInScreenToAppWindow(mAttachInfo.mContentInsets);
                }
                mPendingOverscanInsets.set(0, 0, 0, 0);
                mPendingContentInsets.set(mAttachInfo.mContentInsets);
                mPendingVisibleInsets.set(0, 0, 0, 0);
                if (DEBUG_LAYOUT) Log.v(TAG, "Added window " + mWindow);
                if (res < WindowManagerGlobal.ADD_OKAY) {
                    mAttachInfo.mRootView = null;
                    mAdded = false;
                    mFallbackEventHandler.setView(null);
                    unscheduleTraversals();
                    setAccessibilityFocus(null, null);
                    switch (res) {
                        case WindowManagerGlobal.ADD_BAD_APP_TOKEN:
                        case WindowManagerGlobal.ADD_BAD_SUBWINDOW_TOKEN:
                            throw new WindowManager.BadTokenException(
                                "Unable to add window -- token " + attrs.token
                                + " is not valid; is your activity running?");
                        case WindowManagerGlobal.ADD_NOT_APP_TOKEN:
                            throw new WindowManager.BadTokenException(
                                "Unable to add window -- token " + attrs.token
                                + " is not for an application");
                        case WindowManagerGlobal.ADD_APP_EXITING:
                            throw new WindowManager.BadTokenException(
                                "Unable to add window -- app for token " + attrs.token
                                + " is exiting");
                        case WindowManagerGlobal.ADD_DUPLICATE_ADD:
                            throw new WindowManager.BadTokenException(
                                "Unable to add window -- window " + mWindow
                                + " has already been added");
                        case WindowManagerGlobal.ADD_STARTING_NOT_NEEDED:
                            // Silently ignore -- we would have just removed it
                            // right away, anyway.
                            return;
                        case WindowManagerGlobal.ADD_MULTIPLE_SINGLETON:
                            throw new WindowManager.BadTokenException(
                                "Unable to add window " + mWindow +
                                " -- another window of this type already exists");
                        case WindowManagerGlobal.ADD_PERMISSION_DENIED:
                            throw new WindowManager.BadTokenException(
                                "Unable to add window " + mWindow +
                                " -- permission denied for this window type");
                        case WindowManagerGlobal.ADD_INVALID_DISPLAY:
                            throw new WindowManager.InvalidDisplayException(
                                "Unable to add window " + mWindow +
                                " -- the specified display can not be found");
                    }
                    throw new RuntimeException(
                        "Unable to add window -- unknown error code " + res);
                }

                if (view instanceof RootViewSurfaceTaker) {
                    mInputQueueCallback =
                        ((RootViewSurfaceTaker)view).willYouTakeTheInputQueue();
                }
                if (mInputChannel != null) {
                    if (mInputQueueCallback != null) {
                        mInputQueue = new InputQueue(mInputChannel);
                        mInputQueueCallback.onInputQueueCreated(mInputQueue);
                    } else {
                        mInputEventReceiver = new WindowInputEventReceiver(mInputChannel,
                                Looper.myLooper());
                    }
                }

                view.assignParent(this);
                mAddedTouchMode = (res & WindowManagerGlobal.ADD_FLAG_IN_TOUCH_MODE) != 0;
                mAppVisible = (res & WindowManagerGlobal.ADD_FLAG_APP_VISIBLE) != 0;

                if (mAccessibilityManager.isEnabled()) {
                    mAccessibilityInteractionConnectionManager.ensureConnection();
                }

                if (view.getImportantForAccessibility() == View.IMPORTANT_FOR_ACCESSIBILITY_AUTO) {
                    view.setImportantForAccessibility(View.IMPORTANT_FOR_ACCESSIBILITY_YES);
                }

                // Set up the input pipeline.
                CharSequence counterSuffix = attrs.getTitle();
                InputStage syntheticStage = new SyntheticInputStage();
                InputStage viewPostImeStage = new ViewPostImeInputStage(syntheticStage);
                InputStage nativePostImeStage = new NativePostImeInputStage(viewPostImeStage,
                        "aq:native-post-ime:" + counterSuffix);
                InputStage earlyPostImeStage = new EarlyPostImeInputStage(nativePostImeStage);
                InputStage imeStage = new ImeInputStage(earlyPostImeStage,
                        "aq:ime:" + counterSuffix);
                InputStage viewPreImeStage = new ViewPreImeInputStage(imeStage);
                InputStage nativePreImeStage = new NativePreImeInputStage(viewPreImeStage,
                        "aq:native-pre-ime:" + counterSuffix);

                mFirstInputStage = nativePreImeStage;
                mFirstPostImeInputStage = earlyPostImeStage;
                mPendingInputEventQueueLengthCounterName = "aq:pending:" + counterSuffix;
            }
        }
    }

    void destroyHardwareResources() {
        if (mAttachInfo.mHardwareRenderer != null) {
            if (mAttachInfo.mHardwareRenderer.isEnabled()) {
                mAttachInfo.mHardwareRenderer.destroyLayers(mView);
            }
            mAttachInfo.mHardwareRenderer.destroy(false);
        }
    }

    void terminateHardwareResources() {
        if (mAttachInfo.mHardwareRenderer != null) {
            mAttachInfo.mHardwareRenderer.destroyHardwareResources(mView);
            mAttachInfo.mHardwareRenderer.destroy(false);
        }
    }

    void destroyHardwareLayers() {
        if (mThread != Thread.currentThread()) {
            if (mAttachInfo.mHardwareRenderer != null &&
                    mAttachInfo.mHardwareRenderer.isEnabled()) {
                HardwareRenderer.trimMemory(ComponentCallbacks2.TRIM_MEMORY_MODERATE);
            }
        } else {
            if (mAttachInfo.mHardwareRenderer != null &&
                    mAttachInfo.mHardwareRenderer.isEnabled()) {
                mAttachInfo.mHardwareRenderer.destroyLayers(mView);
            }
        }
    }

    void pushHardwareLayerUpdate(HardwareLayer layer) {
        if (mAttachInfo.mHardwareRenderer != null && mAttachInfo.mHardwareRenderer.isEnabled()) {
            mAttachInfo.mHardwareRenderer.pushLayerUpdate(layer);
        }
    }

    public boolean attachFunctor(int functor) {
        //noinspection SimplifiableIfStatement
        if (mAttachInfo.mHardwareRenderer != null && mAttachInfo.mHardwareRenderer.isEnabled()) {
            return mAttachInfo.mHardwareRenderer.attachFunctor(mAttachInfo, functor);
        }
        return false;
    }

    public void detachFunctor(int functor) {
        if (mAttachInfo.mHardwareRenderer != null) {
            mAttachInfo.mHardwareRenderer.detachFunctor(functor);
        }
    }

    private void enableHardwareAcceleration(Context context, WindowManager.LayoutParams attrs) {
        mAttachInfo.mHardwareAccelerated = false;
        mAttachInfo.mHardwareAccelerationRequested = false;

        // Don't enable hardware acceleration when the application is in compatibility mode
        if (mTranslator != null) return;

        // Try to enable hardware acceleration if requested
        final boolean hardwareAccelerated = 
                (attrs.flags & WindowManager.LayoutParams.FLAG_HARDWARE_ACCELERATED) != 0;

        if (hardwareAccelerated) {
            if (!HardwareRenderer.isAvailable()) {
                return;
            }

            // Persistent processes (including the system) should not do
            // accelerated rendering on low-end devices.  In that case,
            // sRendererDisabled will be set.  In addition, the system process
            // itself should never do accelerated rendering.  In that case, both
            // sRendererDisabled and sSystemRendererDisabled are set.  When
            // sSystemRendererDisabled is set, PRIVATE_FLAG_FORCE_HARDWARE_ACCELERATED
            // can be used by code on the system process to escape that and enable
            // HW accelerated drawing.  (This is basically for the lock screen.)

            final boolean fakeHwAccelerated = (attrs.privateFlags &
                    WindowManager.LayoutParams.PRIVATE_FLAG_FAKE_HARDWARE_ACCELERATED) != 0;
            final boolean forceHwAccelerated = (attrs.privateFlags &
                    WindowManager.LayoutParams.PRIVATE_FLAG_FORCE_HARDWARE_ACCELERATED) != 0;

            if (!HardwareRenderer.sRendererDisabled || (HardwareRenderer.sSystemRendererDisabled
                    && forceHwAccelerated)) {
                // Don't enable hardware acceleration when we're not on the main thread
                if (!HardwareRenderer.sSystemRendererDisabled &&
                        Looper.getMainLooper() != Looper.myLooper()) {
                    Log.w(HardwareRenderer.LOG_TAG, "Attempting to initialize hardware " 
                            + "acceleration outside of the main thread, aborting");
                    return;
                }

                final boolean renderThread = isRenderThreadRequested(context);
                if (renderThread) {
                    Log.i(HardwareRenderer.LOG_TAG, "Render threat initiated");
                }

                if (mAttachInfo.mHardwareRenderer != null) {
                    mAttachInfo.mHardwareRenderer.destroy(true);
                }

                final boolean translucent = attrs.format != PixelFormat.OPAQUE;
                mAttachInfo.mHardwareRenderer = HardwareRenderer.createGlRenderer(2, translucent);
                if (mAttachInfo.mHardwareRenderer != null) {
                    mAttachInfo.mHardwareRenderer.setName(attrs.getTitle().toString());
                    mAttachInfo.mHardwareAccelerated =
                            mAttachInfo.mHardwareAccelerationRequested = true;
                }
            } else if (fakeHwAccelerated) {
                // The window had wanted to use hardware acceleration, but this
                // is not allowed in its process.  By setting this flag, it can
                // still render as if it was accelerated.  This is basically for
                // the preview windows the window manager shows for launching
                // applications, so they will look more like the app being launched.
                mAttachInfo.mHardwareAccelerationRequested = true;
            }
        }
    }

    public View getView() {
        return mView;
    }

    final WindowLeaked getLocation() {
        return mLocation;
    }

    void setLayoutParams(WindowManager.LayoutParams attrs, boolean newView) {
        synchronized (this) {
            int oldSoftInputMode = mWindowAttributes.softInputMode;
            // Keep track of the actual window flags supplied by the client.
            mClientWindowLayoutFlags = attrs.flags;
            // preserve compatible window flag if exists.
            int compatibleWindowFlag =
                mWindowAttributes.flags & WindowManager.LayoutParams.FLAG_COMPATIBLE_WINDOW;
            // transfer over system UI visibility values as they carry current state.
            attrs.systemUiVisibility = mWindowAttributes.systemUiVisibility;
            attrs.subtreeSystemUiVisibility = mWindowAttributes.subtreeSystemUiVisibility;
            mWindowAttributesChangesFlag = mWindowAttributes.copyFrom(attrs);
            if (mWindowAttributes.packageName == null) {
                mWindowAttributes.packageName = mBasePackageName;
            }
            mWindowAttributes.flags |= compatibleWindowFlag;

            applyKeepScreenOnFlag(mWindowAttributes);

            if (newView) {
                mSoftInputMode = attrs.softInputMode;
                requestLayout();
            }
            // Don't lose the mode we last auto-computed.
            if ((attrs.softInputMode&WindowManager.LayoutParams.SOFT_INPUT_MASK_ADJUST)
                    == WindowManager.LayoutParams.SOFT_INPUT_ADJUST_UNSPECIFIED) {
                mWindowAttributes.softInputMode = (mWindowAttributes.softInputMode
                        & ~WindowManager.LayoutParams.SOFT_INPUT_MASK_ADJUST)
                        | (oldSoftInputMode
                                & WindowManager.LayoutParams.SOFT_INPUT_MASK_ADJUST);
            }
            mWindowAttributesChanged = true;
            scheduleTraversals();
        }
    }

    void handleAppVisibility(boolean visible) {
        if (mAppVisible != visible) {
            mAppVisible = visible;
            scheduleTraversals();
        }
    }

    void handleGetNewSurface() {
        mNewSurfaceNeeded = true;
        mFullRedrawNeeded = true;
        scheduleTraversals();
    }

    void handleScreenStateChange(boolean on) {
        if (on != mAttachInfo.mScreenOn) {
            mAttachInfo.mScreenOn = on;
            if (mView != null) {
                mView.dispatchScreenStateChanged(on ? View.SCREEN_STATE_ON : View.SCREEN_STATE_OFF);
            }
            if (on) {
                mFullRedrawNeeded = true;
                scheduleTraversals();
            }
        }
    }

    @Override
    public void requestFitSystemWindows() {
        checkThread();
        mFitSystemWindowsRequested = true;
        scheduleTraversals();
    }

    @Override
    public void requestLayout() {
        if (!mHandlingLayoutInLayoutRequest) {
            checkThread();
            mLayoutRequested = true;
            scheduleTraversals();
        }
    }

    @Override
    public boolean isLayoutRequested() {
        return mLayoutRequested;
    }

    void invalidate() {
        mDirty.set(0, 0, mWidth, mHeight);
        scheduleTraversals();
    }

    void invalidateWorld(View view) {
        view.invalidate();
        if (view instanceof ViewGroup) {
            ViewGroup parent = (ViewGroup) view;
            for (int i = 0; i < parent.getChildCount(); i++) {
                invalidateWorld(parent.getChildAt(i));
            }
        }
    }

    @Override
    public void invalidateChild(View child, Rect dirty) {
        invalidateChildInParent(null, dirty);
    }

    public ViewParent invalidateChildInParent(int[] location, Rect dirty) {
        checkThread();
        if (DEBUG_DRAW) Log.v(TAG, "Invalidate child: " + dirty);

        if (dirty == null) {
            invalidate();
            return null;
        } else if (dirty.isEmpty() && !mIsAnimating) {
            return null;
        }

        if (mCurScrollY != 0 || mTranslator != null) {
            mTempRect.set(dirty);
            dirty = mTempRect;
            if (mCurScrollY != 0) {
                dirty.offset(0, -mCurScrollY);
            }
            if (mTranslator != null) {
                mTranslator.translateRectInAppWindowToScreen(dirty);
            }
            if (mAttachInfo.mScalingRequired) {
                dirty.inset(-1, -1);
            }
        }

        final Rect localDirty = mDirty;
        if (!localDirty.isEmpty() && !localDirty.contains(dirty)) {
            mAttachInfo.mSetIgnoreDirtyState = true;
            mAttachInfo.mIgnoreDirtyState = true;
        }

        // Add the new dirty rect to the current one
        localDirty.union(dirty.left, dirty.top, dirty.right, dirty.bottom);
        // Intersect with the bounds of the window to skip
        // updates that lie outside of the visible region
        final float appScale = mAttachInfo.mApplicationScale;
        final boolean intersected = localDirty.intersect(0, 0,
                (int) (mWidth * appScale + 0.5f), (int) (mHeight * appScale + 0.5f));
        if (!intersected) {
            localDirty.setEmpty();
        }
        if (!mWillDrawSoon && (intersected || mIsAnimating)) {
            scheduleTraversals();
        }

        return null;
    }

    void setStopped(boolean stopped) {
        if (mStopped != stopped) {
            mStopped = stopped;
            if (!stopped) {
                scheduleTraversals();
            }
        }
    }

    public ViewParent getParent() {
        return null;
    }

    public boolean getChildVisibleRect(View child, Rect r, android.graphics.Point offset) {
        if (child != mView) {
            throw new RuntimeException("child is not mine, honest!");
        }
        // Note: don't apply scroll offset, because we want to know its
        // visibility in the virtual canvas being given to the view hierarchy.
        return r.intersect(0, 0, mWidth, mHeight);
    }

    public void bringChildToFront(View child) {
    }

    int getHostVisibility() {
        return mAppVisible ? mView.getVisibility() : View.GONE;
    }

    void disposeResizeBuffer() {
        if (mResizeBuffer != null) {
            mResizeBuffer.destroy();
            mResizeBuffer = null;
        }
    }

    /**
     * Add LayoutTransition to the list of transitions to be started in the next traversal.
     * This list will be cleared after the transitions on the list are start()'ed. These
     * transitionsa re added by LayoutTransition itself when it sets up animations. The setup
     * happens during the layout phase of traversal, which we want to complete before any of the
     * animations are started (because those animations may side-effect properties that layout
     * depends upon, like the bounding rectangles of the affected views). So we add the transition
     * to the list and it is started just prior to starting the drawing phase of traversal.
     *
     * @param transition The LayoutTransition to be started on the next traversal.
     *
     * @hide
     */
    public void requestTransitionStart(LayoutTransition transition) {
        if (mPendingTransitions == null || !mPendingTransitions.contains(transition)) {
            if (mPendingTransitions == null) {
                 mPendingTransitions = new ArrayList<LayoutTransition>();
            }
            mPendingTransitions.add(transition);
        }
    }

    void scheduleTraversals() {
        if (!mTraversalScheduled) {
            mTraversalScheduled = true;
            mTraversalBarrier = mHandler.getLooper().postSyncBarrier();
            mChoreographer.postCallback(
                    Choreographer.CALLBACK_TRAVERSAL, mTraversalRunnable, null);
            scheduleConsumeBatchedInput();
        }
    }

    void unscheduleTraversals() {
        if (mTraversalScheduled) {
            mTraversalScheduled = false;
            mHandler.getLooper().removeSyncBarrier(mTraversalBarrier);
            mChoreographer.removeCallbacks(
                    Choreographer.CALLBACK_TRAVERSAL, mTraversalRunnable, null);
        }
    }

    void doTraversal() {
        if (mTraversalScheduled) {
            mTraversalScheduled = false;
            mHandler.getLooper().removeSyncBarrier(mTraversalBarrier);

            if (mProfile) {
                Debug.startMethodTracing("ViewAncestor");
            }

            Trace.traceBegin(Trace.TRACE_TAG_VIEW, "performTraversals");
            try {
                performTraversals();
            } finally {
                Trace.traceEnd(Trace.TRACE_TAG_VIEW);
            }

            if (mProfile) {
                Debug.stopMethodTracing();
                mProfile = false;
            }
        }
    }

    private void applyKeepScreenOnFlag(WindowManager.LayoutParams params) {
        // Update window's global keep screen on flag: if a view has requested
        // that the screen be kept on, then it is always set; otherwise, it is
        // set to whatever the client last requested for the global state.
        if (mAttachInfo.mKeepScreenOn) {
            params.flags |= WindowManager.LayoutParams.FLAG_KEEP_SCREEN_ON;
        } else {
            params.flags = (params.flags&~WindowManager.LayoutParams.FLAG_KEEP_SCREEN_ON)
                    | (mClientWindowLayoutFlags&WindowManager.LayoutParams.FLAG_KEEP_SCREEN_ON);
        }
    }

    private boolean collectViewAttributes() {
        final View.AttachInfo attachInfo = mAttachInfo;
        if (attachInfo.mRecomputeGlobalAttributes) {
            //Log.i(TAG, "Computing view hierarchy attributes!");
            attachInfo.mRecomputeGlobalAttributes = false;
            boolean oldScreenOn = attachInfo.mKeepScreenOn;
            attachInfo.mKeepScreenOn = false;
            attachInfo.mSystemUiVisibility = 0;
            attachInfo.mHasSystemUiListeners = false;
            mView.dispatchCollectViewAttributes(attachInfo, 0);
            attachInfo.mSystemUiVisibility &= ~attachInfo.mDisabledSystemUiVisibility;
            WindowManager.LayoutParams params = mWindowAttributes;
            if (attachInfo.mKeepScreenOn != oldScreenOn
                    || attachInfo.mSystemUiVisibility != params.subtreeSystemUiVisibility
                    || attachInfo.mHasSystemUiListeners != params.hasSystemUiListeners) {
                applyKeepScreenOnFlag(params);
                params.subtreeSystemUiVisibility = attachInfo.mSystemUiVisibility;
                params.hasSystemUiListeners = attachInfo.mHasSystemUiListeners;
                mView.dispatchWindowSystemUiVisiblityChanged(attachInfo.mSystemUiVisibility);
                return true;
            }
        }
        return false;
    }

    private boolean measureHierarchy(final View host, final WindowManager.LayoutParams lp,
            final Resources res, final int desiredWindowWidth, final int desiredWindowHeight) {
        int childWidthMeasureSpec;
        int childHeightMeasureSpec;
        boolean windowSizeMayChange = false;

        if (DEBUG_ORIENTATION || DEBUG_LAYOUT) Log.v(TAG,
                "Measuring " + host + " in display " + desiredWindowWidth
                + "x" + desiredWindowHeight + "...");

        boolean goodMeasure = false;
        if (lp.width == ViewGroup.LayoutParams.WRAP_CONTENT) {
            // On large screens, we don't want to allow dialogs to just
            // stretch to fill the entire width of the screen to display
            // one line of text.  First try doing the layout at a smaller
            // size to see if it will fit.
            final DisplayMetrics packageMetrics = res.getDisplayMetrics();
            res.getValue(com.android.internal.R.dimen.config_prefDialogWidth, mTmpValue, true);
            int baseSize = 0;
            if (mTmpValue.type == TypedValue.TYPE_DIMENSION) {
                baseSize = (int)mTmpValue.getDimension(packageMetrics);
            }
            if (DEBUG_DIALOG) Log.v(TAG, "Window " + mView + ": baseSize=" + baseSize);
            if (baseSize != 0 && desiredWindowWidth > baseSize) {
                childWidthMeasureSpec = getRootMeasureSpec(baseSize, lp.width);
                childHeightMeasureSpec = getRootMeasureSpec(desiredWindowHeight, lp.height);
                performMeasure(childWidthMeasureSpec, childHeightMeasureSpec);
                if (DEBUG_DIALOG) Log.v(TAG, "Window " + mView + ": measured ("
                        + host.getMeasuredWidth() + "," + host.getMeasuredHeight() + ")");
                if ((host.getMeasuredWidthAndState()&View.MEASURED_STATE_TOO_SMALL) == 0) {
                    goodMeasure = true;
                } else {
                    // Didn't fit in that size... try expanding a bit.
                    baseSize = (baseSize+desiredWindowWidth)/2;
                    if (DEBUG_DIALOG) Log.v(TAG, "Window " + mView + ": next baseSize="
                            + baseSize);
                    childWidthMeasureSpec = getRootMeasureSpec(baseSize, lp.width);
                    performMeasure(childWidthMeasureSpec, childHeightMeasureSpec);
                    if (DEBUG_DIALOG) Log.v(TAG, "Window " + mView + ": measured ("
                            + host.getMeasuredWidth() + "," + host.getMeasuredHeight() + ")");
                    if ((host.getMeasuredWidthAndState()&View.MEASURED_STATE_TOO_SMALL) == 0) {
                        if (DEBUG_DIALOG) Log.v(TAG, "Good!");
                        goodMeasure = true;
                    }
                }
            }
        }

        if (!goodMeasure) {
            childWidthMeasureSpec = getRootMeasureSpec(desiredWindowWidth, lp.width);
            childHeightMeasureSpec = getRootMeasureSpec(desiredWindowHeight, lp.height);
            performMeasure(childWidthMeasureSpec, childHeightMeasureSpec);
            if (mWidth != host.getMeasuredWidth() || mHeight != host.getMeasuredHeight()) {
                windowSizeMayChange = true;
            }
        }

        if (DBG) {
            System.out.println("======================================");
            System.out.println("performTraversals -- after measure");
            host.debug();
        }

        return windowSizeMayChange;
    }

    private void performTraversals() {
        // cache mView since it is used so much below...
        final View host = mView;

        if (DBG) {
            System.out.println("======================================");
            System.out.println("performTraversals");
            host.debug();
        }

        if (host == null || !mAdded)
            return;

        mIsInTraversal = true;
        mWillDrawSoon = true;
        boolean windowSizeMayChange = false;
        boolean newSurface = false;
        boolean surfaceChanged = false;
        WindowManager.LayoutParams lp = mWindowAttributes;

        int desiredWindowWidth;
        int desiredWindowHeight;

        final View.AttachInfo attachInfo = mAttachInfo;

        final int viewVisibility = getHostVisibility();
        boolean viewVisibilityChanged = mViewVisibility != viewVisibility
                || mNewSurfaceNeeded;

        WindowManager.LayoutParams params = null;
        if (mWindowAttributesChanged) {
            mWindowAttributesChanged = false;
            surfaceChanged = true;
            params = lp;
        }
        CompatibilityInfo compatibilityInfo = mCompatibilityInfo.get();
        if (compatibilityInfo.supportsScreen() == mLastInCompatMode) {
            params = lp;
            mFullRedrawNeeded = true;
            mLayoutRequested = true;
            if (mLastInCompatMode) {
                params.flags &= ~WindowManager.LayoutParams.FLAG_COMPATIBLE_WINDOW;
                mLastInCompatMode = false;
            } else {
                params.flags |= WindowManager.LayoutParams.FLAG_COMPATIBLE_WINDOW;
                mLastInCompatMode = true;
            }
        }
        
        mWindowAttributesChangesFlag = 0;
        
        Rect frame = mWinFrame;
        if (mFirst) {
            mFullRedrawNeeded = true;
            mLayoutRequested = true;

            if (lp.type == WindowManager.LayoutParams.TYPE_STATUS_BAR_PANEL) {
                // NOTE -- system code, won't try to do compat mode.
                Point size = new Point();
                mDisplay.getRealSize(size);
                desiredWindowWidth = size.x;
                desiredWindowHeight = size.y;
            } else {
                DisplayMetrics packageMetrics =
                    mView.getContext().getResources().getDisplayMetrics();
                desiredWindowWidth = packageMetrics.widthPixels;
                desiredWindowHeight = packageMetrics.heightPixels;
            }

            // For the very first time, tell the view hierarchy that it
            // is attached to the window.  Note that at this point the surface
            // object is not initialized to its backing store, but soon it
            // will be (assuming the window is visible).
            attachInfo.mSurface = mSurface;
            // We used to use the following condition to choose 32 bits drawing caches:
            // PixelFormat.hasAlpha(lp.format) || lp.format == PixelFormat.RGBX_8888
            // However, windows are now always 32 bits by default, so choose 32 bits
            attachInfo.mUse32BitDrawingCache = true;
            attachInfo.mHasWindowFocus = false;
            attachInfo.mWindowVisibility = viewVisibility;
            attachInfo.mRecomputeGlobalAttributes = false;
            viewVisibilityChanged = false;
            mLastConfiguration.setTo(host.getResources().getConfiguration());
            mLastSystemUiVisibility = mAttachInfo.mSystemUiVisibility;
            // Set the layout direction if it has not been set before (inherit is the default)
            if (mViewLayoutDirectionInitial == View.LAYOUT_DIRECTION_INHERIT) {
                host.setLayoutDirection(mLastConfiguration.getLayoutDirection());
            }
            host.dispatchAttachedToWindow(attachInfo, 0);
            attachInfo.mTreeObserver.dispatchOnWindowAttachedChange(true);
            mFitSystemWindowsInsets.set(mAttachInfo.mContentInsets);
            host.fitSystemWindows(mFitSystemWindowsInsets);
            //Log.i(TAG, "Screen on initialized: " + attachInfo.mKeepScreenOn);

        } else {
            desiredWindowWidth = frame.width();
            desiredWindowHeight = frame.height();
            if (desiredWindowWidth != mWidth || desiredWindowHeight != mHeight) {
                if (DEBUG_ORIENTATION) Log.v(TAG,
                        "View " + host + " resized to: " + frame);
                mFullRedrawNeeded = true;
                mLayoutRequested = true;
                windowSizeMayChange = true;
            }
        }

        if (viewVisibilityChanged) {
            attachInfo.mWindowVisibility = viewVisibility;
            host.dispatchWindowVisibilityChanged(viewVisibility);
            if (viewVisibility != View.VISIBLE || mNewSurfaceNeeded) {
                destroyHardwareResources();
            }
            if (viewVisibility == View.GONE) {
                // After making a window gone, we will count it as being
                // shown for the first time the next time it gets focus.
                mHasHadWindowFocus = false;
            }
        }

        // Execute enqueued actions on every traversal in case a detached view enqueued an action
        getRunQueue().executeActions(attachInfo.mHandler);

        boolean insetsChanged = false;

        boolean layoutRequested = mLayoutRequested && !mStopped;
        if (layoutRequested) {

            final Resources res = mView.getContext().getResources();

            if (mFirst) {
                // make sure touch mode code executes by setting cached value
                // to opposite of the added touch mode.
                mAttachInfo.mInTouchMode = !mAddedTouchMode;
                ensureTouchModeLocally(mAddedTouchMode);
            } else {
                if (!mPendingOverscanInsets.equals(mAttachInfo.mOverscanInsets)) {
                    insetsChanged = true;
                }
                if (!mPendingContentInsets.equals(mAttachInfo.mContentInsets)) {
                    insetsChanged = true;
                }
                if (!mPendingVisibleInsets.equals(mAttachInfo.mVisibleInsets)) {
                    mAttachInfo.mVisibleInsets.set(mPendingVisibleInsets);
                    if (DEBUG_LAYOUT) Log.v(TAG, "Visible insets changing to: "
                            + mAttachInfo.mVisibleInsets);
                }
                if (lp.width == ViewGroup.LayoutParams.WRAP_CONTENT
                        || lp.height == ViewGroup.LayoutParams.WRAP_CONTENT) {
                    windowSizeMayChange = true;

                    if (lp.type == WindowManager.LayoutParams.TYPE_STATUS_BAR_PANEL) {
                        // NOTE -- system code, won't try to do compat mode.
                        Point size = new Point();
                        mDisplay.getRealSize(size);
                        desiredWindowWidth = size.x;
                        desiredWindowHeight = size.y;
                    } else {
                        DisplayMetrics packageMetrics = res.getDisplayMetrics();
                        desiredWindowWidth = packageMetrics.widthPixels;
                        desiredWindowHeight = packageMetrics.heightPixels;
                    }
                }
            }

            // Ask host how big it wants to be
            windowSizeMayChange |= measureHierarchy(host, lp, res,
                    desiredWindowWidth, desiredWindowHeight);
        }

        if (collectViewAttributes()) {
            params = lp;
        }
        if (attachInfo.mForceReportNewAttributes) {
            attachInfo.mForceReportNewAttributes = false;
            params = lp;
        }

        if (mFirst || attachInfo.mViewVisibilityChanged) {
            attachInfo.mViewVisibilityChanged = false;
            int resizeMode = mSoftInputMode &
                    WindowManager.LayoutParams.SOFT_INPUT_MASK_ADJUST;
            // If we are in auto resize mode, then we need to determine
            // what mode to use now.
            if (resizeMode == WindowManager.LayoutParams.SOFT_INPUT_ADJUST_UNSPECIFIED) {
                final int N = attachInfo.mScrollContainers.size();
                for (int i=0; i<N; i++) {
                    if (attachInfo.mScrollContainers.get(i).isShown()) {
                        resizeMode = WindowManager.LayoutParams.SOFT_INPUT_ADJUST_RESIZE;
                    }
                }
                if (resizeMode == 0) {
                    resizeMode = WindowManager.LayoutParams.SOFT_INPUT_ADJUST_PAN;
                }
                if ((lp.softInputMode &
                        WindowManager.LayoutParams.SOFT_INPUT_MASK_ADJUST) != resizeMode) {
                    lp.softInputMode = (lp.softInputMode &
                            ~WindowManager.LayoutParams.SOFT_INPUT_MASK_ADJUST) |
                            resizeMode;
                    params = lp;
                }
            }
        }

        if (params != null) {
            if ((host.mPrivateFlags & View.PFLAG_REQUEST_TRANSPARENT_REGIONS) != 0) {
                if (!PixelFormat.formatHasAlpha(params.format)) {
                    params.format = PixelFormat.TRANSLUCENT;
                }
            }
            mAttachInfo.mOverscanRequested = (params.flags
                    & WindowManager.LayoutParams.FLAG_LAYOUT_IN_OVERSCAN) != 0;
        }

        if (mFitSystemWindowsRequested) {
            mFitSystemWindowsRequested = false;
            mFitSystemWindowsInsets.set(mAttachInfo.mContentInsets);
            mLastOverscanRequested = mAttachInfo.mOverscanRequested;
            host.fitSystemWindows(mFitSystemWindowsInsets);
            if (mLayoutRequested) {
                // Short-circuit catching a new layout request here, so
                // we don't need to go through two layout passes when things
                // change due to fitting system windows, which can happen a lot.
                windowSizeMayChange |= measureHierarchy(host, lp,
                        mView.getContext().getResources(),
                        desiredWindowWidth, desiredWindowHeight);
            }
        }

        if (layoutRequested) {
            // Clear this now, so that if anything requests a layout in the
            // rest of this function we will catch it and re-run a full
            // layout pass.
            mLayoutRequested = false;
        }

        boolean windowShouldResize = layoutRequested && windowSizeMayChange
            && ((mWidth != host.getMeasuredWidth() || mHeight != host.getMeasuredHeight())
                || (lp.width == ViewGroup.LayoutParams.WRAP_CONTENT &&
                        frame.width() < desiredWindowWidth && frame.width() != mWidth)
                || (lp.height == ViewGroup.LayoutParams.WRAP_CONTENT &&
                        frame.height() < desiredWindowHeight && frame.height() != mHeight));

        final boolean computesInternalInsets =
                attachInfo.mTreeObserver.hasComputeInternalInsetsListeners();

        boolean insetsPending = false;
        int relayoutResult = 0;

        if (mFirst || windowShouldResize || insetsChanged ||
                viewVisibilityChanged || params != null) {

            if (viewVisibility == View.VISIBLE) {
                // If this window is giving internal insets to the window
                // manager, and it is being added or changing its visibility,
                // then we want to first give the window manager "fake"
                // insets to cause it to effectively ignore the content of
                // the window during layout.  This avoids it briefly causing
                // other windows to resize/move based on the raw frame of the
                // window, waiting until we can finish laying out this window
                // and get back to the window manager with the ultimately
                // computed insets.
                insetsPending = computesInternalInsets && (mFirst || viewVisibilityChanged);
            }

            if (mSurfaceHolder != null) {
                mSurfaceHolder.mSurfaceLock.lock();
                mDrawingAllowed = true;
            }

            boolean hwInitialized = false;
            boolean contentInsetsChanged = false;
            boolean hadSurface = mSurface.isValid();

            try {
                if (DEBUG_LAYOUT) {
                    Log.i(TAG, "host=w:" + host.getMeasuredWidth() + ", h:" +
                            host.getMeasuredHeight() + ", params=" + params);
                }

                final int surfaceGenerationId = mSurface.getGenerationId();
                relayoutResult = relayoutWindow(params, viewVisibility, insetsPending);
                mWindowsAnimating |=
                        (relayoutResult & WindowManagerGlobal.RELAYOUT_RES_ANIMATING) != 0;

                if (DEBUG_LAYOUT) Log.v(TAG, "relayout: frame=" + frame.toShortString()
                        + " overscan=" + mPendingOverscanInsets.toShortString()
                        + " content=" + mPendingContentInsets.toShortString()
                        + " visible=" + mPendingVisibleInsets.toShortString()
                        + " surface=" + mSurface);

                if (mPendingConfiguration.seq != 0) {
                    if (DEBUG_CONFIGURATION) Log.v(TAG, "Visible with new config: "
                            + mPendingConfiguration);
                    updateConfiguration(mPendingConfiguration, !mFirst);
                    mPendingConfiguration.seq = 0;
                }

                final boolean overscanInsetsChanged = !mPendingOverscanInsets.equals(
                        mAttachInfo.mOverscanInsets);
                contentInsetsChanged = !mPendingContentInsets.equals(
                        mAttachInfo.mContentInsets);
                final boolean visibleInsetsChanged = !mPendingVisibleInsets.equals(
                        mAttachInfo.mVisibleInsets);
                if (contentInsetsChanged) {
                    if (mWidth > 0 && mHeight > 0 && lp != null &&
                            ((lp.systemUiVisibility|lp.subtreeSystemUiVisibility)
                                    & View.SYSTEM_UI_LAYOUT_FLAGS) == 0 &&
                            mSurface != null && mSurface.isValid() &&
                            !mAttachInfo.mTurnOffWindowResizeAnim &&
                            mAttachInfo.mHardwareRenderer != null &&
                            mAttachInfo.mHardwareRenderer.isEnabled() &&
                            mAttachInfo.mHardwareRenderer.validate() &&
                            lp != null && !PixelFormat.formatHasAlpha(lp.format)) {

                        disposeResizeBuffer();

                        boolean completed = false;
                        HardwareCanvas hwRendererCanvas = mAttachInfo.mHardwareRenderer.getCanvas();
                        HardwareCanvas layerCanvas = null;
                        try {
                            if (mResizeBuffer == null) {
                                mResizeBuffer = mAttachInfo.mHardwareRenderer.createHardwareLayer(
                                        mWidth, mHeight, false);
                            } else if (mResizeBuffer.getWidth() != mWidth ||
                                    mResizeBuffer.getHeight() != mHeight) {
                                mResizeBuffer.resize(mWidth, mHeight);
                            }
                            // TODO: should handle create/resize failure
                            layerCanvas = mResizeBuffer.start(hwRendererCanvas);
                            final int restoreCount = layerCanvas.save();

                            int yoff;
                            final boolean scrolling = mScroller != null
                                    && mScroller.computeScrollOffset();
                            if (scrolling) {
                                yoff = mScroller.getCurrY();
                                mScroller.abortAnimation();
                            } else {
                                yoff = mScrollY;
                            }

                            layerCanvas.translate(0, -yoff);
                            if (mTranslator != null) {
                                mTranslator.translateCanvas(layerCanvas);
                            }

                            DisplayList displayList = mView.mDisplayList;
                            if (displayList != null) {
                                layerCanvas.drawDisplayList(displayList, null,
                                        DisplayList.FLAG_CLIP_CHILDREN);
                            } else {
                                mView.draw(layerCanvas);
                            }

                            drawAccessibilityFocusedDrawableIfNeeded(layerCanvas);

                            mResizeBufferStartTime = SystemClock.uptimeMillis();
                            mResizeBufferDuration = mView.getResources().getInteger(
                                    com.android.internal.R.integer.config_mediumAnimTime);
                            completed = true;

                            layerCanvas.restoreToCount(restoreCount);
                        } catch (OutOfMemoryError e) {
                            Log.w(TAG, "Not enough memory for content change anim buffer", e);
                        } finally {
                            if (mResizeBuffer != null) {
                                mResizeBuffer.end(hwRendererCanvas);
                                if (!completed) {
                                    mResizeBuffer.destroy();
                                    mResizeBuffer = null;
                                }
                            }
                        }
                    }
                    mAttachInfo.mContentInsets.set(mPendingContentInsets);
                    if (DEBUG_LAYOUT) Log.v(TAG, "Content insets changing to: "
                            + mAttachInfo.mContentInsets);
                }
                if (overscanInsetsChanged) {
                    mAttachInfo.mOverscanInsets.set(mPendingOverscanInsets);
                    if (DEBUG_LAYOUT) Log.v(TAG, "Overscan insets changing to: "
                            + mAttachInfo.mOverscanInsets);
                    // Need to relayout with content insets.
                    contentInsetsChanged = true;
                }
                if (contentInsetsChanged || mLastSystemUiVisibility !=
                        mAttachInfo.mSystemUiVisibility || mFitSystemWindowsRequested
                        || mLastOverscanRequested != mAttachInfo.mOverscanRequested) {
                    mLastSystemUiVisibility = mAttachInfo.mSystemUiVisibility;
                    mLastOverscanRequested = mAttachInfo.mOverscanRequested;
                    mFitSystemWindowsRequested = false;
                    mFitSystemWindowsInsets.set(mAttachInfo.mContentInsets);
                    host.fitSystemWindows(mFitSystemWindowsInsets);
                }
                if (visibleInsetsChanged) {
                    mAttachInfo.mVisibleInsets.set(mPendingVisibleInsets);
                    if (DEBUG_LAYOUT) Log.v(TAG, "Visible insets changing to: "
                            + mAttachInfo.mVisibleInsets);
                }

                if (!hadSurface) {
                    if (mSurface.isValid()) {
                        // If we are creating a new surface, then we need to
                        // completely redraw it.  Also, when we get to the
                        // point of drawing it we will hold off and schedule
                        // a new traversal instead.  This is so we can tell the
                        // window manager about all of the windows being displayed
                        // before actually drawing them, so it can display then
                        // all at once.
                        newSurface = true;
                        mFullRedrawNeeded = true;
                        mPreviousTransparentRegion.setEmpty();

                        if (mAttachInfo.mHardwareRenderer != null) {
                            try {
                                hwInitialized = mAttachInfo.mHardwareRenderer.initialize(
                                        mHolder.getSurface());
                            } catch (Surface.OutOfResourcesException e) {
                                handleOutOfResourcesException(e);
                                return;
                            }
                        }
                    }
                } else if (!mSurface.isValid()) {
                    // If the surface has been removed, then reset the scroll
                    // positions.
                    if (mLastScrolledFocus != null) {
                        mLastScrolledFocus.clear();
                    }
                    mScrollY = mCurScrollY = 0;
                    if (mScroller != null) {
                        mScroller.abortAnimation();
                    }
                    disposeResizeBuffer();
                    // Our surface is gone
                    if (mAttachInfo.mHardwareRenderer != null &&
                            mAttachInfo.mHardwareRenderer.isEnabled()) {
                        mAttachInfo.mHardwareRenderer.destroy(true);
                    }
                } else if (surfaceGenerationId != mSurface.getGenerationId() &&
                        mSurfaceHolder == null && mAttachInfo.mHardwareRenderer != null) {
                    mFullRedrawNeeded = true;
                    try {
                        mAttachInfo.mHardwareRenderer.updateSurface(mHolder.getSurface());
                    } catch (Surface.OutOfResourcesException e) {
                        handleOutOfResourcesException(e);
                        return;
                    }
                }
            } catch (RemoteException e) {
            }

            if (DEBUG_ORIENTATION) Log.v(
                    TAG, "Relayout returned: frame=" + frame + ", surface=" + mSurface);

            attachInfo.mWindowLeft = frame.left;
            attachInfo.mWindowTop = frame.top;

            // !!FIXME!! This next section handles the case where we did not get the
            // window size we asked for. We should avoid this by getting a maximum size from
            // the window session beforehand.
            if (mWidth != frame.width() || mHeight != frame.height()) {
                mWidth = frame.width();
                mHeight = frame.height();
            }

            if (mSurfaceHolder != null) {
                // The app owns the surface; tell it about what is going on.
                if (mSurface.isValid()) {
                    // XXX .copyFrom() doesn't work!
                    //mSurfaceHolder.mSurface.copyFrom(mSurface);
                    mSurfaceHolder.mSurface = mSurface;
                }
                mSurfaceHolder.setSurfaceFrameSize(mWidth, mHeight);
                mSurfaceHolder.mSurfaceLock.unlock();
                if (mSurface.isValid()) {
                    if (!hadSurface) {
                        mSurfaceHolder.ungetCallbacks();

                        mIsCreating = true;
                        mSurfaceHolderCallback.surfaceCreated(mSurfaceHolder);
                        SurfaceHolder.Callback callbacks[] = mSurfaceHolder.getCallbacks();
                        if (callbacks != null) {
                            for (SurfaceHolder.Callback c : callbacks) {
                                c.surfaceCreated(mSurfaceHolder);
                            }
                        }
                        surfaceChanged = true;
                    }
                    if (surfaceChanged) {
                        mSurfaceHolderCallback.surfaceChanged(mSurfaceHolder,
                                lp.format, mWidth, mHeight);
                        SurfaceHolder.Callback callbacks[] = mSurfaceHolder.getCallbacks();
                        if (callbacks != null) {
                            for (SurfaceHolder.Callback c : callbacks) {
                                c.surfaceChanged(mSurfaceHolder, lp.format,
                                        mWidth, mHeight);
                            }
                        }
                    }
                    mIsCreating = false;
                } else if (hadSurface) {
                    mSurfaceHolder.ungetCallbacks();
                    SurfaceHolder.Callback callbacks[] = mSurfaceHolder.getCallbacks();
                    mSurfaceHolderCallback.surfaceDestroyed(mSurfaceHolder);
                    if (callbacks != null) {
                        for (SurfaceHolder.Callback c : callbacks) {
                            c.surfaceDestroyed(mSurfaceHolder);
                        }
                    }
                    mSurfaceHolder.mSurfaceLock.lock();
                    try {
                        mSurfaceHolder.mSurface = new Surface();
                    } finally {
                        mSurfaceHolder.mSurfaceLock.unlock();
                    }
                }
            }

            if (mAttachInfo.mHardwareRenderer != null &&
                    mAttachInfo.mHardwareRenderer.isEnabled()) {
                if (hwInitialized || windowShouldResize ||
                        mWidth != mAttachInfo.mHardwareRenderer.getWidth() ||
                        mHeight != mAttachInfo.mHardwareRenderer.getHeight()) {
                    mAttachInfo.mHardwareRenderer.setup(mWidth, mHeight);
                    if (!hwInitialized) {
                        mAttachInfo.mHardwareRenderer.invalidate(mHolder.getSurface());
                        mFullRedrawNeeded = true;
                    }
                }
            }

            if (!mStopped) {
                boolean focusChangedDueToTouchMode = ensureTouchModeLocally(
                        (relayoutResult&WindowManagerGlobal.RELAYOUT_RES_IN_TOUCH_MODE) != 0);
                if (focusChangedDueToTouchMode || mWidth != host.getMeasuredWidth()
                        || mHeight != host.getMeasuredHeight() || contentInsetsChanged) {
                    int childWidthMeasureSpec = getRootMeasureSpec(mWidth, lp.width);
                    int childHeightMeasureSpec = getRootMeasureSpec(mHeight, lp.height);
    
                    if (DEBUG_LAYOUT) Log.v(TAG, "Ooops, something changed!  mWidth="
                            + mWidth + " measuredWidth=" + host.getMeasuredWidth()
                            + " mHeight=" + mHeight
                            + " measuredHeight=" + host.getMeasuredHeight()
                            + " coveredInsetsChanged=" + contentInsetsChanged);
    
                     // Ask host how big it wants to be
                    performMeasure(childWidthMeasureSpec, childHeightMeasureSpec);
    
                    // Implementation of weights from WindowManager.LayoutParams
                    // We just grow the dimensions as needed and re-measure if
                    // needs be
                    int width = host.getMeasuredWidth();
                    int height = host.getMeasuredHeight();
                    boolean measureAgain = false;
    
                    if (lp.horizontalWeight > 0.0f) {
                        width += (int) ((mWidth - width) * lp.horizontalWeight);
                        childWidthMeasureSpec = MeasureSpec.makeMeasureSpec(width,
                                MeasureSpec.EXACTLY);
                        measureAgain = true;
                    }
                    if (lp.verticalWeight > 0.0f) {
                        height += (int) ((mHeight - height) * lp.verticalWeight);
                        childHeightMeasureSpec = MeasureSpec.makeMeasureSpec(height,
                                MeasureSpec.EXACTLY);
                        measureAgain = true;
                    }
    
                    if (measureAgain) {
                        if (DEBUG_LAYOUT) Log.v(TAG,
                                "And hey let's measure once more: width=" + width
                                + " height=" + height);
                        performMeasure(childWidthMeasureSpec, childHeightMeasureSpec);
                    }
    
                    layoutRequested = true;
                }
            }
        } else {
            // Not the first pass and no window/insets/visibility change but the window
            // may have moved and we need check that and if so to update the left and right
            // in the attach info. We translate only the window frame since on window move
            // the window manager tells us only for the new frame but the insets are the
            // same and we do not want to translate them more than once.

            // TODO: Well, we are checking whether the frame has changed similarly
            // to how this is done for the insets. This is however incorrect since
            // the insets and the frame are translated. For example, the old frame
            // was (1, 1 - 1, 1) and was translated to say (2, 2 - 2, 2), now the new
            // reported frame is (2, 2 - 2, 2) which implies no change but this is not
            // true since we are comparing a not translated value to a translated one.
            // This scenario is rare but we may want to fix that.

            final boolean windowMoved = (attachInfo.mWindowLeft != frame.left
                    || attachInfo.mWindowTop != frame.top);
            if (windowMoved) {
                if (mTranslator != null) {
                    mTranslator.translateRectInScreenToAppWinFrame(frame);
                }
                attachInfo.mWindowLeft = frame.left;
                attachInfo.mWindowTop = frame.top;
            }
        }

        final boolean didLayout = layoutRequested && !mStopped;
        boolean triggerGlobalLayoutListener = didLayout
                || attachInfo.mRecomputeGlobalAttributes;
        if (didLayout) {
            performLayout(lp, desiredWindowWidth, desiredWindowHeight);

            // By this point all views have been sized and positionned
            // We can compute the transparent area

            if ((host.mPrivateFlags & View.PFLAG_REQUEST_TRANSPARENT_REGIONS) != 0) {
                // start out transparent
                // TODO: AVOID THAT CALL BY CACHING THE RESULT?
                host.getLocationInWindow(mTmpLocation);
                mTransparentRegion.set(mTmpLocation[0], mTmpLocation[1],
                        mTmpLocation[0] + host.mRight - host.mLeft,
                        mTmpLocation[1] + host.mBottom - host.mTop);

                host.gatherTransparentRegion(mTransparentRegion);
                if (mTranslator != null) {
                    mTranslator.translateRegionInWindowToScreen(mTransparentRegion);
                }

                if (!mTransparentRegion.equals(mPreviousTransparentRegion)) {
                    mPreviousTransparentRegion.set(mTransparentRegion);
                    // reconfigure window manager
                    try {
                        mWindowSession.setTransparentRegion(mWindow, mTransparentRegion);
                    } catch (RemoteException e) {
                    }
                }
            }

            if (DBG) {
                System.out.println("======================================");
                System.out.println("performTraversals -- after setFrame");
                host.debug();
            }
        }

        if (triggerGlobalLayoutListener) {
            attachInfo.mRecomputeGlobalAttributes = false;
            attachInfo.mTreeObserver.dispatchOnGlobalLayout();

            if (AccessibilityManager.getInstance(host.mContext).isEnabled()) {
                postSendWindowContentChangedCallback(mView);
            }
        }

        if (computesInternalInsets) {
            // Clear the original insets.
            final ViewTreeObserver.InternalInsetsInfo insets = attachInfo.mGivenInternalInsets;
            insets.reset();

            // Compute new insets in place.
            attachInfo.mTreeObserver.dispatchOnComputeInternalInsets(insets);

            // Tell the window manager.
            if (insetsPending || !mLastGivenInsets.equals(insets)) {
                mLastGivenInsets.set(insets);

                // Translate insets to screen coordinates if needed.
                final Rect contentInsets;
                final Rect visibleInsets;
                final Region touchableRegion;
                if (mTranslator != null) {
                    contentInsets = mTranslator.getTranslatedContentInsets(insets.contentInsets);
                    visibleInsets = mTranslator.getTranslatedVisibleInsets(insets.visibleInsets);
                    touchableRegion = mTranslator.getTranslatedTouchableArea(insets.touchableRegion);
                } else {
                    contentInsets = insets.contentInsets;
                    visibleInsets = insets.visibleInsets;
                    touchableRegion = insets.touchableRegion;
                }

                try {
                    mWindowSession.setInsets(mWindow, insets.mTouchableInsets,
                            contentInsets, visibleInsets, touchableRegion);
                } catch (RemoteException e) {
                }
            }
        }

        boolean skipDraw = false;

        if (mFirst) {
            // handle first focus request
            if (DEBUG_INPUT_RESIZE) Log.v(TAG, "First: mView.hasFocus()="
                    + mView.hasFocus());
            if (mView != null) {
                if (!mView.hasFocus()) {
                    mView.requestFocus(View.FOCUS_FORWARD);
                    if (DEBUG_INPUT_RESIZE) Log.v(TAG, "First: requested focused view="
                            + mView.findFocus());
                } else {
                    if (DEBUG_INPUT_RESIZE) Log.v(TAG, "First: existing focused view="
                            + mView.findFocus());
                }
            }
            if ((relayoutResult & WindowManagerGlobal.RELAYOUT_RES_ANIMATING) != 0) {
                // The first time we relayout the window, if the system is
                // doing window animations, we want to hold of on any future
                // draws until the animation is done.
                mWindowsAnimating = true;
            }
        } else if (mWindowsAnimating) {
            skipDraw = true;
        }

        mFirst = false;
        mWillDrawSoon = false;
        mNewSurfaceNeeded = false;
        mViewVisibility = viewVisibility;

        if (mAttachInfo.mHasWindowFocus) {
            final boolean imTarget = WindowManager.LayoutParams
                    .mayUseInputMethod(mWindowAttributes.flags);
            if (imTarget != mLastWasImTarget) {
                mLastWasImTarget = imTarget;
                InputMethodManager imm = InputMethodManager.peekInstance();
                if (imm != null && imTarget) {
                    imm.startGettingWindowFocus(mView);
                    imm.onWindowFocus(mView, mView.findFocus(),
                            mWindowAttributes.softInputMode,
                            !mHasHadWindowFocus, mWindowAttributes.flags);
                }
            }
        }

        // Remember if we must report the next draw.
        if ((relayoutResult & WindowManagerGlobal.RELAYOUT_RES_FIRST_TIME) != 0) {
            mReportNextDraw = true;
        }

        boolean cancelDraw = attachInfo.mTreeObserver.dispatchOnPreDraw() ||
                viewVisibility != View.VISIBLE;

        if (!cancelDraw && !newSurface) {
            if (!skipDraw || mReportNextDraw) {
                if (mPendingTransitions != null && mPendingTransitions.size() > 0) {
                    for (int i = 0; i < mPendingTransitions.size(); ++i) {
                        mPendingTransitions.get(i).startChangingAnimations();
                    }
                    mPendingTransitions.clear();
                }
    
                performDraw();
            }
        } else {
            if (viewVisibility == View.VISIBLE) {
                // Try again
                scheduleTraversals();
            } else if (mPendingTransitions != null && mPendingTransitions.size() > 0) {
                for (int i = 0; i < mPendingTransitions.size(); ++i) {
                    mPendingTransitions.get(i).endChangingAnimations();
                }
                mPendingTransitions.clear();
            }
        }

        mIsInTraversal = false;
    }

    private void handleOutOfResourcesException(Surface.OutOfResourcesException e) {
        Log.e(TAG, "OutOfResourcesException initializing HW surface", e);
        try {
            if (!mWindowSession.outOfMemory(mWindow) &&
                    Process.myUid() != Process.SYSTEM_UID) {
                Slog.w(TAG, "No processes killed for memory; killing self");
                Process.killProcess(Process.myPid());
            }
        } catch (RemoteException ex) {
        }
        mLayoutRequested = true;    // ask wm for a new surface next time.
    }

    private void performMeasure(int childWidthMeasureSpec, int childHeightMeasureSpec) {
        Trace.traceBegin(Trace.TRACE_TAG_VIEW, "measure");
        try {
            mView.measure(childWidthMeasureSpec, childHeightMeasureSpec);
        } finally {
            Trace.traceEnd(Trace.TRACE_TAG_VIEW);
        }
    }

    /**
     * Called by {@link android.view.View#isInLayout()} to determine whether the view hierarchy
     * is currently undergoing a layout pass.
     *
     * @return whether the view hierarchy is currently undergoing a layout pass
     */
    boolean isInLayout() {
        return mInLayout;
    }

    /**
     * Called by {@link android.view.View#requestLayout()} if the view hierarchy is currently
     * undergoing a layout pass. requestLayout() should not generally be called during layout,
     * unless the container hierarchy knows what it is doing (i.e., it is fine as long as
     * all children in that container hierarchy are measured and laid out at the end of the layout
     * pass for that container). If requestLayout() is called anyway, we handle it correctly
     * by registering all requesters during a frame as it proceeds. At the end of the frame,
     * we check all of those views to see if any still have pending layout requests, which
     * indicates that they were not correctly handled by their container hierarchy. If that is
     * the case, we clear all such flags in the tree, to remove the buggy flag state that leads
     * to blank containers, and force a second request/measure/layout pass in this frame. If
     * more requestLayout() calls are received during that second layout pass, we post those
     * requests to the next frame to avoid possible infinite loops.
     *
     * <p>The return value from this method indicates whether the request should proceed
     * (if it is a request during the first layout pass) or should be skipped and posted to the
     * next frame (if it is a request during the second layout pass).</p>
     *
     * @param view the view that requested the layout.
     *
     * @return true if request should proceed, false otherwise.
     */
    boolean requestLayoutDuringLayout(final View view) {
        if (view.mParent == null || view.mAttachInfo == null) {
            // Would not normally trigger another layout, so just let it pass through as usual
            return true;
        }
        if (!mLayoutRequesters.contains(view)) {
            mLayoutRequesters.add(view);
        }
        if (!mHandlingLayoutInLayoutRequest) {
            // Let the request proceed normally; it will be processed in a second layout pass
            // if necessary
            return true;
        } else {
            // Don't let the request proceed during the second layout pass.
            // It will post to the next frame instead.
            return false;
        }
    }

    private void performLayout(WindowManager.LayoutParams lp, int desiredWindowWidth,
            int desiredWindowHeight) {
        mLayoutRequested = false;
        mScrollMayChange = true;
        mInLayout = true;

        final View host = mView;
        if (DEBUG_ORIENTATION || DEBUG_LAYOUT) {
            Log.v(TAG, "Laying out " + host + " to (" +
                    host.getMeasuredWidth() + ", " + host.getMeasuredHeight() + ")");
        }

        Trace.traceBegin(Trace.TRACE_TAG_VIEW, "layout");
        try {
            host.layout(0, 0, host.getMeasuredWidth(), host.getMeasuredHeight());

            mInLayout = false;
            int numViewsRequestingLayout = mLayoutRequesters.size();
            if (numViewsRequestingLayout > 0) {
                // requestLayout() was called during layout.
                // If no layout-request flags are set on the requesting views, there is no problem.
                // If some requests are still pending, then we need to clear those flags and do
                // a full request/measure/layout pass to handle this situation.
                ArrayList<View> validLayoutRequesters = getValidLayoutRequesters(mLayoutRequesters,
                        false);
                if (validLayoutRequesters != null) {
                    // Set this flag to indicate that any further requests are happening during
                    // the second pass, which may result in posting those requests to the next
                    // frame instead
                    mHandlingLayoutInLayoutRequest = true;

                    // Process fresh layout requests, then measure and layout
                    int numValidRequests = validLayoutRequesters.size();
                    for (int i = 0; i < numValidRequests; ++i) {
                        final View view = validLayoutRequesters.get(i);
                        Log.w("View", "requestLayout() improperly called by " + view +
                                " during layout: running second layout pass");
                        view.requestLayout();
                    }
                    measureHierarchy(host, lp, mView.getContext().getResources(),
                            desiredWindowWidth, desiredWindowHeight);
                    mInLayout = true;
                    host.layout(0, 0, host.getMeasuredWidth(), host.getMeasuredHeight());

                    mHandlingLayoutInLayoutRequest = false;

                    // Check the valid requests again, this time without checking/clearing the
                    // layout flags, since requests happening during the second pass get noop'd
                    validLayoutRequesters = getValidLayoutRequesters(mLayoutRequesters, true);
                    if (validLayoutRequesters != null) {
                        final ArrayList<View> finalRequesters = validLayoutRequesters;
                        // Post second-pass requests to the next frame
                        getRunQueue().post(new Runnable() {
                            @Override
                            public void run() {
                                int numValidRequests = finalRequesters.size();
                                for (int i = 0; i < numValidRequests; ++i) {
                                    final View view = finalRequesters.get(i);
                                    Log.w("View", "requestLayout() improperly called by " + view +
                                            " during second layout pass: posting in next frame");
                                    view.requestLayout();
                                }
                            }
                        });
                    }
                }

            }
        } finally {
            Trace.traceEnd(Trace.TRACE_TAG_VIEW);
        }
        mInLayout = false;
    }

    /**
     * This method is called during layout when there have been calls to requestLayout() during
     * layout. It walks through the list of views that requested layout to determine which ones
     * still need it, based on visibility in the hierarchy and whether they have already been
     * handled (as is usually the case with ListView children).
     *
     * @param layoutRequesters The list of views that requested layout during layout
     * @param secondLayoutRequests Whether the requests were issued during the second layout pass.
     * If so, the FORCE_LAYOUT flag was not set on requesters.
     * @return A list of the actual views that still need to be laid out.
     */
    private ArrayList<View> getValidLayoutRequesters(ArrayList<View> layoutRequesters,
            boolean secondLayoutRequests) {

        int numViewsRequestingLayout = layoutRequesters.size();
        ArrayList<View> validLayoutRequesters = null;
        for (int i = 0; i < numViewsRequestingLayout; ++i) {
            View view = layoutRequesters.get(i);
            if (view != null && view.mAttachInfo != null && view.mParent != null &&
                    (secondLayoutRequests || (view.mPrivateFlags & View.PFLAG_FORCE_LAYOUT) ==
                            View.PFLAG_FORCE_LAYOUT)) {
                boolean gone = false;
                View parent = view;
                // Only trigger new requests for views in a non-GONE hierarchy
                while (parent != null) {
                    if ((parent.mViewFlags & View.VISIBILITY_MASK) == View.GONE) {
                        gone = true;
                        break;
                    }
                    if (parent.mParent instanceof View) {
                        parent = (View) parent.mParent;
                    } else {
                        parent = null;
                    }
                }
                if (!gone) {
                    if (validLayoutRequesters == null) {
                        validLayoutRequesters = new ArrayList<View>();
                    }
                    validLayoutRequesters.add(view);
                }
            }
        }
        if (!secondLayoutRequests) {
            // If we're checking the layout flags, then we need to clean them up also
            for (int i = 0; i < numViewsRequestingLayout; ++i) {
                View view = layoutRequesters.get(i);
                while (view != null &&
                        (view.mPrivateFlags & View.PFLAG_FORCE_LAYOUT) != 0) {
                    view.mPrivateFlags &= ~View.PFLAG_FORCE_LAYOUT;
                    if (view.mParent instanceof View) {
                        view = (View) view.mParent;
                    } else {
                        view = null;
                    }
                }
            }
        }
        layoutRequesters.clear();
        return validLayoutRequesters;
    }

    public void requestTransparentRegion(View child) {
        // the test below should not fail unless someone is messing with us
        checkThread();
        if (mView == child) {
            mView.mPrivateFlags |= View.PFLAG_REQUEST_TRANSPARENT_REGIONS;
            // Need to make sure we re-evaluate the window attributes next
            // time around, to ensure the window has the correct format.
            mWindowAttributesChanged = true;
            mWindowAttributesChangesFlag = 0;
            requestLayout();
        }
    }

    /**
     * Figures out the measure spec for the root view in a window based on it's
     * layout params.
     *
     * @param windowSize
     *            The available width or height of the window
     *
     * @param rootDimension
     *            The layout params for one dimension (width or height) of the
     *            window.
     *
     * @return The measure spec to use to measure the root view.
     */
    private static int getRootMeasureSpec(int windowSize, int rootDimension) {
        int measureSpec;
        switch (rootDimension) {

        case ViewGroup.LayoutParams.MATCH_PARENT:
            // Window can't resize. Force root view to be windowSize.
            measureSpec = MeasureSpec.makeMeasureSpec(windowSize, MeasureSpec.EXACTLY);
            break;
        case ViewGroup.LayoutParams.WRAP_CONTENT:
            // Window can resize. Set max size for root view.
            measureSpec = MeasureSpec.makeMeasureSpec(windowSize, MeasureSpec.AT_MOST);
            break;
        default:
            // Window wants to be an exact size. Force root view to be that size.
            measureSpec = MeasureSpec.makeMeasureSpec(rootDimension, MeasureSpec.EXACTLY);
            break;
        }
        return measureSpec;
    }

    int mHardwareYOffset;
    int mResizeAlpha;
    final Paint mResizePaint = new Paint();

    public void onHardwarePreDraw(HardwareCanvas canvas) {
        canvas.translate(0, -mHardwareYOffset);
    }

    public void onHardwarePostDraw(HardwareCanvas canvas) {
        if (mResizeBuffer != null) {
            mResizePaint.setAlpha(mResizeAlpha);
            canvas.drawHardwareLayer(mResizeBuffer, 0.0f, mHardwareYOffset, mResizePaint);
        }
        drawAccessibilityFocusedDrawableIfNeeded(canvas);
    }

    /**
     * @hide
     */
    void outputDisplayList(View view) {
        if (mAttachInfo != null && mAttachInfo.mHardwareCanvas != null) {
            DisplayList displayList = view.getDisplayList();
            if (displayList != null) {
                mAttachInfo.mHardwareCanvas.outputDisplayList(displayList);
            }
        }
    }

    /**
     * @see #PROPERTY_PROFILE_RENDERING
     */
    private void profileRendering(boolean enabled) {
        if (mProfileRendering) {
            mRenderProfilingEnabled = enabled;

            if (mRenderProfiler != null) {
                mChoreographer.removeFrameCallback(mRenderProfiler);
            }
            if (mRenderProfilingEnabled) {
                if (mRenderProfiler == null) {
                    mRenderProfiler = new Choreographer.FrameCallback() {
                        @Override
                        public void doFrame(long frameTimeNanos) {
                            mDirty.set(0, 0, mWidth, mHeight);
                            scheduleTraversals();
                            if (mRenderProfilingEnabled) {
                                mChoreographer.postFrameCallback(mRenderProfiler);
                            }
                        }
                    };
                }
                mChoreographer.postFrameCallback(mRenderProfiler);
            } else {
                mRenderProfiler = null;
            }
        }
    }

    /**
     * Called from draw() when DEBUG_FPS is enabled
     */
    private void trackFPS() {
        // Tracks frames per second drawn. First value in a series of draws may be bogus
        // because it down not account for the intervening idle time
        long nowTime = System.currentTimeMillis();
        if (mFpsStartTime < 0) {
            mFpsStartTime = mFpsPrevTime = nowTime;
            mFpsNumFrames = 0;
        } else {
            ++mFpsNumFrames;
            String thisHash = Integer.toHexString(System.identityHashCode(this));
            long frameTime = nowTime - mFpsPrevTime;
            long totalTime = nowTime - mFpsStartTime;
            Log.v(TAG, "0x" + thisHash + "\tFrame time:\t" + frameTime);
            mFpsPrevTime = nowTime;
            if (totalTime > 1000) {
                float fps = (float) mFpsNumFrames * 1000 / totalTime;
                Log.v(TAG, "0x" + thisHash + "\tFPS:\t" + fps);
                mFpsStartTime = nowTime;
                mFpsNumFrames = 0;
            }
        }
    }

    private void performDraw() {
        if (!mAttachInfo.mScreenOn && !mReportNextDraw) {
            return;
        }

        final boolean fullRedrawNeeded = mFullRedrawNeeded;
        mFullRedrawNeeded = false;

        mIsDrawing = true;
        Trace.traceBegin(Trace.TRACE_TAG_VIEW, "draw");
        try {
            draw(fullRedrawNeeded);
        } finally {
            mIsDrawing = false;
            Trace.traceEnd(Trace.TRACE_TAG_VIEW);
        }

        if (mReportNextDraw) {
            mReportNextDraw = false;

            if (LOCAL_LOGV) {
                Log.v(TAG, "FINISHED DRAWING: " + mWindowAttributes.getTitle());
            }
            if (mSurfaceHolder != null && mSurface.isValid()) {
                mSurfaceHolderCallback.surfaceRedrawNeeded(mSurfaceHolder);
                SurfaceHolder.Callback callbacks[] = mSurfaceHolder.getCallbacks();
                if (callbacks != null) {
                    for (SurfaceHolder.Callback c : callbacks) {
                        if (c instanceof SurfaceHolder.Callback2) {
                            ((SurfaceHolder.Callback2)c).surfaceRedrawNeeded(
                                    mSurfaceHolder);
                        }
                    }
                }
            }
            try {
                mWindowSession.finishDrawing(mWindow);
            } catch (RemoteException e) {
            }
        }
    }

    private void draw(boolean fullRedrawNeeded) {
        Surface surface = mSurface;
        if (!surface.isValid()) {
            return;
        }

        if (DEBUG_FPS) {
            trackFPS();
        }

        if (!sFirstDrawComplete) {
            synchronized (sFirstDrawHandlers) {
                sFirstDrawComplete = true;
                final int count = sFirstDrawHandlers.size();
                for (int i = 0; i< count; i++) {
                    mHandler.post(sFirstDrawHandlers.get(i));
                }
            }
        }

        scrollToRectOrFocus(null, false);

        final AttachInfo attachInfo = mAttachInfo;
        if (attachInfo.mViewScrollChanged) {
            attachInfo.mViewScrollChanged = false;
            attachInfo.mTreeObserver.dispatchOnScrollChanged();
        }

        int yoff;
        boolean animating = mScroller != null && mScroller.computeScrollOffset();
        if (animating) {
            yoff = mScroller.getCurrY();
        } else {
            yoff = mScrollY;
        }
        if (mCurScrollY != yoff) {
            mCurScrollY = yoff;
            fullRedrawNeeded = true;
        }

        final float appScale = attachInfo.mApplicationScale;
        final boolean scalingRequired = attachInfo.mScalingRequired;

        int resizeAlpha = 0;
        if (mResizeBuffer != null) {
            long deltaTime = SystemClock.uptimeMillis() - mResizeBufferStartTime;
            if (deltaTime < mResizeBufferDuration) {
                float amt = deltaTime/(float) mResizeBufferDuration;
                amt = mResizeInterpolator.getInterpolation(amt);
                animating = true;
                resizeAlpha = 255 - (int)(amt*255);
            } else {
                disposeResizeBuffer();
            }
        }

        final Rect dirty = mDirty;
        if (mSurfaceHolder != null) {
            // The app owns the surface, we won't draw.
            dirty.setEmpty();
            if (animating) {
                if (mScroller != null) {
                    mScroller.abortAnimation();
                }
                disposeResizeBuffer();
            }
            return;
        }

        if (fullRedrawNeeded) {
            attachInfo.mIgnoreDirtyState = true;
            dirty.set(0, 0, (int) (mWidth * appScale + 0.5f), (int) (mHeight * appScale + 0.5f));
        }

        if (DEBUG_ORIENTATION || DEBUG_DRAW) {
            Log.v(TAG, "Draw " + mView + "/"
                    + mWindowAttributes.getTitle()
                    + ": dirty={" + dirty.left + "," + dirty.top
                    + "," + dirty.right + "," + dirty.bottom + "} surface="
                    + surface + " surface.isValid()=" + surface.isValid() + ", appScale:" +
                    appScale + ", width=" + mWidth + ", height=" + mHeight);
        }

        invalidateDisplayLists();

        attachInfo.mTreeObserver.dispatchOnDraw();

        if (!dirty.isEmpty() || mIsAnimating) {
            if (attachInfo.mHardwareRenderer != null && attachInfo.mHardwareRenderer.isEnabled()) {
                // Draw with hardware renderer.
                mIsAnimating = false;
                mHardwareYOffset = yoff;
                mResizeAlpha = resizeAlpha;

                mCurrentDirty.set(dirty);
                dirty.setEmpty();

                attachInfo.mHardwareRenderer.draw(mView, attachInfo, this,
                        animating ? null : mCurrentDirty);
            } else {
                // If we get here with a disabled & requested hardware renderer, something went
                // wrong (an invalidate posted right before we destroyed the hardware surface
                // for instance) so we should just bail out. Locking the surface with software
                // rendering at this point would lock it forever and prevent hardware renderer
                // from doing its job when it comes back.
                // Before we request a new frame we must however attempt to reinitiliaze the
                // hardware renderer if it's in requested state. This would happen after an
                // eglTerminate() for instance.
                if (attachInfo.mHardwareRenderer != null &&
                        !attachInfo.mHardwareRenderer.isEnabled() &&
                        attachInfo.mHardwareRenderer.isRequested()) {

                    try {
                        attachInfo.mHardwareRenderer.initializeIfNeeded(mWidth, mHeight,
                                mHolder.getSurface());
                    } catch (Surface.OutOfResourcesException e) {
                        handleOutOfResourcesException(e);
                        return;
                    }

                    mFullRedrawNeeded = true;
                    scheduleTraversals();
                    return;
                }

                if (!drawSoftware(surface, attachInfo, yoff, scalingRequired, dirty)) {
                    return;
                }
            }
        }

        if (animating) {
            mFullRedrawNeeded = true;
            scheduleTraversals();
        }
    }

    /**
     * @return true if drawing was succesfull, false if an error occurred
     */
    private boolean drawSoftware(Surface surface, AttachInfo attachInfo, int yoff,
            boolean scalingRequired, Rect dirty) {

        // Draw with software renderer.
        Canvas canvas;
        try {
            int left = dirty.left;
            int top = dirty.top;
            int right = dirty.right;
            int bottom = dirty.bottom;

            canvas = mSurface.lockCanvas(dirty);

            // The dirty rectangle can be modified by Surface.lockCanvas()
            //noinspection ConstantConditions
            if (left != dirty.left || top != dirty.top || right != dirty.right ||
                    bottom != dirty.bottom) {
                attachInfo.mIgnoreDirtyState = true;
            }

            // TODO: Do this in native
            canvas.setDensity(mDensity);
        } catch (Surface.OutOfResourcesException e) {
            handleOutOfResourcesException(e);
            return false;
        } catch (IllegalArgumentException e) {
            Log.e(TAG, "Could not lock surface", e);
            // Don't assume this is due to out of memory, it could be
            // something else, and if it is something else then we could
            // kill stuff (or ourself) for no reason.
            mLayoutRequested = true;    // ask wm for a new surface next time.
            return false;
        }

        try {
            if (DEBUG_ORIENTATION || DEBUG_DRAW) {
                Log.v(TAG, "Surface " + surface + " drawing to bitmap w="
                        + canvas.getWidth() + ", h=" + canvas.getHeight());
                //canvas.drawARGB(255, 255, 0, 0);
            }

            // If this bitmap's format includes an alpha channel, we
            // need to clear it before drawing so that the child will
            // properly re-composite its drawing on a transparent
            // background. This automatically respects the clip/dirty region
            // or
            // If we are applying an offset, we need to clear the area
            // where the offset doesn't appear to avoid having garbage
            // left in the blank areas.
            if (!canvas.isOpaque() || yoff != 0) {
                canvas.drawColor(0, PorterDuff.Mode.CLEAR);
            }

            dirty.setEmpty();
            mIsAnimating = false;
            attachInfo.mDrawingTime = SystemClock.uptimeMillis();
            mView.mPrivateFlags |= View.PFLAG_DRAWN;

            if (DEBUG_DRAW) {
                Context cxt = mView.getContext();
                Log.i(TAG, "Drawing: package:" + cxt.getPackageName() +
                        ", metrics=" + cxt.getResources().getDisplayMetrics() +
                        ", compatibilityInfo=" + cxt.getResources().getCompatibilityInfo());
            }
            try {
                canvas.translate(0, -yoff);
                if (mTranslator != null) {
                    mTranslator.translateCanvas(canvas);
                }
                canvas.setScreenDensity(scalingRequired ? mNoncompatDensity : 0);
                attachInfo.mSetIgnoreDirtyState = false;

                mView.draw(canvas);

                drawAccessibilityFocusedDrawableIfNeeded(canvas);
            } finally {
                if (!attachInfo.mSetIgnoreDirtyState) {
                    // Only clear the flag if it was not set during the mView.draw() call
                    attachInfo.mIgnoreDirtyState = false;
                }
            }
        } finally {
            try {
                surface.unlockCanvasAndPost(canvas);
            } catch (IllegalArgumentException e) {
                Log.e(TAG, "Could not unlock surface", e);
                mLayoutRequested = true;    // ask wm for a new surface next time.
                //noinspection ReturnInsideFinallyBlock
                return false;
            }

            if (LOCAL_LOGV) {
                Log.v(TAG, "Surface " + surface + " unlockCanvasAndPost");
            }
        }
        return true;
    }

    /**
     * We want to draw a highlight around the current accessibility focused.
     * Since adding a style for all possible view is not a viable option we
     * have this specialized drawing method.
     *
     * Note: We are doing this here to be able to draw the highlight for
     *       virtual views in addition to real ones.
     *
     * @param canvas The canvas on which to draw.
     */
    private void drawAccessibilityFocusedDrawableIfNeeded(Canvas canvas) {
        AccessibilityManager manager = AccessibilityManager.getInstance(mView.mContext);
        if (!manager.isEnabled() || !manager.isTouchExplorationEnabled()) {
            return;
        }
        if (mAccessibilityFocusedHost == null || mAccessibilityFocusedHost.mAttachInfo == null) {
            return;
        }
        Drawable drawable = getAccessibilityFocusedDrawable();
        if (drawable == null) {
            return;
        }
        AccessibilityNodeProvider provider =
            mAccessibilityFocusedHost.getAccessibilityNodeProvider();
        Rect bounds = mView.mAttachInfo.mTmpInvalRect;
        if (provider == null) {
            mAccessibilityFocusedHost.getBoundsOnScreen(bounds);
        } else {
            if (mAccessibilityFocusedVirtualView == null) {
                return;
            }
            mAccessibilityFocusedVirtualView.getBoundsInScreen(bounds);
        }
        bounds.offset(-mAttachInfo.mWindowLeft, -mAttachInfo.mWindowTop);
        bounds.intersect(0, 0, mAttachInfo.mViewRootImpl.mWidth, mAttachInfo.mViewRootImpl.mHeight);
        drawable.setBounds(bounds);
        drawable.draw(canvas);
    }

    private Drawable getAccessibilityFocusedDrawable() {
        if (mAttachInfo != null) {
            // Lazily load the accessibility focus drawable.
            if (mAttachInfo.mAccessibilityFocusDrawable == null) {
                TypedValue value = new TypedValue();
                final boolean resolved = mView.mContext.getTheme().resolveAttribute(
                        R.attr.accessibilityFocusedDrawable, value, true);
                if (resolved) {
                    mAttachInfo.mAccessibilityFocusDrawable =
                        mView.mContext.getResources().getDrawable(value.resourceId);
                }
            }
            return mAttachInfo.mAccessibilityFocusDrawable;
        }
        return null;
    }

    void invalidateDisplayLists() {
        final ArrayList<DisplayList> displayLists = mDisplayLists;
        final int count = displayLists.size();

        for (int i = 0; i < count; i++) {
            final DisplayList displayList = displayLists.get(i);
            if (displayList.isDirty()) {
                displayList.clear();
            }
        }

        displayLists.clear();
    }

    boolean scrollToRectOrFocus(Rect rectangle, boolean immediate) {
        final View.AttachInfo attachInfo = mAttachInfo;
        final Rect ci = attachInfo.mContentInsets;
        final Rect vi = attachInfo.mVisibleInsets;
        int scrollY = 0;
        boolean handled = false;

        if (vi.left > ci.left || vi.top > ci.top
                || vi.right > ci.right || vi.bottom > ci.bottom) {
            // We'll assume that we aren't going to change the scroll
            // offset, since we want to avoid that unless it is actually
            // going to make the focus visible...  otherwise we scroll
            // all over the place.
            scrollY = mScrollY;
            // We can be called for two different situations: during a draw,
            // to update the scroll position if the focus has changed (in which
            // case 'rectangle' is null), or in response to a
            // requestChildRectangleOnScreen() call (in which case 'rectangle'
            // is non-null and we just want to scroll to whatever that
            // rectangle is).
            View focus = mView.findFocus();
            if (focus == null) {
                return false;
            }
            View lastScrolledFocus = (mLastScrolledFocus != null) ? mLastScrolledFocus.get() : null;
            if (lastScrolledFocus != null && focus != lastScrolledFocus) {
                // If the focus has changed, then ignore any requests to scroll
                // to a rectangle; first we want to make sure the entire focus
                // view is visible.
                rectangle = null;
            }
            if (DEBUG_INPUT_RESIZE) Log.v(TAG, "Eval scroll: focus=" + focus
                    + " rectangle=" + rectangle + " ci=" + ci
                    + " vi=" + vi);
            if (focus == lastScrolledFocus && !mScrollMayChange && rectangle == null) {
                // Optimization: if the focus hasn't changed since last
                // time, and no layout has happened, then just leave things
                // as they are.
                if (DEBUG_INPUT_RESIZE) Log.v(TAG, "Keeping scroll y="
                        + mScrollY + " vi=" + vi.toShortString());
            } else if (focus != null) {
                // We need to determine if the currently focused view is
                // within the visible part of the window and, if not, apply
                // a pan so it can be seen.
                mLastScrolledFocus = new WeakReference<View>(focus);
                mScrollMayChange = false;
                if (DEBUG_INPUT_RESIZE) Log.v(TAG, "Need to scroll?");
                // Try to find the rectangle from the focus view.
                if (focus.getGlobalVisibleRect(mVisRect, null)) {
                    if (DEBUG_INPUT_RESIZE) Log.v(TAG, "Root w="
                            + mView.getWidth() + " h=" + mView.getHeight()
                            + " ci=" + ci.toShortString()
                            + " vi=" + vi.toShortString());
                    if (rectangle == null) {
                        focus.getFocusedRect(mTempRect);
                        if (DEBUG_INPUT_RESIZE) Log.v(TAG, "Focus " + focus
                                + ": focusRect=" + mTempRect.toShortString());
                        if (mView instanceof ViewGroup) {
                            ((ViewGroup) mView).offsetDescendantRectToMyCoords(
                                    focus, mTempRect);
                        }
                        if (DEBUG_INPUT_RESIZE) Log.v(TAG,
                                "Focus in window: focusRect="
                                + mTempRect.toShortString()
                                + " visRect=" + mVisRect.toShortString());
                    } else {
                        mTempRect.set(rectangle);
                        if (DEBUG_INPUT_RESIZE) Log.v(TAG,
                                "Request scroll to rect: "
                                + mTempRect.toShortString()
                                + " visRect=" + mVisRect.toShortString());
                    }
                    if (mTempRect.intersect(mVisRect)) {
                        if (DEBUG_INPUT_RESIZE) Log.v(TAG,
                                "Focus window visible rect: "
                                + mTempRect.toShortString());
                        if (mTempRect.height() >
                                (mView.getHeight()-vi.top-vi.bottom)) {
                            // If the focus simply is not going to fit, then
                            // best is probably just to leave things as-is.
                            if (DEBUG_INPUT_RESIZE) Log.v(TAG,
                                    "Too tall; leaving scrollY=" + scrollY);
                        } else if ((mTempRect.top-scrollY) < vi.top) {
                            scrollY -= vi.top - (mTempRect.top-scrollY);
                            if (DEBUG_INPUT_RESIZE) Log.v(TAG,
                                    "Top covered; scrollY=" + scrollY);
                        } else if ((mTempRect.bottom-scrollY)
                                > (mView.getHeight()-vi.bottom)) {
                            scrollY += (mTempRect.bottom-scrollY)
                                    - (mView.getHeight()-vi.bottom);
                            if (DEBUG_INPUT_RESIZE) Log.v(TAG,
                                    "Bottom covered; scrollY=" + scrollY);
                        }
                        handled = true;
                    }
                }
            }
        }

        if (scrollY != mScrollY) {
            if (DEBUG_INPUT_RESIZE) Log.v(TAG, "Pan scroll changed: old="
                    + mScrollY + " , new=" + scrollY);
            if (!immediate && mResizeBuffer == null) {
                if (mScroller == null) {
                    mScroller = new Scroller(mView.getContext());
                }
                mScroller.startScroll(0, mScrollY, 0, scrollY-mScrollY);
            } else if (mScroller != null) {
                mScroller.abortAnimation();
            }
            mScrollY = scrollY;
        }

        return handled;
    }

    /**
     * @hide
     */
    public View getAccessibilityFocusedHost() {
        return mAccessibilityFocusedHost;
    }

    /**
     * @hide
     */
    public AccessibilityNodeInfo getAccessibilityFocusedVirtualView() {
        return mAccessibilityFocusedVirtualView;
    }

    void setAccessibilityFocus(View view, AccessibilityNodeInfo node) {
        // If we have a virtual view with accessibility focus we need
        // to clear the focus and invalidate the virtual view bounds.
        if (mAccessibilityFocusedVirtualView != null) {

            AccessibilityNodeInfo focusNode = mAccessibilityFocusedVirtualView;
            View focusHost = mAccessibilityFocusedHost;
            focusHost.clearAccessibilityFocusNoCallbacks();

            // Wipe the state of the current accessibility focus since
            // the call into the provider to clear accessibility focus
            // will fire an accessibility event which will end up calling
            // this method and we want to have clean state when this
            // invocation happens.
            mAccessibilityFocusedHost = null;
            mAccessibilityFocusedVirtualView = null;

            AccessibilityNodeProvider provider = focusHost.getAccessibilityNodeProvider();
            if (provider != null) {
                // Invalidate the area of the cleared accessibility focus.
                focusNode.getBoundsInParent(mTempRect);
                focusHost.invalidate(mTempRect);
                // Clear accessibility focus in the virtual node.
                final int virtualNodeId = AccessibilityNodeInfo.getVirtualDescendantId(
                        focusNode.getSourceNodeId());
                provider.performAction(virtualNodeId,
                        AccessibilityNodeInfo.ACTION_CLEAR_ACCESSIBILITY_FOCUS, null);
            }
            focusNode.recycle();
        }
        if (mAccessibilityFocusedHost != null) {
            // Clear accessibility focus in the view.
            mAccessibilityFocusedHost.clearAccessibilityFocusNoCallbacks();
        }

        // Set the new focus host and node.
        mAccessibilityFocusedHost = view;
        mAccessibilityFocusedVirtualView = node;
    }

    public void requestChildFocus(View child, View focused) {
        if (DEBUG_INPUT_RESIZE) {
            Log.v(TAG, "Request child focus: focus now " + focused);
        }
        checkThread();
        scheduleTraversals();
    }

    public void clearChildFocus(View child) {
        if (DEBUG_INPUT_RESIZE) {
            Log.v(TAG, "Clearing child focus");
        }
        checkThread();
        scheduleTraversals();
    }

    @Override
    public ViewParent getParentForAccessibility() {
        return null;
    }

    public void focusableViewAvailable(View v) {
        checkThread();
        if (mView != null) {
            if (!mView.hasFocus()) {
                v.requestFocus();
            } else {
                // the one case where will transfer focus away from the current one
                // is if the current view is a view group that prefers to give focus
                // to its children first AND the view is a descendant of it.
                View focused = mView.findFocus();
                if (focused instanceof ViewGroup) {
                    ViewGroup group = (ViewGroup) focused;
                    if (group.getDescendantFocusability() == ViewGroup.FOCUS_AFTER_DESCENDANTS
                            && isViewDescendantOf(v, focused)) {
                        v.requestFocus();
                    }
                }
            }
        }
    }

    public void recomputeViewAttributes(View child) {
        checkThread();
        if (mView == child) {
            mAttachInfo.mRecomputeGlobalAttributes = true;
            if (!mWillDrawSoon) {
                scheduleTraversals();
            }
        }
    }

    void dispatchDetachedFromWindow() {
        if (mView != null && mView.mAttachInfo != null) {
            if (mAttachInfo.mHardwareRenderer != null &&
                    mAttachInfo.mHardwareRenderer.isEnabled()) {
                mAttachInfo.mHardwareRenderer.validate();
            }
            mAttachInfo.mTreeObserver.dispatchOnWindowAttachedChange(false);
            mView.dispatchDetachedFromWindow();
        }

        mAccessibilityInteractionConnectionManager.ensureNoConnection();
        mAccessibilityManager.removeAccessibilityStateChangeListener(
                mAccessibilityInteractionConnectionManager);
        removeSendWindowContentChangedCallback();

        destroyHardwareRenderer();

        setAccessibilityFocus(null, null);

        mView = null;
        mAttachInfo.mRootView = null;
        mAttachInfo.mSurface = null;

        mSurface.release();

        if (mInputQueueCallback != null && mInputQueue != null) {
            mInputQueueCallback.onInputQueueDestroyed(mInputQueue);
            mInputQueueCallback = null;
            mInputQueue = null;
        } else if (mInputEventReceiver != null) {
            mInputEventReceiver.dispose();
            mInputEventReceiver = null;
        }
        try {
            mWindowSession.remove(mWindow);
        } catch (RemoteException e) {
        }

        // Dispose the input channel after removing the window so the Window Manager
        // doesn't interpret the input channel being closed as an abnormal termination.
        if (mInputChannel != null) {
            mInputChannel.dispose();
            mInputChannel = null;
        }

        unscheduleTraversals();
    }

    void updateConfiguration(Configuration config, boolean force) {
        if (DEBUG_CONFIGURATION) Log.v(TAG,
                "Applying new config to window "
                + mWindowAttributes.getTitle()
                + ": " + config);

        CompatibilityInfo ci = mCompatibilityInfo.getIfNeeded();
        if (ci != null) {
            config = new Configuration(config);
            ci.applyToConfiguration(mNoncompatDensity, config);
        }

        synchronized (sConfigCallbacks) {
            for (int i=sConfigCallbacks.size()-1; i>=0; i--) {
                sConfigCallbacks.get(i).onConfigurationChanged(config);
            }
        }
        if (mView != null) {
            // At this point the resources have been updated to
            // have the most recent config, whatever that is.  Use
            // the one in them which may be newer.
            config = mView.getResources().getConfiguration();
            if (force || mLastConfiguration.diff(config) != 0) {
                final int lastLayoutDirection = mLastConfiguration.getLayoutDirection();
                final int currentLayoutDirection = config.getLayoutDirection();
                mLastConfiguration.setTo(config);
                if (lastLayoutDirection != currentLayoutDirection &&
                        mViewLayoutDirectionInitial == View.LAYOUT_DIRECTION_INHERIT) {
                    mView.setLayoutDirection(currentLayoutDirection);
                }
                mView.dispatchConfigurationChanged(config);
            }
        }
    }
    
    /**
     * Return true if child is an ancestor of parent, (or equal to the parent).
     */
    public static boolean isViewDescendantOf(View child, View parent) {
        if (child == parent) {
            return true;
        }

        final ViewParent theParent = child.getParent();
        return (theParent instanceof ViewGroup) && isViewDescendantOf((View) theParent, parent);
    }

    private static void forceLayout(View view) {
        view.forceLayout();
        if (view instanceof ViewGroup) {
            ViewGroup group = (ViewGroup) view;
            final int count = group.getChildCount();
            for (int i = 0; i < count; i++) {
                forceLayout(group.getChildAt(i));
            }
        }
    }

    private final static int MSG_INVALIDATE = 1;
    private final static int MSG_INVALIDATE_RECT = 2;
    private final static int MSG_DIE = 3;
    private final static int MSG_RESIZED = 4;
    private final static int MSG_RESIZED_REPORT = 5;
    private final static int MSG_WINDOW_FOCUS_CHANGED = 6;
    private final static int MSG_DISPATCH_KEY = 7;
    private final static int MSG_DISPATCH_APP_VISIBILITY = 8;
    private final static int MSG_DISPATCH_GET_NEW_SURFACE = 9;
    private final static int MSG_DISPATCH_KEY_FROM_IME = 11;
    private final static int MSG_FINISH_INPUT_CONNECTION = 12;
    private final static int MSG_CHECK_FOCUS = 13;
    private final static int MSG_CLOSE_SYSTEM_DIALOGS = 14;
    private final static int MSG_DISPATCH_DRAG_EVENT = 15;
    private final static int MSG_DISPATCH_DRAG_LOCATION_EVENT = 16;
    private final static int MSG_DISPATCH_SYSTEM_UI_VISIBILITY = 17;
    private final static int MSG_UPDATE_CONFIGURATION = 18;
    private final static int MSG_PROCESS_INPUT_EVENTS = 19;
    private final static int MSG_DISPATCH_SCREEN_STATE = 20;
    private final static int MSG_CLEAR_ACCESSIBILITY_FOCUS_HOST = 21;
    private final static int MSG_DISPATCH_DONE_ANIMATING = 22;
    private final static int MSG_INVALIDATE_WORLD = 23;
    private final static int MSG_WINDOW_MOVED = 24;
    private final static int MSG_ENQUEUE_X_AXIS_KEY_REPEAT = 25;
    private final static int MSG_ENQUEUE_Y_AXIS_KEY_REPEAT = 26;

    final class ViewRootHandler extends Handler {
        @Override
        public String getMessageName(Message message) {
            switch (message.what) {
                case MSG_INVALIDATE:
                    return "MSG_INVALIDATE";
                case MSG_INVALIDATE_RECT:
                    return "MSG_INVALIDATE_RECT";
                case MSG_DIE:
                    return "MSG_DIE";
                case MSG_RESIZED:
                    return "MSG_RESIZED";
                case MSG_RESIZED_REPORT:
                    return "MSG_RESIZED_REPORT";
                case MSG_WINDOW_FOCUS_CHANGED:
                    return "MSG_WINDOW_FOCUS_CHANGED";
                case MSG_DISPATCH_KEY:
                    return "MSG_DISPATCH_KEY";
                case MSG_DISPATCH_APP_VISIBILITY:
                    return "MSG_DISPATCH_APP_VISIBILITY";
                case MSG_DISPATCH_GET_NEW_SURFACE:
                    return "MSG_DISPATCH_GET_NEW_SURFACE";
                case MSG_DISPATCH_KEY_FROM_IME:
                    return "MSG_DISPATCH_KEY_FROM_IME";
                case MSG_FINISH_INPUT_CONNECTION:
                    return "MSG_FINISH_INPUT_CONNECTION";
                case MSG_CHECK_FOCUS:
                    return "MSG_CHECK_FOCUS";
                case MSG_CLOSE_SYSTEM_DIALOGS:
                    return "MSG_CLOSE_SYSTEM_DIALOGS";
                case MSG_DISPATCH_DRAG_EVENT:
                    return "MSG_DISPATCH_DRAG_EVENT";
                case MSG_DISPATCH_DRAG_LOCATION_EVENT:
                    return "MSG_DISPATCH_DRAG_LOCATION_EVENT";
                case MSG_DISPATCH_SYSTEM_UI_VISIBILITY:
                    return "MSG_DISPATCH_SYSTEM_UI_VISIBILITY";
                case MSG_UPDATE_CONFIGURATION:
                    return "MSG_UPDATE_CONFIGURATION";
                case MSG_PROCESS_INPUT_EVENTS:
                    return "MSG_PROCESS_INPUT_EVENTS";
                case MSG_DISPATCH_SCREEN_STATE:
                    return "MSG_DISPATCH_SCREEN_STATE";
                case MSG_CLEAR_ACCESSIBILITY_FOCUS_HOST:
                    return "MSG_CLEAR_ACCESSIBILITY_FOCUS_HOST";
                case MSG_DISPATCH_DONE_ANIMATING:
                    return "MSG_DISPATCH_DONE_ANIMATING";
                case MSG_WINDOW_MOVED:
                    return "MSG_WINDOW_MOVED";
                case MSG_ENQUEUE_X_AXIS_KEY_REPEAT:
                    return "MSG_ENQUEUE_X_AXIS_KEY_REPEAT";
                case MSG_ENQUEUE_Y_AXIS_KEY_REPEAT:
                    return "MSG_ENQUEUE_Y_AXIS_KEY_REPEAT";
            }
            return super.getMessageName(message);
        }

        @Override
        public void handleMessage(Message msg) {
            switch (msg.what) {
            case MSG_INVALIDATE:
                ((View) msg.obj).invalidate();
                break;
            case MSG_INVALIDATE_RECT:
                final View.AttachInfo.InvalidateInfo info = (View.AttachInfo.InvalidateInfo) msg.obj;
                info.target.invalidate(info.left, info.top, info.right, info.bottom);
                info.recycle();
                break;
            case MSG_PROCESS_INPUT_EVENTS:
                mProcessInputEventsScheduled = false;
                doProcessInputEvents();
                break;
            case MSG_DISPATCH_APP_VISIBILITY:
                handleAppVisibility(msg.arg1 != 0);
                break;
            case MSG_DISPATCH_GET_NEW_SURFACE:
                handleGetNewSurface();
                break;
            case MSG_RESIZED: {
                // Recycled in the fall through...
                SomeArgs args = (SomeArgs) msg.obj;
                if (mWinFrame.equals(args.arg1)
                        && mPendingOverscanInsets.equals(args.arg5)
                        && mPendingContentInsets.equals(args.arg2)
                        && mPendingVisibleInsets.equals(args.arg3)
                        && args.arg4 == null) {
                    break;
                }
                } // fall through...
            case MSG_RESIZED_REPORT:
                if (mAdded) {
                    SomeArgs args = (SomeArgs) msg.obj;

                    Configuration config = (Configuration) args.arg4;
                    if (config != null) {
                        updateConfiguration(config, false);
                    }

                    mWinFrame.set((Rect) args.arg1);
                    mPendingOverscanInsets.set((Rect) args.arg5);
                    mPendingContentInsets.set((Rect) args.arg2);
                    mPendingVisibleInsets.set((Rect) args.arg3);

                    args.recycle();

                    if (msg.what == MSG_RESIZED_REPORT) {
                        mReportNextDraw = true;
                    }

                    if (mView != null) {
                        forceLayout(mView);
                    }

                    requestLayout();
                }
                break;
            case MSG_WINDOW_MOVED:
                if (mAdded) {
                    final int w = mWinFrame.width();
                    final int h = mWinFrame.height();
                    final int l = msg.arg1;
                    final int t = msg.arg2;
                    mWinFrame.left = l;
                    mWinFrame.right = l + w;
                    mWinFrame.top = t;
                    mWinFrame.bottom = t + h;

                    if (mView != null) {
                        forceLayout(mView);
                    }
                    requestLayout();
                }
                break;
            case MSG_WINDOW_FOCUS_CHANGED: {
                if (mAdded) {
                    boolean hasWindowFocus = msg.arg1 != 0;
                    mAttachInfo.mHasWindowFocus = hasWindowFocus;

                    profileRendering(hasWindowFocus);

                    if (hasWindowFocus) {
                        boolean inTouchMode = msg.arg2 != 0;
                        ensureTouchModeLocally(inTouchMode);

                        if (mAttachInfo.mHardwareRenderer != null && mSurface.isValid()){
                            mFullRedrawNeeded = true;
                            try {
                                mAttachInfo.mHardwareRenderer.initializeIfNeeded(
                                        mWidth, mHeight, mHolder.getSurface());
                            } catch (Surface.OutOfResourcesException e) {
                                Log.e(TAG, "OutOfResourcesException locking surface", e);
                                try {
                                    if (!mWindowSession.outOfMemory(mWindow)) {
                                        Slog.w(TAG, "No processes killed for memory; killing self");
                                        Process.killProcess(Process.myPid());
                                    }
                                } catch (RemoteException ex) {
                                }
                                // Retry in a bit.
                                sendMessageDelayed(obtainMessage(msg.what, msg.arg1, msg.arg2), 500);
                                return;
                            }
                        }
                    }

                    mLastWasImTarget = WindowManager.LayoutParams
                            .mayUseInputMethod(mWindowAttributes.flags);

                    InputMethodManager imm = InputMethodManager.peekInstance();
                    if (mView != null) {
                        if (hasWindowFocus && imm != null && mLastWasImTarget) {
                            imm.startGettingWindowFocus(mView);
                        }
                        mAttachInfo.mKeyDispatchState.reset();
                        mView.dispatchWindowFocusChanged(hasWindowFocus);
                        mAttachInfo.mTreeObserver.dispatchOnWindowFocusChange(hasWindowFocus);
                    }

                    // Note: must be done after the focus change callbacks,
                    // so all of the view state is set up correctly.
                    if (hasWindowFocus) {
                        if (imm != null && mLastWasImTarget) {
                            imm.onWindowFocus(mView, mView.findFocus(),
                                    mWindowAttributes.softInputMode,
                                    !mHasHadWindowFocus, mWindowAttributes.flags);
                        }
                        // Clear the forward bit.  We can just do this directly, since
                        // the window manager doesn't care about it.
                        mWindowAttributes.softInputMode &=
                                ~WindowManager.LayoutParams.SOFT_INPUT_IS_FORWARD_NAVIGATION;
                        ((WindowManager.LayoutParams)mView.getLayoutParams())
                                .softInputMode &=
                                    ~WindowManager.LayoutParams.SOFT_INPUT_IS_FORWARD_NAVIGATION;
                        mHasHadWindowFocus = true;
                    }

                    setAccessibilityFocus(null, null);

                    if (mView != null && mAccessibilityManager.isEnabled()) {
                        if (hasWindowFocus) {
                            mView.sendAccessibilityEvent(
                                    AccessibilityEvent.TYPE_WINDOW_STATE_CHANGED);
                        }
                    }
                }
            } break;
            case MSG_DIE:
                doDie();
                break;
            case MSG_DISPATCH_KEY: {
                KeyEvent event = (KeyEvent)msg.obj;
                enqueueInputEvent(event, null, 0, true);
            } break;
            case MSG_DISPATCH_KEY_FROM_IME: {
                if (LOCAL_LOGV) Log.v(
                    TAG, "Dispatching key "
                    + msg.obj + " from IME to " + mView);
                KeyEvent event = (KeyEvent)msg.obj;
                if ((event.getFlags()&KeyEvent.FLAG_FROM_SYSTEM) != 0) {
                    // The IME is trying to say this event is from the
                    // system!  Bad bad bad!
                    //noinspection UnusedAssignment
                    event = KeyEvent.changeFlags(event, event.getFlags() & ~KeyEvent.FLAG_FROM_SYSTEM);
                }
                enqueueInputEvent(event, null, QueuedInputEvent.FLAG_DELIVER_POST_IME, true);
            } break;
            case MSG_FINISH_INPUT_CONNECTION: {
                InputMethodManager imm = InputMethodManager.peekInstance();
                if (imm != null) {
                    imm.reportFinishInputConnection((InputConnection)msg.obj);
                }
            } break;
            case MSG_CHECK_FOCUS: {
                InputMethodManager imm = InputMethodManager.peekInstance();
                if (imm != null) {
                    imm.checkFocus();
                }
            } break;
            case MSG_CLOSE_SYSTEM_DIALOGS: {
                if (mView != null) {
                    mView.onCloseSystemDialogs((String)msg.obj);
                }
            } break;
            case MSG_DISPATCH_DRAG_EVENT:
            case MSG_DISPATCH_DRAG_LOCATION_EVENT: {
                DragEvent event = (DragEvent)msg.obj;
                event.mLocalState = mLocalDragState;    // only present when this app called startDrag()
                handleDragEvent(event);
            } break;
            case MSG_DISPATCH_SYSTEM_UI_VISIBILITY: {
                handleDispatchSystemUiVisibilityChanged((SystemUiVisibilityInfo) msg.obj);
            } break;
            case MSG_UPDATE_CONFIGURATION: {
                Configuration config = (Configuration)msg.obj;
                if (config.isOtherSeqNewer(mLastConfiguration)) {
                    config = mLastConfiguration;
                }
                updateConfiguration(config, false);
            } break;
            case MSG_DISPATCH_SCREEN_STATE: {
                if (mView != null) {
                    handleScreenStateChange(msg.arg1 == 1);
                }
            } break;
            case MSG_CLEAR_ACCESSIBILITY_FOCUS_HOST: {
                setAccessibilityFocus(null, null);
            } break;
            case MSG_DISPATCH_DONE_ANIMATING: {
                handleDispatchDoneAnimating();
            } break;
            case MSG_INVALIDATE_WORLD: {
                if (mView != null) {
                    invalidateWorld(mView);
                }
            } break;
            case MSG_ENQUEUE_X_AXIS_KEY_REPEAT:
            case MSG_ENQUEUE_Y_AXIS_KEY_REPEAT: {
                KeyEvent oldEvent = (KeyEvent)msg.obj;
                KeyEvent e = KeyEvent.changeTimeRepeat(oldEvent, SystemClock.uptimeMillis(),
                        oldEvent.getRepeatCount() + 1);
                if (mAttachInfo.mHasWindowFocus) {
                    enqueueInputEvent(e);
                    Message m = obtainMessage(msg.what, e);
                    m.setAsynchronous(true);
                    sendMessageDelayed(m, mViewConfiguration.getKeyRepeatDelay());
                }
            } break;
            }
        }
    }

    final ViewRootHandler mHandler = new ViewRootHandler();

    /**
     * Something in the current window tells us we need to change the touch mode.  For
     * example, we are not in touch mode, and the user touches the screen.
     *
     * If the touch mode has changed, tell the window manager, and handle it locally.
     *
     * @param inTouchMode Whether we want to be in touch mode.
     * @return True if the touch mode changed and focus changed was changed as a result
     */
    boolean ensureTouchMode(boolean inTouchMode) {
        if (DBG) Log.d("touchmode", "ensureTouchMode(" + inTouchMode + "), current "
                + "touch mode is " + mAttachInfo.mInTouchMode);
        if (mAttachInfo.mInTouchMode == inTouchMode) return false;

        // tell the window manager
        try {
            mWindowSession.setInTouchMode(inTouchMode);
        } catch (RemoteException e) {
            throw new RuntimeException(e);
        }

        // handle the change
        return ensureTouchModeLocally(inTouchMode);
    }

    /**
     * Ensure that the touch mode for this window is set, and if it is changing,
     * take the appropriate action.
     * @param inTouchMode Whether we want to be in touch mode.
     * @return True if the touch mode changed and focus changed was changed as a result
     */
    private boolean ensureTouchModeLocally(boolean inTouchMode) {
        if (DBG) Log.d("touchmode", "ensureTouchModeLocally(" + inTouchMode + "), current "
                + "touch mode is " + mAttachInfo.mInTouchMode);

        if (mAttachInfo.mInTouchMode == inTouchMode) return false;

        mAttachInfo.mInTouchMode = inTouchMode;
        mAttachInfo.mTreeObserver.dispatchOnTouchModeChanged(inTouchMode);

        return (inTouchMode) ? enterTouchMode() : leaveTouchMode();
    }

    private boolean enterTouchMode() {
        if (mView != null) {
            if (mView.hasFocus()) {
                // note: not relying on mFocusedView here because this could
                // be when the window is first being added, and mFocused isn't
                // set yet.
                final View focused = mView.findFocus();
                if (focused != null && !focused.isFocusableInTouchMode()) {
                    final ViewGroup ancestorToTakeFocus =
                            findAncestorToTakeFocusInTouchMode(focused);
                    if (ancestorToTakeFocus != null) {
                        // there is an ancestor that wants focus after its descendants that
                        // is focusable in touch mode.. give it focus
                        return ancestorToTakeFocus.requestFocus();
                    } else {
                        // nothing appropriate to have focus in touch mode, clear it out
                        focused.unFocus();
                        return true;
                    }
                }
            }
        }
        return false;
    }

    /**
     * Find an ancestor of focused that wants focus after its descendants and is
     * focusable in touch mode.
     * @param focused The currently focused view.
     * @return An appropriate view, or null if no such view exists.
     */
    private static ViewGroup findAncestorToTakeFocusInTouchMode(View focused) {
        ViewParent parent = focused.getParent();
        while (parent instanceof ViewGroup) {
            final ViewGroup vgParent = (ViewGroup) parent;
            if (vgParent.getDescendantFocusability() == ViewGroup.FOCUS_AFTER_DESCENDANTS
                    && vgParent.isFocusableInTouchMode()) {
                return vgParent;
            }
            if (vgParent.isRootNamespace()) {
                return null;
            } else {
                parent = vgParent.getParent();
            }
        }
        return null;
    }

    private boolean leaveTouchMode() {
        if (mView != null) {
            if (mView.hasFocus()) {
                View focusedView = mView.findFocus();
                if (!(focusedView instanceof ViewGroup)) {
                    // some view has focus, let it keep it
                    return false;
                } else if (((ViewGroup) focusedView).getDescendantFocusability() !=
                        ViewGroup.FOCUS_AFTER_DESCENDANTS) {
                    // some view group has focus, and doesn't prefer its children
                    // over itself for focus, so let them keep it.
                    return false;
                }
            }

            // find the best view to give focus to in this brave new non-touch-mode
            // world
            final View focused = focusSearch(null, View.FOCUS_DOWN);
            if (focused != null) {
                return focused.requestFocus(View.FOCUS_DOWN);
            }
        }
        return false;
    }

    /**
     * Base class for implementing a stage in the chain of responsibility
     * for processing input events.
     * <p>
     * Events are delivered to the stage by the {@link #deliver} method.  The stage
     * then has the choice of finishing the event or forwarding it to the next stage.
     * </p>
     */
    abstract class InputStage {
        private final InputStage mNext;

        protected static final int FORWARD = 0;
        protected static final int FINISH_HANDLED = 1;
        protected static final int FINISH_NOT_HANDLED = 2;

        /**
         * Creates an input stage.
         * @param next The next stage to which events should be forwarded.
         */
        public InputStage(InputStage next) {
            mNext = next;
        }

        /**
         * Delivers an event to be processed.
         */
        public final void deliver(QueuedInputEvent q) {
            if ((q.mFlags & QueuedInputEvent.FLAG_FINISHED) != 0) {
                forward(q);
            } else if (mView == null || !mAdded) {
                finish(q, false);
            } else {
                apply(q, onProcess(q));
            }
        }

        /**
         * Marks the the input event as finished then forwards it to the next stage.
         */
        protected void finish(QueuedInputEvent q, boolean handled) {
            q.mFlags |= QueuedInputEvent.FLAG_FINISHED;
            if (handled) {
                q.mFlags |= QueuedInputEvent.FLAG_FINISHED_HANDLED;
            }
            forward(q);
        }

        /**
         * Forwards the event to the next stage.
         */
        protected void forward(QueuedInputEvent q) {
            onDeliverToNext(q);
        }

        /**
         * Applies a result code from {@link #onProcess} to the specified event.
         */
        protected void apply(QueuedInputEvent q, int result) {
            if (result == FORWARD) {
                forward(q);
            } else if (result == FINISH_HANDLED) {
                finish(q, true);
            } else if (result == FINISH_NOT_HANDLED) {
                finish(q, false);
            } else {
                throw new IllegalArgumentException("Invalid result: " + result);
            }
        }

        /**
         * Called when an event is ready to be processed.
         * @return A result code indicating how the event was handled.
         */
        protected int onProcess(QueuedInputEvent q) {
            return FORWARD;
        }

        /**
         * Called when an event is being delivered to the next stage.
         */
        protected void onDeliverToNext(QueuedInputEvent q) {
            if (mNext != null) {
                mNext.deliver(q);
            } else {
                finishInputEvent(q);
            }
        }
    }

    /**
     * Base class for implementing an input pipeline stage that supports
     * asynchronous and out-of-order processing of input events.
     * <p>
     * In addition to what a normal input stage can do, an asynchronous
     * input stage may also defer an input event that has been delivered to it
     * and finish or forward it later.
     * </p>
     */
    abstract class AsyncInputStage extends InputStage {
        private final String mTraceCounter;

        private QueuedInputEvent mQueueHead;
        private QueuedInputEvent mQueueTail;
        private int mQueueLength;

        protected static final int DEFER = 3;

        /**
         * Creates an asynchronous input stage.
         * @param next The next stage to which events should be forwarded.
         * @param traceCounter The name of a counter to record the size of
         * the queue of pending events.
         */
        public AsyncInputStage(InputStage next, String traceCounter) {
            super(next);
            mTraceCounter = traceCounter;
        }

        /**
         * Marks the event as deferred, which is to say that it will be handled
         * asynchronously.  The caller is responsible for calling {@link #forward}
         * or {@link #finish} later when it is done handling the event.
         */
        protected void defer(QueuedInputEvent q) {
            q.mFlags |= QueuedInputEvent.FLAG_DEFERRED;
            enqueue(q);
        }

        @Override
        protected void forward(QueuedInputEvent q) {
            // Clear the deferred flag.
            q.mFlags &= ~QueuedInputEvent.FLAG_DEFERRED;

            // Fast path if the queue is empty.
            QueuedInputEvent curr = mQueueHead;
            if (curr == null) {
                super.forward(q);
                return;
            }

            // Determine whether the event must be serialized behind any others
            // before it can be delivered to the next stage.  This is done because
            // deferred events might be handled out of order by the stage.
            final int deviceId = q.mEvent.getDeviceId();
            QueuedInputEvent prev = null;
            boolean blocked = false;
            while (curr != null && curr != q) {
                if (!blocked && deviceId == curr.mEvent.getDeviceId()) {
                    blocked = true;
                }
                prev = curr;
                curr = curr.mNext;
            }

            // If the event is blocked, then leave it in the queue to be delivered later.
            // Note that the event might not yet be in the queue if it was not previously
            // deferred so we will enqueue it if needed.
            if (blocked) {
                if (curr == null) {
                    enqueue(q);
                }
                return;
            }

            // The event is not blocked.  Deliver it immediately.
            if (curr != null) {
                curr = curr.mNext;
                dequeue(q, prev);
            }
            super.forward(q);

            // Dequeuing this event may have unblocked successors.  Deliver them.
            while (curr != null) {
                if (deviceId == curr.mEvent.getDeviceId()) {
                    if ((curr.mFlags & QueuedInputEvent.FLAG_DEFERRED) != 0) {
                        break;
                    }
                    QueuedInputEvent next = curr.mNext;
                    dequeue(curr, prev);
                    super.forward(curr);
                    curr = next;
                } else {
                    prev = curr;
                    curr = curr.mNext;
                }
            }
        }

        @Override
        protected void apply(QueuedInputEvent q, int result) {
            if (result == DEFER) {
                defer(q);
            } else {
                super.apply(q, result);
            }
        }

        private void enqueue(QueuedInputEvent q) {
            if (mQueueTail == null) {
                mQueueHead = q;
                mQueueTail = q;
            } else {
                mQueueTail.mNext = q;
                mQueueTail = q;
            }

            mQueueLength += 1;
            Trace.traceCounter(Trace.TRACE_TAG_INPUT, mTraceCounter, mQueueLength);
        }

        private void dequeue(QueuedInputEvent q, QueuedInputEvent prev) {
            if (prev == null) {
                mQueueHead = q.mNext;
            } else {
                prev.mNext = q.mNext;
            }
            if (mQueueTail == q) {
                mQueueTail = prev;
            }
            q.mNext = null;

            mQueueLength -= 1;
            Trace.traceCounter(Trace.TRACE_TAG_INPUT, mTraceCounter, mQueueLength);
        }
    }

    /**
     * Delivers pre-ime input events to a native activity.
     * Does not support pointer events.
     */
    final class NativePreImeInputStage extends AsyncInputStage {
        public NativePreImeInputStage(InputStage next, String traceCounter) {
            super(next, traceCounter);
        }

        @Override
        protected int onProcess(QueuedInputEvent q) {
            return FORWARD;
        }
    }

    /**
     * Delivers pre-ime input events to the view hierarchy.
     * Does not support pointer events.
     */
    final class ViewPreImeInputStage extends InputStage {
        public ViewPreImeInputStage(InputStage next) {
            super(next);
        }

        @Override
        protected int onProcess(QueuedInputEvent q) {
            if (q.mEvent instanceof KeyEvent) {
                return processKeyEvent(q);
            }
            return FORWARD;
        }

        private int processKeyEvent(QueuedInputEvent q) {
            final KeyEvent event = (KeyEvent)q.mEvent;
            if (mView.dispatchKeyEventPreIme(event)) {
                return FINISH_HANDLED;
            }
            return FORWARD;
        }
    }

    /**
     * Delivers input events to the ime.
     * Does not support pointer events.
     */
    final class ImeInputStage extends AsyncInputStage
            implements InputMethodManager.FinishedInputEventCallback {
        public ImeInputStage(InputStage next, String traceCounter) {
            super(next, traceCounter);
        }

        @Override
        protected int onProcess(QueuedInputEvent q) {
            if (mLastWasImTarget) {
                InputMethodManager imm = InputMethodManager.peekInstance();
                if (imm != null) {
                    final InputEvent event = q.mEvent;
                    if (DEBUG_IMF) Log.v(TAG, "Sending input event to IME: " + event);
                    int result = imm.dispatchInputEvent(event, q, this, mHandler);
                    if (result == InputMethodManager.DISPATCH_HANDLED) {
                        return FINISH_HANDLED;
                    } else if (result == InputMethodManager.DISPATCH_NOT_HANDLED) {
                        return FINISH_NOT_HANDLED;
                    } else {
                        return DEFER; // callback will be invoked later
                    }
                }
            }
            return FORWARD;
        }

        @Override
        public void onFinishedInputEvent(Object token, boolean handled) {
            QueuedInputEvent q = (QueuedInputEvent)token;
            if (handled) {
                finish(q, true);
                return;
            }

            // If the window doesn't currently have input focus, then drop
            // this event.  This could be an event that came back from the
            // IME dispatch but the window has lost focus in the meantime.
            if (!mAttachInfo.mHasWindowFocus && !isTerminalInputEvent(q.mEvent)) {
                Slog.w(TAG, "Dropping event due to no window focus: " + q.mEvent);
                finish(q, false);
                return;
            }

            forward(q);
        }
    }

    /**
     * Performs early processing of post-ime input events.
     */
    final class EarlyPostImeInputStage extends InputStage {
        public EarlyPostImeInputStage(InputStage next) {
            super(next);
        }

        @Override
        protected int onProcess(QueuedInputEvent q) {
            if (q.mEvent instanceof KeyEvent) {
                return processKeyEvent(q);
            } else {
                final int source = q.mEvent.getSource();
                if ((source & InputDevice.SOURCE_CLASS_POINTER) != 0) {
                    return processPointerEvent(q);
                }
            }
            return FORWARD;
        }

        private int processKeyEvent(QueuedInputEvent q) {
            final KeyEvent event = (KeyEvent)q.mEvent;

            // If the key's purpose is to exit touch mode then we consume it
            // and consider it handled.
            if (checkForLeavingTouchModeAndConsume(event)) {
                return FINISH_HANDLED;
            }

            // Make sure the fallback event policy sees all keys that will be
            // delivered to the view hierarchy.
            mFallbackEventHandler.preDispatchKeyEvent(event);
            return FORWARD;
        }

        private int processPointerEvent(QueuedInputEvent q) {
            final MotionEvent event = (MotionEvent)q.mEvent;

            // Translate the pointer event for compatibility, if needed.
            if (mTranslator != null) {
                mTranslator.translateEventInScreenToAppWindow(event);
            }

            // Enter touch mode on down or scroll.
            final int action = event.getAction();
            if (action == MotionEvent.ACTION_DOWN || action == MotionEvent.ACTION_SCROLL) {
                ensureTouchMode(true);
            }

            // Offset the scroll position.
            if (mCurScrollY != 0) {
                event.offsetLocation(0, mCurScrollY);
            }

            // Remember the touch position for possible drag-initiation.
            if (event.isTouchEvent()) {
                mLastTouchPoint.x = event.getRawX();
                mLastTouchPoint.y = event.getRawY();
            }
            return FORWARD;
        }
    }

    /**
     * Delivers post-ime input events to a native activity.
     */
    final class NativePostImeInputStage extends AsyncInputStage {
        public NativePostImeInputStage(InputStage next, String traceCounter) {
            super(next, traceCounter);
        }

        @Override
        protected int onProcess(QueuedInputEvent q) {
            return FORWARD;
        }
    }

    /**
     * Delivers post-ime input events to the view hierarchy.
     */
    final class ViewPostImeInputStage extends InputStage {
        public ViewPostImeInputStage(InputStage next) {
            super(next);
        }

        @Override
        protected int onProcess(QueuedInputEvent q) {
            if (q.mEvent instanceof KeyEvent) {
                return processKeyEvent(q);
            } else {
                final int source = q.mEvent.getSource();
                if ((source & InputDevice.SOURCE_CLASS_POINTER) != 0) {
                    return processPointerEvent(q);
                } else if ((source & InputDevice.SOURCE_CLASS_TRACKBALL) != 0) {
                    return processTrackballEvent(q);
                } else {
                    return processGenericMotionEvent(q);
                }
            }
        }

        private int processKeyEvent(QueuedInputEvent q) {
            final KeyEvent event = (KeyEvent)q.mEvent;

            // Deliver the key to the view hierarchy.
            if (mView.dispatchKeyEvent(event)) {
                return FINISH_HANDLED;
            }

            // If the Control modifier is held, try to interpret the key as a shortcut.
            if (event.getAction() == KeyEvent.ACTION_DOWN
                    && event.isCtrlPressed()
                    && event.getRepeatCount() == 0
                    && !KeyEvent.isModifierKey(event.getKeyCode())) {
                if (mView.dispatchKeyShortcutEvent(event)) {
                    return FINISH_HANDLED;
                }
            }

            // Apply the fallback event policy.
            if (mFallbackEventHandler.dispatchKeyEvent(event)) {
                return FINISH_HANDLED;
            }

            // Handle automatic focus changes.
            if (event.getAction() == KeyEvent.ACTION_DOWN) {
                int direction = 0;
                switch (event.getKeyCode()) {
                    case KeyEvent.KEYCODE_DPAD_LEFT:
                        if (event.hasNoModifiers()) {
                            direction = View.FOCUS_LEFT;
                        }
                        break;
                    case KeyEvent.KEYCODE_DPAD_RIGHT:
                        if (event.hasNoModifiers()) {
                            direction = View.FOCUS_RIGHT;
                        }
                        break;
                    case KeyEvent.KEYCODE_DPAD_UP:
                        if (event.hasNoModifiers()) {
                            direction = View.FOCUS_UP;
                        }
                        break;
                    case KeyEvent.KEYCODE_DPAD_DOWN:
                        if (event.hasNoModifiers()) {
                            direction = View.FOCUS_DOWN;
                        }
                        break;
                    case KeyEvent.KEYCODE_TAB:
                        if (event.hasNoModifiers()) {
                            direction = View.FOCUS_FORWARD;
                        } else if (event.hasModifiers(KeyEvent.META_SHIFT_ON)) {
                            direction = View.FOCUS_BACKWARD;
                        }
                        break;
                }
                if (direction != 0) {
                    View focused = mView.findFocus();
                    if (focused != null) {
                        View v = focused.focusSearch(direction);
                        if (v != null && v != focused) {
                            // do the math the get the interesting rect
                            // of previous focused into the coord system of
                            // newly focused view
                            focused.getFocusedRect(mTempRect);
                            if (mView instanceof ViewGroup) {
                                ((ViewGroup) mView).offsetDescendantRectToMyCoords(
                                        focused, mTempRect);
                                ((ViewGroup) mView).offsetRectIntoDescendantCoords(
                                        v, mTempRect);
                            }
                            if (v.requestFocus(direction, mTempRect)) {
                                playSoundEffect(SoundEffectConstants
                                        .getContantForFocusDirection(direction));
                                return FINISH_HANDLED;
                            }
                        }

                        // Give the focused view a last chance to handle the dpad key.
                        if (mView.dispatchUnhandledMove(focused, direction)) {
                            return FINISH_HANDLED;
                        }
                    } else {
                        // find the best view to give focus to in this non-touch-mode with no-focus
                        View v = focusSearch(null, direction);
                        if (v != null && v.requestFocus(direction)) {
                            return FINISH_HANDLED;
                        }
                    }
                }
            }
            return FORWARD;
        }

        private int processPointerEvent(QueuedInputEvent q) {
            final MotionEvent event = (MotionEvent)q.mEvent;

            if (mView.dispatchPointerEvent(event)) {
                return FINISH_HANDLED;
            }
            return FORWARD;
        }

        private int processTrackballEvent(QueuedInputEvent q) {
            final MotionEvent event = (MotionEvent)q.mEvent;

            if (mView.dispatchTrackballEvent(event)) {
                return FINISH_HANDLED;
            }
            return FORWARD;
        }

        private int processGenericMotionEvent(QueuedInputEvent q) {
            final MotionEvent event = (MotionEvent)q.mEvent;

            // Deliver the event to the view.
            if (mView.dispatchGenericMotionEvent(event)) {
                return FINISH_HANDLED;
            }
            return FORWARD;
        }
    }

    /**
     * Performs default processing of unhandled input events.
     */
    final class SyntheticInputStage extends InputStage {
        private final TrackballAxis mTrackballAxisX = new TrackballAxis();
        private final TrackballAxis mTrackballAxisY = new TrackballAxis();
        private long mLastTrackballTime;

        private int mLastJoystickXDirection;
        private int mLastJoystickYDirection;
        private int mLastJoystickXKeyCode;
        private int mLastJoystickYKeyCode;

        private SimulatedDpad mSimulatedDpad;

        public SyntheticInputStage() {
            super(null);
            mSimulatedDpad = new SimulatedDpad(mContext);
        }

        @Override
        protected int onProcess(QueuedInputEvent q) {
            q.mFlags |= QueuedInputEvent.FLAG_RESYNTHESIZED;
            if (q.mEvent instanceof MotionEvent) {
                final int source = q.mEvent.getSource();
                if ((source & InputDevice.SOURCE_CLASS_TRACKBALL) != 0) {
                    return processTrackballEvent(q);
                } else if ((source & InputDevice.SOURCE_CLASS_JOYSTICK) != 0) {
                    return processJoystickEvent(q);
                } else if ((source & InputDevice.SOURCE_TOUCH_NAVIGATION)
                        == InputDevice.SOURCE_TOUCH_NAVIGATION) {
                    return processTouchNavigationEvent(q);
                }
            }
            return FORWARD;
        }

        @Override
        protected void onDeliverToNext(QueuedInputEvent q) {
            if ((q.mFlags & QueuedInputEvent.FLAG_RESYNTHESIZED) == 0) {
                // Cancel related synthetic events if any prior stage has handled the event.
                if (q.mEvent instanceof MotionEvent) {
                    final int source = q.mEvent.getSource();
                    if ((source & InputDevice.SOURCE_CLASS_TRACKBALL) != 0) {
                        cancelTrackballEvent(q);
                    } else if ((source & InputDevice.SOURCE_CLASS_JOYSTICK) != 0) {
                        cancelJoystickEvent(q);
                    } else if ((source & InputDevice.SOURCE_TOUCH_NAVIGATION)
                            == InputDevice.SOURCE_TOUCH_NAVIGATION) {
                        cancelTouchNavigationEvent(q);
                    }
                }
            }
            super.onDeliverToNext(q);
        }

        private int processTrackballEvent(QueuedInputEvent q) {
            final MotionEvent event = (MotionEvent)q.mEvent;

            // Translate the trackball event into DPAD keys and try to deliver those.
            final TrackballAxis x = mTrackballAxisX;
            final TrackballAxis y = mTrackballAxisY;
            long curTime = SystemClock.uptimeMillis();
            if ((mLastTrackballTime + MAX_TRACKBALL_DELAY) < curTime) {
                // It has been too long since the last movement,
                // so restart at the beginning.
                x.reset(0);
                y.reset(0);
                mLastTrackballTime = curTime;
            }

            final int action = event.getAction();
            final int metaState = event.getMetaState();
            switch (action) {
                case MotionEvent.ACTION_DOWN:
                    x.reset(2);
                    y.reset(2);
                    enqueueInputEvent(new KeyEvent(curTime, curTime,
                            KeyEvent.ACTION_DOWN, KeyEvent.KEYCODE_DPAD_CENTER, 0, metaState,
                            KeyCharacterMap.VIRTUAL_KEYBOARD, 0, KeyEvent.FLAG_FALLBACK,
                            InputDevice.SOURCE_KEYBOARD));
                    break;
                case MotionEvent.ACTION_UP:
                    x.reset(2);
                    y.reset(2);
                    enqueueInputEvent(new KeyEvent(curTime, curTime,
                            KeyEvent.ACTION_UP, KeyEvent.KEYCODE_DPAD_CENTER, 0, metaState,
                            KeyCharacterMap.VIRTUAL_KEYBOARD, 0, KeyEvent.FLAG_FALLBACK,
                            InputDevice.SOURCE_KEYBOARD));
                    break;
            }

            if (DEBUG_TRACKBALL) Log.v(TAG, "TB X=" + x.position + " step="
                    + x.step + " dir=" + x.dir + " acc=" + x.acceleration
                    + " move=" + event.getX()
                    + " / Y=" + y.position + " step="
                    + y.step + " dir=" + y.dir + " acc=" + y.acceleration
                    + " move=" + event.getY());
            final float xOff = x.collect(event.getX(), event.getEventTime(), "X");
            final float yOff = y.collect(event.getY(), event.getEventTime(), "Y");

            // Generate DPAD events based on the trackball movement.
            // We pick the axis that has moved the most as the direction of
            // the DPAD.  When we generate DPAD events for one axis, then the
            // other axis is reset -- we don't want to perform DPAD jumps due
            // to slight movements in the trackball when making major movements
            // along the other axis.
            int keycode = 0;
            int movement = 0;
            float accel = 1;
            if (xOff > yOff) {
                movement = x.generate((2/event.getXPrecision()));
                if (movement != 0) {
                    keycode = movement > 0 ? KeyEvent.KEYCODE_DPAD_RIGHT
                            : KeyEvent.KEYCODE_DPAD_LEFT;
                    accel = x.acceleration;
                    y.reset(2);
                }
            } else if (yOff > 0) {
                movement = y.generate((2/event.getYPrecision()));
                if (movement != 0) {
                    keycode = movement > 0 ? KeyEvent.KEYCODE_DPAD_DOWN
                            : KeyEvent.KEYCODE_DPAD_UP;
                    accel = y.acceleration;
                    x.reset(2);
                }
            }

            if (keycode != 0) {
                if (movement < 0) movement = -movement;
                int accelMovement = (int)(movement * accel);
                if (DEBUG_TRACKBALL) Log.v(TAG, "Move: movement=" + movement
                        + " accelMovement=" + accelMovement
                        + " accel=" + accel);
                if (accelMovement > movement) {
                    if (DEBUG_TRACKBALL) Log.v(TAG, "Delivering fake DPAD: "
                            + keycode);
                    movement--;
                    int repeatCount = accelMovement - movement;
                    enqueueInputEvent(new KeyEvent(curTime, curTime,
                            KeyEvent.ACTION_MULTIPLE, keycode, repeatCount, metaState,
                            KeyCharacterMap.VIRTUAL_KEYBOARD, 0, KeyEvent.FLAG_FALLBACK,
                            InputDevice.SOURCE_KEYBOARD));
                }
                while (movement > 0) {
                    if (DEBUG_TRACKBALL) Log.v(TAG, "Delivering fake DPAD: "
                            + keycode);
                    movement--;
                    curTime = SystemClock.uptimeMillis();
                    enqueueInputEvent(new KeyEvent(curTime, curTime,
                            KeyEvent.ACTION_DOWN, keycode, 0, metaState,
                            KeyCharacterMap.VIRTUAL_KEYBOARD, 0, KeyEvent.FLAG_FALLBACK,
                            InputDevice.SOURCE_KEYBOARD));
                    enqueueInputEvent(new KeyEvent(curTime, curTime,
                            KeyEvent.ACTION_UP, keycode, 0, metaState,
                            KeyCharacterMap.VIRTUAL_KEYBOARD, 0, KeyEvent.FLAG_FALLBACK,
                            InputDevice.SOURCE_KEYBOARD));
                }
                mLastTrackballTime = curTime;
            }

            // Unfortunately we can't tell whether the application consumed the keys, so
            // we always consider the trackball event handled.
            return FINISH_HANDLED;
        }

        private void cancelTrackballEvent(QueuedInputEvent q) {
            mLastTrackballTime = Integer.MIN_VALUE;

            // If we reach this, we consumed a trackball event.
            // Because we will not translate the trackball event into a key event,
            // touch mode will not exit, so we exit touch mode here.
            if (mView != null && mAdded) {
                ensureTouchMode(false);
            }
        }

        private int processJoystickEvent(QueuedInputEvent q) {
            final MotionEvent event = (MotionEvent)q.mEvent;
            updateJoystickDirection(event, true);
            return FINISH_HANDLED;
        }

        private void cancelJoystickEvent(QueuedInputEvent q) {
            final MotionEvent event = (MotionEvent)q.mEvent;
            updateJoystickDirection(event, false);
        }

        private void updateJoystickDirection(MotionEvent event, boolean synthesizeNewKeys) {
            final long time = event.getEventTime();
            final int metaState = event.getMetaState();
            final int deviceId = event.getDeviceId();
            final int source = event.getSource();

            int xDirection = joystickAxisValueToDirection(
                    event.getAxisValue(MotionEvent.AXIS_HAT_X));
            if (xDirection == 0) {
                xDirection = joystickAxisValueToDirection(event.getX());
            }

            int yDirection = joystickAxisValueToDirection(
                    event.getAxisValue(MotionEvent.AXIS_HAT_Y));
            if (yDirection == 0) {
                yDirection = joystickAxisValueToDirection(event.getY());
            }

            if (xDirection != mLastJoystickXDirection) {
                if (mLastJoystickXKeyCode != 0) {
                    mHandler.removeMessages(MSG_ENQUEUE_X_AXIS_KEY_REPEAT);
                    enqueueInputEvent(new KeyEvent(time, time,
                            KeyEvent.ACTION_UP, mLastJoystickXKeyCode, 0, metaState,
                            deviceId, 0, KeyEvent.FLAG_FALLBACK, source));
                    mLastJoystickXKeyCode = 0;
                }

                mLastJoystickXDirection = xDirection;

                if (xDirection != 0 && synthesizeNewKeys) {
                    mLastJoystickXKeyCode = xDirection > 0
                            ? KeyEvent.KEYCODE_DPAD_RIGHT : KeyEvent.KEYCODE_DPAD_LEFT;
                    final KeyEvent e = new KeyEvent(time, time,
                            KeyEvent.ACTION_DOWN, mLastJoystickXKeyCode, 0, metaState,
                            deviceId, 0, KeyEvent.FLAG_FALLBACK, source);
                    enqueueInputEvent(e);
                    Message m = mHandler.obtainMessage(MSG_ENQUEUE_X_AXIS_KEY_REPEAT, e);
                    m.setAsynchronous(true);
                    mHandler.sendMessageDelayed(m, ViewConfiguration.getKeyRepeatTimeout());
                }
            }

            if (yDirection != mLastJoystickYDirection) {
                if (mLastJoystickYKeyCode != 0) {
                    mHandler.removeMessages(MSG_ENQUEUE_Y_AXIS_KEY_REPEAT);
                    enqueueInputEvent(new KeyEvent(time, time,
                            KeyEvent.ACTION_UP, mLastJoystickYKeyCode, 0, metaState,
                            deviceId, 0, KeyEvent.FLAG_FALLBACK, source));
                    mLastJoystickYKeyCode = 0;
                }

                mLastJoystickYDirection = yDirection;

                if (yDirection != 0 && synthesizeNewKeys) {
                    mLastJoystickYKeyCode = yDirection > 0
                            ? KeyEvent.KEYCODE_DPAD_DOWN : KeyEvent.KEYCODE_DPAD_UP;
                    final KeyEvent e = new KeyEvent(time, time,
                            KeyEvent.ACTION_DOWN, mLastJoystickYKeyCode, 0, metaState,
                            deviceId, 0, KeyEvent.FLAG_FALLBACK, source);
                    enqueueInputEvent(e);
                    Message m = mHandler.obtainMessage(MSG_ENQUEUE_Y_AXIS_KEY_REPEAT, e);
                    m.setAsynchronous(true);
                    mHandler.sendMessageDelayed(m, ViewConfiguration.getKeyRepeatTimeout());
                }
            }
        }

        private int joystickAxisValueToDirection(float value) {
            if (value >= 0.5f) {
                return 1;
            } else if (value <= -0.5f) {
                return -1;
            } else {
                return 0;
            }
        }

        private int processTouchNavigationEvent(QueuedInputEvent q) {
            final MotionEvent event = (MotionEvent)q.mEvent;
            mSimulatedDpad.updateTouchNavigation(ViewRootImpl.this, event, true);
            return FINISH_HANDLED;
        }

        private void cancelTouchNavigationEvent(QueuedInputEvent q) {
            final MotionEvent event = (MotionEvent)q.mEvent;
            mSimulatedDpad.updateTouchNavigation(ViewRootImpl.this, event, false);
        }
    }

    /**
     * Returns true if the key is used for keyboard navigation.
     * @param keyEvent The key event.
     * @return True if the key is used for keyboard navigation.
     */
    private static boolean isNavigationKey(KeyEvent keyEvent) {
        switch (keyEvent.getKeyCode()) {
        case KeyEvent.KEYCODE_DPAD_LEFT:
        case KeyEvent.KEYCODE_DPAD_RIGHT:
        case KeyEvent.KEYCODE_DPAD_UP:
        case KeyEvent.KEYCODE_DPAD_DOWN:
        case KeyEvent.KEYCODE_DPAD_CENTER:
        case KeyEvent.KEYCODE_PAGE_UP:
        case KeyEvent.KEYCODE_PAGE_DOWN:
        case KeyEvent.KEYCODE_MOVE_HOME:
        case KeyEvent.KEYCODE_MOVE_END:
        case KeyEvent.KEYCODE_TAB:
        case KeyEvent.KEYCODE_SPACE:
        case KeyEvent.KEYCODE_ENTER:
            return true;
        }
        return false;
    }

    /**
     * Returns true if the key is used for typing.
     * @param keyEvent The key event.
     * @return True if the key is used for typing.
     */
    private static boolean isTypingKey(KeyEvent keyEvent) {
        return keyEvent.getUnicodeChar() > 0;
    }

    /**
     * See if the key event means we should leave touch mode (and leave touch mode if so).
     * @param event The key event.
     * @return Whether this key event should be consumed (meaning the act of
     *   leaving touch mode alone is considered the event).
     */
    private boolean checkForLeavingTouchModeAndConsume(KeyEvent event) {
        // Only relevant in touch mode.
        if (!mAttachInfo.mInTouchMode) {
            return false;
        }

        // Only consider leaving touch mode on DOWN or MULTIPLE actions, never on UP.
        final int action = event.getAction();
        if (action != KeyEvent.ACTION_DOWN && action != KeyEvent.ACTION_MULTIPLE) {
            return false;
        }

        // Don't leave touch mode if the IME told us not to.
        if ((event.getFlags() & KeyEvent.FLAG_KEEP_TOUCH_MODE) != 0) {
            return false;
        }

        // If the key can be used for keyboard navigation then leave touch mode
        // and select a focused view if needed (in ensureTouchMode).
        // When a new focused view is selected, we consume the navigation key because
        // navigation doesn't make much sense unless a view already has focus so
        // the key's purpose is to set focus.
        if (isNavigationKey(event)) {
            return ensureTouchMode(false);
        }

        // If the key can be used for typing then leave touch mode
        // and select a focused view if needed (in ensureTouchMode).
        // Always allow the view to process the typing key.
        if (isTypingKey(event)) {
            ensureTouchMode(false);
            return false;
        }

        return false;
    }

    /* drag/drop */
    void setLocalDragState(Object obj) {
        mLocalDragState = obj;
    }

    private void handleDragEvent(DragEvent event) {
        // From the root, only drag start/end/location are dispatched.  entered/exited
        // are determined and dispatched by the viewgroup hierarchy, who then report
        // that back here for ultimate reporting back to the framework.
        if (mView != null && mAdded) {
            final int what = event.mAction;

            if (what == DragEvent.ACTION_DRAG_EXITED) {
                // A direct EXITED event means that the window manager knows we've just crossed
                // a window boundary, so the current drag target within this one must have
                // just been exited.  Send it the usual notifications and then we're done
                // for now.
                mView.dispatchDragEvent(event);
            } else {
                // Cache the drag description when the operation starts, then fill it in
                // on subsequent calls as a convenience
                if (what == DragEvent.ACTION_DRAG_STARTED) {
                    mCurrentDragView = null;    // Start the current-recipient tracking
                    mDragDescription = event.mClipDescription;
                } else {
                    event.mClipDescription = mDragDescription;
                }

                // For events with a [screen] location, translate into window coordinates
                if ((what == DragEvent.ACTION_DRAG_LOCATION) || (what == DragEvent.ACTION_DROP)) {
                    mDragPoint.set(event.mX, event.mY);
                    if (mTranslator != null) {
                        mTranslator.translatePointInScreenToAppWindow(mDragPoint);
                    }

                    if (mCurScrollY != 0) {
                        mDragPoint.offset(0, mCurScrollY);
                    }

                    event.mX = mDragPoint.x;
                    event.mY = mDragPoint.y;
                }

                // Remember who the current drag target is pre-dispatch
                final View prevDragView = mCurrentDragView;

                // Now dispatch the drag/drop event
                boolean result = mView.dispatchDragEvent(event);

                // If we changed apparent drag target, tell the OS about it
                if (prevDragView != mCurrentDragView) {
                    try {
                        if (prevDragView != null) {
                            mWindowSession.dragRecipientExited(mWindow);
                        }
                        if (mCurrentDragView != null) {
                            mWindowSession.dragRecipientEntered(mWindow);
                        }
                    } catch (RemoteException e) {
                        Slog.e(TAG, "Unable to note drag target change");
                    }
                }

                // Report the drop result when we're done
                if (what == DragEvent.ACTION_DROP) {
                    mDragDescription = null;
                    try {
                        Log.i(TAG, "Reporting drop result: " + result);
                        mWindowSession.reportDropResult(mWindow, result);
                    } catch (RemoteException e) {
                        Log.e(TAG, "Unable to report drop result");
                    }
                }

                // When the drag operation ends, release any local state object
                // that may have been in use
                if (what == DragEvent.ACTION_DRAG_ENDED) {
                    setLocalDragState(null);
                }
            }
        }
        event.recycle();
    }

    public void handleDispatchSystemUiVisibilityChanged(SystemUiVisibilityInfo args) {
        if (mSeq != args.seq) {
            // The sequence has changed, so we need to update our value and make
            // sure to do a traversal afterward so the window manager is given our
            // most recent data.
            mSeq = args.seq;
            mAttachInfo.mForceReportNewAttributes = true;
            scheduleTraversals();            
        }
        if (mView == null) return;
        if (args.localChanges != 0) {
            mView.updateLocalSystemUiVisibility(args.localValue, args.localChanges);
        }
        if (mAttachInfo != null) {
            int visibility = args.globalVisibility&View.SYSTEM_UI_CLEARABLE_FLAGS;
            if (visibility != mAttachInfo.mGlobalSystemUiVisibility) {
                mAttachInfo.mGlobalSystemUiVisibility = visibility;
                mView.dispatchSystemUiVisibilityChanged(visibility);
            }
        }
    }

    public void handleDispatchDoneAnimating() {
        if (mWindowsAnimating) {
            mWindowsAnimating = false;
            if (!mDirty.isEmpty() || mIsAnimating)  {
                scheduleTraversals();
            }
        }
    }

    public void getLastTouchPoint(Point outLocation) {
        outLocation.x = (int) mLastTouchPoint.x;
        outLocation.y = (int) mLastTouchPoint.y;
    }

    public void setDragFocus(View newDragTarget) {
        if (mCurrentDragView != newDragTarget) {
            mCurrentDragView = newDragTarget;
        }
    }

    private AudioManager getAudioManager() {
        if (mView == null) {
            throw new IllegalStateException("getAudioManager called when there is no mView");
        }
        if (mAudioManager == null) {
            mAudioManager = (AudioManager) mView.getContext().getSystemService(Context.AUDIO_SERVICE);
        }
        return mAudioManager;
    }

    public AccessibilityInteractionController getAccessibilityInteractionController() {
        if (mView == null) {
            throw new IllegalStateException("getAccessibilityInteractionController"
                    + " called when there is no mView");
        }
        if (mAccessibilityInteractionController == null) {
            mAccessibilityInteractionController = new AccessibilityInteractionController(this);
        }
        return mAccessibilityInteractionController;
    }

    private int relayoutWindow(WindowManager.LayoutParams params, int viewVisibility,
            boolean insetsPending) throws RemoteException {

        float appScale = mAttachInfo.mApplicationScale;
        boolean restore = false;
        if (params != null && mTranslator != null) {
            restore = true;
            params.backup();
            mTranslator.translateWindowLayout(params);
        }
        if (params != null) {
            if (DBG) Log.d(TAG, "WindowLayout in layoutWindow:" + params);
        }
        mPendingConfiguration.seq = 0;
        //Log.d(TAG, ">>>>>> CALLING relayout");
        if (params != null && mOrigWindowType != params.type) {
            // For compatibility with old apps, don't crash here.
            if (mTargetSdkVersion < android.os.Build.VERSION_CODES.ICE_CREAM_SANDWICH) {
                Slog.w(TAG, "Window type can not be changed after "
                        + "the window is added; ignoring change of " + mView);
                params.type = mOrigWindowType;
            }
        }
        int relayoutResult = mWindowSession.relayout(
                mWindow, mSeq, params,
                (int) (mView.getMeasuredWidth() * appScale + 0.5f),
                (int) (mView.getMeasuredHeight() * appScale + 0.5f),
                viewVisibility, insetsPending ? WindowManagerGlobal.RELAYOUT_INSETS_PENDING : 0,
                mWinFrame, mPendingOverscanInsets, mPendingContentInsets, mPendingVisibleInsets,
                mPendingConfiguration, mSurface);
        //Log.d(TAG, "<<<<<< BACK FROM relayout");
        if (restore) {
            params.restore();
        }
        
        if (mTranslator != null) {
            mTranslator.translateRectInScreenToAppWinFrame(mWinFrame);
            mTranslator.translateRectInScreenToAppWindow(mPendingOverscanInsets);
            mTranslator.translateRectInScreenToAppWindow(mPendingContentInsets);
            mTranslator.translateRectInScreenToAppWindow(mPendingVisibleInsets);
        }
        return relayoutResult;
    }

    /**
     * {@inheritDoc}
     */
    public void playSoundEffect(int effectId) {
        checkThread();

        if (mMediaDisabled) {
            return;
        }

        try {
            final AudioManager audioManager = getAudioManager();

            switch (effectId) {
                case SoundEffectConstants.CLICK:
                    audioManager.playSoundEffect(AudioManager.FX_KEY_CLICK);
                    return;
                case SoundEffectConstants.NAVIGATION_DOWN:
                    audioManager.playSoundEffect(AudioManager.FX_FOCUS_NAVIGATION_DOWN);
                    return;
                case SoundEffectConstants.NAVIGATION_LEFT:
                    audioManager.playSoundEffect(AudioManager.FX_FOCUS_NAVIGATION_LEFT);
                    return;
                case SoundEffectConstants.NAVIGATION_RIGHT:
                    audioManager.playSoundEffect(AudioManager.FX_FOCUS_NAVIGATION_RIGHT);
                    return;
                case SoundEffectConstants.NAVIGATION_UP:
                    audioManager.playSoundEffect(AudioManager.FX_FOCUS_NAVIGATION_UP);
                    return;
                default:
                    throw new IllegalArgumentException("unknown effect id " + effectId +
                            " not defined in " + SoundEffectConstants.class.getCanonicalName());
            }
        } catch (IllegalStateException e) {
            // Exception thrown by getAudioManager() when mView is null
            Log.e(TAG, "FATAL EXCEPTION when attempting to play sound effect: " + e);
            e.printStackTrace();
        }
    }

    /**
     * {@inheritDoc}
     */
    public boolean performHapticFeedback(int effectId, boolean always) {
        try {
            return mWindowSession.performHapticFeedback(mWindow, effectId, always);
        } catch (RemoteException e) {
            return false;
        }
    }

    /**
     * {@inheritDoc}
     */
    public View focusSearch(View focused, int direction) {
        checkThread();
        if (!(mView instanceof ViewGroup)) {
            return null;
        }
        return FocusFinder.getInstance().findNextFocus((ViewGroup) mView, focused, direction);
    }

    public void debug() {
        mView.debug();
    }
    
    public void dumpGfxInfo(int[] info) {
        info[0] = info[1] = 0;
        if (mView != null) {
            getGfxInfo(mView, info);
        }
    }

    private static void getGfxInfo(View view, int[] info) {
        DisplayList displayList = view.mDisplayList;
        info[0]++;
        if (displayList != null) {
            info[1] += displayList.getSize();
        }

        if (view instanceof ViewGroup) {
            ViewGroup group = (ViewGroup) view;

            int count = group.getChildCount();
            for (int i = 0; i < count; i++) {
                getGfxInfo(group.getChildAt(i), info);
            }
        }
    }

    public void die(boolean immediate) {
        // Make sure we do execute immediately if we are in the middle of a traversal or the damage
        // done by dispatchDetachedFromWindow will cause havoc on return.
        if (immediate && !mIsInTraversal) {
            doDie();
        } else {
            if (!mIsDrawing) {
                destroyHardwareRenderer();
            } else {
                Log.e(TAG, "Attempting to destroy the window while drawing!\n" +
                        "  window=" + this + ", title=" + mWindowAttributes.getTitle());
            }
            mHandler.sendEmptyMessage(MSG_DIE);
        }
    }

    void doDie() {
        checkThread();
        if (LOCAL_LOGV) Log.v(TAG, "DIE in " + this + " of " + mSurface);
        synchronized (this) {
            if (mAdded) {
                dispatchDetachedFromWindow();
            }

            if (mAdded && !mFirst) {
                invalidateDisplayLists();
                destroyHardwareRenderer();

                if (mView != null) {
                    int viewVisibility = mView.getVisibility();
                    boolean viewVisibilityChanged = mViewVisibility != viewVisibility;
                    if (mWindowAttributesChanged || viewVisibilityChanged) {
                        // If layout params have been changed, first give them
                        // to the window manager to make sure it has the correct
                        // animation info.
                        try {
                            if ((relayoutWindow(mWindowAttributes, viewVisibility, false)
                                    & WindowManagerGlobal.RELAYOUT_RES_FIRST_TIME) != 0) {
                                mWindowSession.finishDrawing(mWindow);
                            }
                        } catch (RemoteException e) {
                        }
                    }
    
                    mSurface.release();
                }
            }

            mAdded = false;
        }
    }

    public void requestUpdateConfiguration(Configuration config) {
        Message msg = mHandler.obtainMessage(MSG_UPDATE_CONFIGURATION, config);
        mHandler.sendMessage(msg);
    }

    public void loadSystemProperties() {
        mHandler.post(new Runnable() {
            @Override
            public void run() {
                // Profiling
                mProfileRendering = SystemProperties.getBoolean(PROPERTY_PROFILE_RENDERING, false);
                profileRendering(mAttachInfo.mHasWindowFocus);

                // Media (used by sound effects)
                mMediaDisabled = SystemProperties.getBoolean(PROPERTY_MEDIA_DISABLED, false);

                // Hardware rendering
                if (mAttachInfo.mHardwareRenderer != null) {
                    if (mAttachInfo.mHardwareRenderer.loadSystemProperties(mHolder.getSurface())) {
                        invalidate();
                    }
                }

                // Layout debugging
                boolean layout = SystemProperties.getBoolean(View.DEBUG_LAYOUT_PROPERTY, false);
                if (layout != mAttachInfo.mDebugLayout) {
                    mAttachInfo.mDebugLayout = layout;
                    if (!mHandler.hasMessages(MSG_INVALIDATE_WORLD)) {
                        mHandler.sendEmptyMessageDelayed(MSG_INVALIDATE_WORLD, 200);
                    }
                }
            }
        });
    }

    private void destroyHardwareRenderer() {
        AttachInfo attachInfo = mAttachInfo;
        HardwareRenderer hardwareRenderer = attachInfo.mHardwareRenderer;

        if (hardwareRenderer != null) {
            if (mView != null) {
                hardwareRenderer.destroyHardwareResources(mView);
            }
            hardwareRenderer.destroy(true);
            hardwareRenderer.setRequested(false);

            attachInfo.mHardwareRenderer = null;
            attachInfo.mHardwareAccelerated = false;
        }
    }

    public void dispatchFinishInputConnection(InputConnection connection) {
        Message msg = mHandler.obtainMessage(MSG_FINISH_INPUT_CONNECTION, connection);
        mHandler.sendMessage(msg);
    }

    public void dispatchResized(Rect frame, Rect overscanInsets, Rect contentInsets,
            Rect visibleInsets, boolean reportDraw, Configuration newConfig) {
        if (DEBUG_LAYOUT) Log.v(TAG, "Resizing " + this + ": frame=" + frame.toShortString()
                + " contentInsets=" + contentInsets.toShortString()
                + " visibleInsets=" + visibleInsets.toShortString()
                + " reportDraw=" + reportDraw);
        Message msg = mHandler.obtainMessage(reportDraw ? MSG_RESIZED_REPORT : MSG_RESIZED);
        if (mTranslator != null) {
            mTranslator.translateRectInScreenToAppWindow(frame);
            mTranslator.translateRectInScreenToAppWindow(overscanInsets);
            mTranslator.translateRectInScreenToAppWindow(contentInsets);
            mTranslator.translateRectInScreenToAppWindow(visibleInsets);
        }
        SomeArgs args = SomeArgs.obtain();
        final boolean sameProcessCall = (Binder.getCallingPid() == android.os.Process.myPid());
        args.arg1 = sameProcessCall ? new Rect(frame) : frame;
        args.arg2 = sameProcessCall ? new Rect(contentInsets) : contentInsets;
        args.arg3 = sameProcessCall ? new Rect(visibleInsets) : visibleInsets;
        args.arg4 = sameProcessCall && newConfig != null ? new Configuration(newConfig) : newConfig;
        args.arg5 = sameProcessCall ? new Rect(overscanInsets) : overscanInsets;
        msg.obj = args;
        mHandler.sendMessage(msg);
    }

    public void dispatchMoved(int newX, int newY) {
        if (DEBUG_LAYOUT) Log.v(TAG, "Window moved " + this + ": newX=" + newX + " newY=" + newY);
        if (mTranslator != null) {
            PointF point = new PointF(newX, newY);
            mTranslator.translatePointInScreenToAppWindow(point);
            newX = (int) (point.x + 0.5);
            newY = (int) (point.y + 0.5);
        }
        Message msg = mHandler.obtainMessage(MSG_WINDOW_MOVED, newX, newY);
        mHandler.sendMessage(msg);
    }

    /**
     * Represents a pending input event that is waiting in a queue.
     *
     * Input events are processed in serial order by the timestamp specified by
     * {@link InputEvent#getEventTimeNano()}.  In general, the input dispatcher delivers
     * one input event to the application at a time and waits for the application
     * to finish handling it before delivering the next one.
     *
     * However, because the application or IME can synthesize and inject multiple
     * key events at a time without going through the input dispatcher, we end up
     * needing a queue on the application's side.
     */
    private static final class QueuedInputEvent {
        public static final int FLAG_DELIVER_POST_IME = 1 << 0;
        public static final int FLAG_DEFERRED = 1 << 1;
        public static final int FLAG_FINISHED = 1 << 2;
        public static final int FLAG_FINISHED_HANDLED = 1 << 3;
        public static final int FLAG_RESYNTHESIZED = 1 << 4;

        public QueuedInputEvent mNext;

        public InputEvent mEvent;
        public InputEventReceiver mReceiver;
        public int mFlags;

        public boolean shouldSkipIme() {
            if ((mFlags & FLAG_DELIVER_POST_IME) != 0) {
                return true;
            }
            return mEvent instanceof MotionEvent
                    && mEvent.isFromSource(InputDevice.SOURCE_CLASS_POINTER);
        }
    }

    private QueuedInputEvent obtainQueuedInputEvent(InputEvent event,
            InputEventReceiver receiver, int flags) {
        QueuedInputEvent q = mQueuedInputEventPool;
        if (q != null) {
            mQueuedInputEventPoolSize -= 1;
            mQueuedInputEventPool = q.mNext;
            q.mNext = null;
        } else {
            q = new QueuedInputEvent();
        }

        q.mEvent = event;
        q.mReceiver = receiver;
        q.mFlags = flags;
        return q;
    }

    private void recycleQueuedInputEvent(QueuedInputEvent q) {
        q.mEvent = null;
        q.mReceiver = null;

        if (mQueuedInputEventPoolSize < MAX_QUEUED_INPUT_EVENT_POOL_SIZE) {
            mQueuedInputEventPoolSize += 1;
            q.mNext = mQueuedInputEventPool;
            mQueuedInputEventPool = q;
        }
    }

    void enqueueInputEvent(InputEvent event) {
        enqueueInputEvent(event, null, 0, false);
    }

    void enqueueInputEvent(InputEvent event,
            InputEventReceiver receiver, int flags, boolean processImmediately) {
        QueuedInputEvent q = obtainQueuedInputEvent(event, receiver, flags);

        // Always enqueue the input event in order, regardless of its time stamp.
        // We do this because the application or the IME may inject key events
        // in response to touch events and we want to ensure that the injected keys
        // are processed in the order they were received and we cannot trust that
        // the time stamp of injected events are monotonic.
        QueuedInputEvent last = mPendingInputEventTail;
        if (last == null) {
            mPendingInputEventHead = q;
            mPendingInputEventTail = q;
        } else {
            last.mNext = q;
            mPendingInputEventTail = q;
        }
        mPendingInputEventCount += 1;
        Trace.traceCounter(Trace.TRACE_TAG_INPUT, mPendingInputEventQueueLengthCounterName,
                mPendingInputEventCount);

        if (processImmediately) {
            doProcessInputEvents();
        } else {
            scheduleProcessInputEvents();
        }
    }

    private void scheduleProcessInputEvents() {
        if (!mProcessInputEventsScheduled) {
            mProcessInputEventsScheduled = true;
            Message msg = mHandler.obtainMessage(MSG_PROCESS_INPUT_EVENTS);
            msg.setAsynchronous(true);
            mHandler.sendMessage(msg);
        }
    }

    void doProcessInputEvents() {
        // Deliver all pending input events in the queue.
        while (mPendingInputEventHead != null) {
            QueuedInputEvent q = mPendingInputEventHead;
            mPendingInputEventHead = q.mNext;
            if (mPendingInputEventHead == null) {
                mPendingInputEventTail = null;
            }
            q.mNext = null;

            mPendingInputEventCount -= 1;
            Trace.traceCounter(Trace.TRACE_TAG_INPUT, mPendingInputEventQueueLengthCounterName,
                    mPendingInputEventCount);

            deliverInputEvent(q);
        }

        // We are done processing all input events that we can process right now
        // so we can clear the pending flag immediately.
        if (mProcessInputEventsScheduled) {
            mProcessInputEventsScheduled = false;
            mHandler.removeMessages(MSG_PROCESS_INPUT_EVENTS);
        }
    }

    private void deliverInputEvent(QueuedInputEvent q) {
        Trace.traceBegin(Trace.TRACE_TAG_VIEW, "deliverInputEvent");
        try {
            if (mInputEventConsistencyVerifier != null) {
                mInputEventConsistencyVerifier.onInputEvent(q.mEvent, 0);
            }

            InputStage stage = q.shouldSkipIme() ? mFirstPostImeInputStage : mFirstInputStage;
            if (stage != null) {
                stage.deliver(q);
            } else {
                finishInputEvent(q);
            }
        } finally {
            Trace.traceEnd(Trace.TRACE_TAG_VIEW);
        }
    }

    private void finishInputEvent(QueuedInputEvent q) {
        if (q.mReceiver != null) {
            boolean handled = (q.mFlags & QueuedInputEvent.FLAG_FINISHED_HANDLED) != 0;
            q.mReceiver.finishInputEvent(q.mEvent, handled);
        } else {
            q.mEvent.recycleIfNeededAfterDispatch();
        }

        recycleQueuedInputEvent(q);
    }

    static boolean isTerminalInputEvent(InputEvent event) {
        if (event instanceof KeyEvent) {
            final KeyEvent keyEvent = (KeyEvent)event;
            return keyEvent.getAction() == KeyEvent.ACTION_UP;
        } else {
            final MotionEvent motionEvent = (MotionEvent)event;
            final int action = motionEvent.getAction();
            return action == MotionEvent.ACTION_UP
                    || action == MotionEvent.ACTION_CANCEL
                    || action == MotionEvent.ACTION_HOVER_EXIT;
        }
    }

    void scheduleConsumeBatchedInput() {
        if (!mConsumeBatchedInputScheduled) {
            mConsumeBatchedInputScheduled = true;
            mChoreographer.postCallback(Choreographer.CALLBACK_INPUT,
                    mConsumedBatchedInputRunnable, null);
        }
    }

    void unscheduleConsumeBatchedInput() {
        if (mConsumeBatchedInputScheduled) {
            mConsumeBatchedInputScheduled = false;
            mChoreographer.removeCallbacks(Choreographer.CALLBACK_INPUT,
                    mConsumedBatchedInputRunnable, null);
        }
    }

    void doConsumeBatchedInput(long frameTimeNanos) {
        if (mConsumeBatchedInputScheduled) {
            mConsumeBatchedInputScheduled = false;
            if (mInputEventReceiver != null) {
                mInputEventReceiver.consumeBatchedInputEvents(frameTimeNanos);
            }
            doProcessInputEvents();
        }
    }

    final class TraversalRunnable implements Runnable {
        @Override
        public void run() {
            doTraversal();
        }
    }
    final TraversalRunnable mTraversalRunnable = new TraversalRunnable();

    final class WindowInputEventReceiver extends InputEventReceiver {
        public WindowInputEventReceiver(InputChannel inputChannel, Looper looper) {
            super(inputChannel, looper);
        }

        @Override
        public void onInputEvent(InputEvent event) {
            enqueueInputEvent(event, this, 0, true);
        }

        @Override
        public void onBatchedInputEventPending() {
            scheduleConsumeBatchedInput();
        }

        @Override
        public void dispose() {
            unscheduleConsumeBatchedInput();
            super.dispose();
        }
    }
    WindowInputEventReceiver mInputEventReceiver;

    final class ConsumeBatchedInputRunnable implements Runnable {
        @Override
        public void run() {
            doConsumeBatchedInput(mChoreographer.getFrameTimeNanos());
        }
    }
    final ConsumeBatchedInputRunnable mConsumedBatchedInputRunnable =
            new ConsumeBatchedInputRunnable();
    boolean mConsumeBatchedInputScheduled;

    final class InvalidateOnAnimationRunnable implements Runnable {
        private boolean mPosted;
        private ArrayList<View> mViews = new ArrayList<View>();
        private ArrayList<AttachInfo.InvalidateInfo> mViewRects =
                new ArrayList<AttachInfo.InvalidateInfo>();
        private View[] mTempViews;
        private AttachInfo.InvalidateInfo[] mTempViewRects;

        public void addView(View view) {
            synchronized (this) {
                mViews.add(view);
                postIfNeededLocked();
            }
        }

        public void addViewRect(AttachInfo.InvalidateInfo info) {
            synchronized (this) {
                mViewRects.add(info);
                postIfNeededLocked();
            }
        }

        public void removeView(View view) {
            synchronized (this) {
                mViews.remove(view);

                for (int i = mViewRects.size(); i-- > 0; ) {
                    AttachInfo.InvalidateInfo info = mViewRects.get(i);
                    if (info.target == view) {
                        mViewRects.remove(i);
                        info.recycle();
                    }
                }

                if (mPosted && mViews.isEmpty() && mViewRects.isEmpty()) {
                    mChoreographer.removeCallbacks(Choreographer.CALLBACK_ANIMATION, this, null);
                    mPosted = false;
                }
            }
        }

        @Override
        public void run() {
            final int viewCount;
            final int viewRectCount;
            synchronized (this) {
                mPosted = false;

                viewCount = mViews.size();
                if (viewCount != 0) {
                    mTempViews = mViews.toArray(mTempViews != null
                            ? mTempViews : new View[viewCount]);
                    mViews.clear();
                }

                viewRectCount = mViewRects.size();
                if (viewRectCount != 0) {
                    mTempViewRects = mViewRects.toArray(mTempViewRects != null
                            ? mTempViewRects : new AttachInfo.InvalidateInfo[viewRectCount]);
                    mViewRects.clear();
                }
            }

            for (int i = 0; i < viewCount; i++) {
                mTempViews[i].invalidate();
                mTempViews[i] = null;
            }

            for (int i = 0; i < viewRectCount; i++) {
                final View.AttachInfo.InvalidateInfo info = mTempViewRects[i];
                info.target.invalidate(info.left, info.top, info.right, info.bottom);
                info.recycle();
            }
        }

        private void postIfNeededLocked() {
            if (!mPosted) {
                mChoreographer.postCallback(Choreographer.CALLBACK_ANIMATION, this, null);
                mPosted = true;
            }
        }
    }
    final InvalidateOnAnimationRunnable mInvalidateOnAnimationRunnable =
            new InvalidateOnAnimationRunnable();

    public void dispatchInvalidateDelayed(View view, long delayMilliseconds) {
        Message msg = mHandler.obtainMessage(MSG_INVALIDATE, view);
        mHandler.sendMessageDelayed(msg, delayMilliseconds);
    }

    public void dispatchInvalidateRectDelayed(AttachInfo.InvalidateInfo info,
            long delayMilliseconds) {
        final Message msg = mHandler.obtainMessage(MSG_INVALIDATE_RECT, info);
        mHandler.sendMessageDelayed(msg, delayMilliseconds);
    }

    public void dispatchInvalidateOnAnimation(View view) {
        mInvalidateOnAnimationRunnable.addView(view);
    }

    public void dispatchInvalidateRectOnAnimation(AttachInfo.InvalidateInfo info) {
        mInvalidateOnAnimationRunnable.addViewRect(info);
    }

    public void enqueueDisplayList(DisplayList displayList) {
        mDisplayLists.add(displayList);
    }

    public void cancelInvalidate(View view) {
        mHandler.removeMessages(MSG_INVALIDATE, view);
        // fixme: might leak the AttachInfo.InvalidateInfo objects instead of returning
        // them to the pool
        mHandler.removeMessages(MSG_INVALIDATE_RECT, view);
        mInvalidateOnAnimationRunnable.removeView(view);
    }

    public void dispatchKey(KeyEvent event) {
        Message msg = mHandler.obtainMessage(MSG_DISPATCH_KEY, event);
        msg.setAsynchronous(true);
        mHandler.sendMessage(msg);
    }

    public void dispatchKeyFromIme(KeyEvent event) {
        Message msg = mHandler.obtainMessage(MSG_DISPATCH_KEY_FROM_IME, event);
        msg.setAsynchronous(true);
        mHandler.sendMessage(msg);
    }

    public void dispatchUnhandledKey(KeyEvent event) {
        if ((event.getFlags() & KeyEvent.FLAG_FALLBACK) == 0) {
            final KeyCharacterMap kcm = event.getKeyCharacterMap();
            final int keyCode = event.getKeyCode();
            final int metaState = event.getMetaState();

            // Check for fallback actions specified by the key character map.
            KeyCharacterMap.FallbackAction fallbackAction =
                    kcm.getFallbackAction(keyCode, metaState);
            if (fallbackAction != null) {
                final int flags = event.getFlags() | KeyEvent.FLAG_FALLBACK;
                KeyEvent fallbackEvent = KeyEvent.obtain(
                        event.getDownTime(), event.getEventTime(),
                        event.getAction(), fallbackAction.keyCode,
                        event.getRepeatCount(), fallbackAction.metaState,
                        event.getDeviceId(), event.getScanCode(),
                        flags, event.getSource(), null);
                fallbackAction.recycle();

                dispatchKey(fallbackEvent);
            }
        }
    }

    public void dispatchAppVisibility(boolean visible) {
        Message msg = mHandler.obtainMessage(MSG_DISPATCH_APP_VISIBILITY);
        msg.arg1 = visible ? 1 : 0;
        mHandler.sendMessage(msg);
    }

    public void dispatchScreenStateChange(boolean on) {
        Message msg = mHandler.obtainMessage(MSG_DISPATCH_SCREEN_STATE);
        msg.arg1 = on ? 1 : 0;
        mHandler.sendMessage(msg);
    }

    public void dispatchGetNewSurface() {
        Message msg = mHandler.obtainMessage(MSG_DISPATCH_GET_NEW_SURFACE);
        mHandler.sendMessage(msg);
    }

    public void windowFocusChanged(boolean hasFocus, boolean inTouchMode) {
        Message msg = Message.obtain();
        msg.what = MSG_WINDOW_FOCUS_CHANGED;
        msg.arg1 = hasFocus ? 1 : 0;
        msg.arg2 = inTouchMode ? 1 : 0;
        mHandler.sendMessage(msg);
    }

    public void dispatchCloseSystemDialogs(String reason) {
        Message msg = Message.obtain();
        msg.what = MSG_CLOSE_SYSTEM_DIALOGS;
        msg.obj = reason;
        mHandler.sendMessage(msg);
    }

    public void dispatchDragEvent(DragEvent event) {
        final int what;
        if (event.getAction() == DragEvent.ACTION_DRAG_LOCATION) {
            what = MSG_DISPATCH_DRAG_LOCATION_EVENT;
            mHandler.removeMessages(what);
        } else {
            what = MSG_DISPATCH_DRAG_EVENT;
        }
        Message msg = mHandler.obtainMessage(what, event);
        mHandler.sendMessage(msg);
    }

    public void dispatchSystemUiVisibilityChanged(int seq, int globalVisibility,
            int localValue, int localChanges) {
        SystemUiVisibilityInfo args = new SystemUiVisibilityInfo();
        args.seq = seq;
        args.globalVisibility = globalVisibility;
        args.localValue = localValue;
        args.localChanges = localChanges;
        mHandler.sendMessage(mHandler.obtainMessage(MSG_DISPATCH_SYSTEM_UI_VISIBILITY, args));
    }

    public void dispatchDoneAnimating() {
        mHandler.sendEmptyMessage(MSG_DISPATCH_DONE_ANIMATING);
    }

    public void dispatchCheckFocus() {
        if (!mHandler.hasMessages(MSG_CHECK_FOCUS)) {
            // This will result in a call to checkFocus() below.
            mHandler.sendEmptyMessage(MSG_CHECK_FOCUS);
        }
    }

    /**
     * Post a callback to send a
     * {@link AccessibilityEvent#TYPE_WINDOW_CONTENT_CHANGED} event.
     * This event is send at most once every
     * {@link ViewConfiguration#getSendRecurringAccessibilityEventsInterval()}.
     */
    private void postSendWindowContentChangedCallback(View source) {
        if (mSendWindowContentChangedAccessibilityEvent == null) {
            mSendWindowContentChangedAccessibilityEvent =
                new SendWindowContentChangedAccessibilityEvent();
        }
        View oldSource = mSendWindowContentChangedAccessibilityEvent.mSource;
        if (oldSource == null) {
            mSendWindowContentChangedAccessibilityEvent.mSource = source;
            mHandler.postDelayed(mSendWindowContentChangedAccessibilityEvent,
                    ViewConfiguration.getSendRecurringAccessibilityEventsInterval());
        } else {
            mSendWindowContentChangedAccessibilityEvent.mSource =
                    getCommonPredecessor(oldSource, source);
        }
    }

    /**
     * Remove a posted callback to send a
     * {@link AccessibilityEvent#TYPE_WINDOW_CONTENT_CHANGED} event.
     */
    private void removeSendWindowContentChangedCallback() {
        if (mSendWindowContentChangedAccessibilityEvent != null) {
            mHandler.removeCallbacks(mSendWindowContentChangedAccessibilityEvent);
        }
    }

    public boolean showContextMenuForChild(View originalView) {
        return false;
    }

    public ActionMode startActionModeForChild(View originalView, ActionMode.Callback callback) {
        return null;
    }

    public void createContextMenu(ContextMenu menu) {
    }

    public void childDrawableStateChanged(View child) {
    }

    public boolean requestSendAccessibilityEvent(View child, AccessibilityEvent event) {
        if (mView == null) {
            return false;
        }
        // Intercept accessibility focus events fired by virtual nodes to keep
        // track of accessibility focus position in such nodes.
        final int eventType = event.getEventType();
        switch (eventType) {
            case AccessibilityEvent.TYPE_VIEW_ACCESSIBILITY_FOCUSED: {
                final long sourceNodeId = event.getSourceNodeId();
                final int accessibilityViewId = AccessibilityNodeInfo.getAccessibilityViewId(
                        sourceNodeId);
                View source = mView.findViewByAccessibilityId(accessibilityViewId);
                if (source != null) {
                    AccessibilityNodeProvider provider = source.getAccessibilityNodeProvider();
                    if (provider != null) {
                        AccessibilityNodeInfo node = provider.createAccessibilityNodeInfo(
                                AccessibilityNodeInfo.getVirtualDescendantId(sourceNodeId));
                        setAccessibilityFocus(source, node);
                    }
                }
            } break;
            case AccessibilityEvent.TYPE_VIEW_ACCESSIBILITY_FOCUS_CLEARED: {
                final long sourceNodeId = event.getSourceNodeId();
                final int accessibilityViewId = AccessibilityNodeInfo.getAccessibilityViewId(
                        sourceNodeId);
                View source = mView.findViewByAccessibilityId(accessibilityViewId);
                if (source != null) {
                    AccessibilityNodeProvider provider = source.getAccessibilityNodeProvider();
                    if (provider != null) {
                        setAccessibilityFocus(null, null);
                    }
                }
            } break;
        }
        mAccessibilityManager.sendAccessibilityEvent(event);
        return true;
    }

    @Override
    public void childAccessibilityStateChanged(View child) {
        postSendWindowContentChangedCallback(child);
    }

    @Override
    public boolean canResolveLayoutDirection() {
        return true;
    }

    @Override
    public boolean isLayoutDirectionResolved() {
        return true;
    }

    @Override
    public int getLayoutDirection() {
        return View.LAYOUT_DIRECTION_RESOLVED_DEFAULT;
    }

    @Override
    public boolean canResolveTextDirection() {
        return true;
    }

    @Override
    public boolean isTextDirectionResolved() {
        return true;
    }

    @Override
    public int getTextDirection() {
        return View.TEXT_DIRECTION_RESOLVED_DEFAULT;
    }

    @Override
    public boolean canResolveTextAlignment() {
        return true;
    }

    @Override
    public boolean isTextAlignmentResolved() {
        return true;
    }

    @Override
    public int getTextAlignment() {
        return View.TEXT_ALIGNMENT_RESOLVED_DEFAULT;
    }

    private View getCommonPredecessor(View first, View second) {
        if (mAttachInfo != null) {
            if (mTempHashSet == null) {
                mTempHashSet = new HashSet<View>();
            }
            HashSet<View> seen = mTempHashSet;
            seen.clear();
            View firstCurrent = first;
            while (firstCurrent != null) {
                seen.add(firstCurrent);
                ViewParent firstCurrentParent = firstCurrent.mParent;
                if (firstCurrentParent instanceof View) {
                    firstCurrent = (View) firstCurrentParent;
                } else {
                    firstCurrent = null;
                }
            }
            View secondCurrent = second;
            while (secondCurrent != null) {
                if (seen.contains(secondCurrent)) {
                    seen.clear();
                    return secondCurrent;
                }
                ViewParent secondCurrentParent = secondCurrent.mParent;
                if (secondCurrentParent instanceof View) {
                    secondCurrent = (View) secondCurrentParent;
                } else {
                    secondCurrent = null;
                }
            }
            seen.clear();
        }
        return null;
    }

    void checkThread() {
        if (mThread != Thread.currentThread()) {
            throw new CalledFromWrongThreadException(
                    "Only the original thread that created a view hierarchy can touch its views.");
        }
    }

    public void requestDisallowInterceptTouchEvent(boolean disallowIntercept) {
        // ViewAncestor never intercepts touch event, so this can be a no-op
    }

    public boolean requestChildRectangleOnScreen(View child, Rect rectangle, boolean immediate) {
        final boolean scrolled = scrollToRectOrFocus(rectangle, immediate);
        if (rectangle != null) {
            mTempRect.set(rectangle);
            mTempRect.offset(0, -mCurScrollY);
            mTempRect.offset(mAttachInfo.mWindowLeft, mAttachInfo.mWindowTop);
            try {
                mWindowSession.onRectangleOnScreenRequested(mWindow, mTempRect, immediate);
            } catch (RemoteException re) {
                /* ignore */
            }
        }
        return scrolled;
    }

    public void childHasTransientStateChanged(View child, boolean hasTransientState) {
        // Do nothing.
    }

    class TakenSurfaceHolder extends BaseSurfaceHolder {
        @Override
        public boolean onAllowLockCanvas() {
            return mDrawingAllowed;
        }

        @Override
        public void onRelayoutContainer() {
            // Not currently interesting -- from changing between fixed and layout size.
        }

        public void setFormat(int format) {
            ((RootViewSurfaceTaker)mView).setSurfaceFormat(format);
        }

        public void setType(int type) {
            ((RootViewSurfaceTaker)mView).setSurfaceType(type);
        }
        
        @Override
        public void onUpdateSurface() {
            // We take care of format and type changes on our own.
            throw new IllegalStateException("Shouldn't be here");
        }

        public boolean isCreating() {
            return mIsCreating;
        }

        @Override
        public void setFixedSize(int width, int height) {
            throw new UnsupportedOperationException(
                    "Currently only support sizing from layout");
        }
        
        public void setKeepScreenOn(boolean screenOn) {
            ((RootViewSurfaceTaker)mView).setSurfaceKeepScreenOn(screenOn);
        }
    }

    static class W extends IWindow.Stub {
        private final WeakReference<ViewRootImpl> mViewAncestor;
        private final IWindowSession mWindowSession;

        W(ViewRootImpl viewAncestor) {
            mViewAncestor = new WeakReference<ViewRootImpl>(viewAncestor);
            mWindowSession = viewAncestor.mWindowSession;
        }

        public void resized(Rect frame, Rect overscanInsets, Rect contentInsets,
                Rect visibleInsets, boolean reportDraw, Configuration newConfig) {
            final ViewRootImpl viewAncestor = mViewAncestor.get();
            if (viewAncestor != null) {
                viewAncestor.dispatchResized(frame, overscanInsets, contentInsets,
                        visibleInsets, reportDraw, newConfig);
            }
        }

        @Override
        public void moved(int newX, int newY) {
            final ViewRootImpl viewAncestor = mViewAncestor.get();
            if (viewAncestor != null) {
                viewAncestor.dispatchMoved(newX, newY);
            }
        }

        public void dispatchAppVisibility(boolean visible) {
            final ViewRootImpl viewAncestor = mViewAncestor.get();
            if (viewAncestor != null) {
                viewAncestor.dispatchAppVisibility(visible);
            }
        }

        public void dispatchScreenState(boolean on) {
            final ViewRootImpl viewAncestor = mViewAncestor.get();
            if (viewAncestor != null) {
                viewAncestor.dispatchScreenStateChange(on);
            }
        }

        public void dispatchGetNewSurface() {
            final ViewRootImpl viewAncestor = mViewAncestor.get();
            if (viewAncestor != null) {
                viewAncestor.dispatchGetNewSurface();
            }
        }

        public void windowFocusChanged(boolean hasFocus, boolean inTouchMode) {
            final ViewRootImpl viewAncestor = mViewAncestor.get();
            if (viewAncestor != null) {
                viewAncestor.windowFocusChanged(hasFocus, inTouchMode);
            }
        }

        private static int checkCallingPermission(String permission) {
            try {
                return ActivityManagerNative.getDefault().checkPermission(
                        permission, Binder.getCallingPid(), Binder.getCallingUid());
            } catch (RemoteException e) {
                return PackageManager.PERMISSION_DENIED;
            }
        }

        public void executeCommand(String command, String parameters, ParcelFileDescriptor out) {
            final ViewRootImpl viewAncestor = mViewAncestor.get();
            if (viewAncestor != null) {
                final View view = viewAncestor.mView;
                if (view != null) {
                    if (checkCallingPermission(Manifest.permission.DUMP) !=
                            PackageManager.PERMISSION_GRANTED) {
                        throw new SecurityException("Insufficient permissions to invoke"
                                + " executeCommand() from pid=" + Binder.getCallingPid()
                                + ", uid=" + Binder.getCallingUid());
                    }

                    OutputStream clientStream = null;
                    try {
                        clientStream = new ParcelFileDescriptor.AutoCloseOutputStream(out);
                        ViewDebug.dispatchCommand(view, command, parameters, clientStream);
                    } catch (IOException e) {
                        e.printStackTrace();
                    } finally {
                        if (clientStream != null) {
                            try {
                                clientStream.close();
                            } catch (IOException e) {
                                e.printStackTrace();
                            }
                        }
                    }
                }
            }
        }
        
        public void closeSystemDialogs(String reason) {
            final ViewRootImpl viewAncestor = mViewAncestor.get();
            if (viewAncestor != null) {
                viewAncestor.dispatchCloseSystemDialogs(reason);
            }
        }
        
        public void dispatchWallpaperOffsets(float x, float y, float xStep, float yStep,
                boolean sync) {
            if (sync) {
                try {
                    mWindowSession.wallpaperOffsetsComplete(asBinder());
                } catch (RemoteException e) {
                }
            }
        }

        public void dispatchWallpaperCommand(String action, int x, int y,
                int z, Bundle extras, boolean sync) {
            if (sync) {
                try {
                    mWindowSession.wallpaperCommandComplete(asBinder(), null);
                } catch (RemoteException e) {
                }
            }
        }

        /* Drag/drop */
        public void dispatchDragEvent(DragEvent event) {
            final ViewRootImpl viewAncestor = mViewAncestor.get();
            if (viewAncestor != null) {
                viewAncestor.dispatchDragEvent(event);
            }
        }

        public void dispatchSystemUiVisibilityChanged(int seq, int globalVisibility,
                int localValue, int localChanges) {
            final ViewRootImpl viewAncestor = mViewAncestor.get();
            if (viewAncestor != null) {
                viewAncestor.dispatchSystemUiVisibilityChanged(seq, globalVisibility,
                        localValue, localChanges);
            }
        }

        public void doneAnimating() {
            final ViewRootImpl viewAncestor = mViewAncestor.get();
            if (viewAncestor != null) {
                viewAncestor.dispatchDoneAnimating();
            }
        }
    }

    /**
     * Maintains state information for a single trackball axis, generating
     * discrete (DPAD) movements based on raw trackball motion.
     */
    static final class TrackballAxis {
        /**
         * The maximum amount of acceleration we will apply.
         */
        static final float MAX_ACCELERATION = 20;

        /**
         * The maximum amount of time (in milliseconds) between events in order
         * for us to consider the user to be doing fast trackball movements,
         * and thus apply an acceleration.
         */
        static final long FAST_MOVE_TIME = 150;

        /**
         * Scaling factor to the time (in milliseconds) between events to how
         * much to multiple/divide the current acceleration.  When movement
         * is < FAST_MOVE_TIME this multiplies the acceleration; when >
         * FAST_MOVE_TIME it divides it.
         */
        static final float ACCEL_MOVE_SCALING_FACTOR = (1.0f/40);

        float position;
        float absPosition;
        float acceleration = 1;
        long lastMoveTime = 0;
        int step;
        int dir;
        int nonAccelMovement;

        void reset(int _step) {
            position = 0;
            acceleration = 1;
            lastMoveTime = 0;
            step = _step;
            dir = 0;
        }

        /**
         * Add trackball movement into the state.  If the direction of movement
         * has been reversed, the state is reset before adding the
         * movement (so that you don't have to compensate for any previously
         * collected movement before see the result of the movement in the
         * new direction).
         *
         * @return Returns the absolute value of the amount of movement
         * collected so far.
         */
        float collect(float off, long time, String axis) {
            long normTime;
            if (off > 0) {
                normTime = (long)(off * FAST_MOVE_TIME);
                if (dir < 0) {
                    if (DEBUG_TRACKBALL) Log.v(TAG, axis + " reversed to positive!");
                    position = 0;
                    step = 0;
                    acceleration = 1;
                    lastMoveTime = 0;
                }
                dir = 1;
            } else if (off < 0) {
                normTime = (long)((-off) * FAST_MOVE_TIME);
                if (dir > 0) {
                    if (DEBUG_TRACKBALL) Log.v(TAG, axis + " reversed to negative!");
                    position = 0;
                    step = 0;
                    acceleration = 1;
                    lastMoveTime = 0;
                }
                dir = -1;
            } else {
                normTime = 0;
            }

            // The number of milliseconds between each movement that is
            // considered "normal" and will not result in any acceleration
            // or deceleration, scaled by the offset we have here.
            if (normTime > 0) {
                long delta = time - lastMoveTime;
                lastMoveTime = time;
                float acc = acceleration;
                if (delta < normTime) {
                    // The user is scrolling rapidly, so increase acceleration.
                    float scale = (normTime-delta) * ACCEL_MOVE_SCALING_FACTOR;
                    if (scale > 1) acc *= scale;
                    if (DEBUG_TRACKBALL) Log.v(TAG, axis + " accelerate: off="
                            + off + " normTime=" + normTime + " delta=" + delta
                            + " scale=" + scale + " acc=" + acc);
                    acceleration = acc < MAX_ACCELERATION ? acc : MAX_ACCELERATION;
                } else {
                    // The user is scrolling slowly, so decrease acceleration.
                    float scale = (delta-normTime) * ACCEL_MOVE_SCALING_FACTOR;
                    if (scale > 1) acc /= scale;
                    if (DEBUG_TRACKBALL) Log.v(TAG, axis + " deccelerate: off="
                            + off + " normTime=" + normTime + " delta=" + delta
                            + " scale=" + scale + " acc=" + acc);
                    acceleration = acc > 1 ? acc : 1;
                }
            }
            position += off;
            return (absPosition = Math.abs(position));
        }

        /**
         * Generate the number of discrete movement events appropriate for
         * the currently collected trackball movement.
         *
         * @param precision The minimum movement required to generate the
         * first discrete movement.
         *
         * @return Returns the number of discrete movements, either positive
         * or negative, or 0 if there is not enough trackball movement yet
         * for a discrete movement.
         */
        int generate(float precision) {
            int movement = 0;
            nonAccelMovement = 0;
            do {
                final int dir = position >= 0 ? 1 : -1;
                switch (step) {
                    // If we are going to execute the first step, then we want
                    // to do this as soon as possible instead of waiting for
                    // a full movement, in order to make things look responsive.
                    case 0:
                        if (absPosition < precision) {
                            return movement;
                        }
                        movement += dir;
                        nonAccelMovement += dir;
                        step = 1;
                        break;
                    // If we have generated the first movement, then we need
                    // to wait for the second complete trackball motion before
                    // generating the second discrete movement.
                    case 1:
                        if (absPosition < 2) {
                            return movement;
                        }
                        movement += dir;
                        nonAccelMovement += dir;
                        position += dir > 0 ? -2 : 2;
                        absPosition = Math.abs(position);
                        step = 2;
                        break;
                    // After the first two, we generate discrete movements
                    // consistently with the trackball, applying an acceleration
                    // if the trackball is moving quickly.  This is a simple
                    // acceleration on top of what we already compute based
                    // on how quickly the wheel is being turned, to apply
                    // a longer increasing acceleration to continuous movement
                    // in one direction.
                    default:
                        if (absPosition < 1) {
                            return movement;
                        }
                        movement += dir;
                        position += dir >= 0 ? -1 : 1;
                        absPosition = Math.abs(position);
                        float acc = acceleration;
                        acc *= 1.1f;
                        acceleration = acc < MAX_ACCELERATION ? acc : acceleration;
                        break;
                }
            } while (true);
        }
    }

    public static final class CalledFromWrongThreadException extends AndroidRuntimeException {
        public CalledFromWrongThreadException(String msg) {
            super(msg);
        }
    }

    private SurfaceHolder mHolder = new SurfaceHolder() {
        // we only need a SurfaceHolder for opengl. it would be nice
        // to implement everything else though, especially the callback
        // support (opengl doesn't make use of it right now, but eventually
        // will).
        public Surface getSurface() {
            return mSurface;
        }

        public boolean isCreating() {
            return false;
        }

        public void addCallback(Callback callback) {
        }

        public void removeCallback(Callback callback) {
        }

        public void setFixedSize(int width, int height) {
        }

        public void setSizeFromLayout() {
        }

        public void setFormat(int format) {
        }

        public void setType(int type) {
        }

        public void setKeepScreenOn(boolean screenOn) {
        }

        public Canvas lockCanvas() {
            return null;
        }

        public Canvas lockCanvas(Rect dirty) {
            return null;
        }

        public void unlockCanvasAndPost(Canvas canvas) {
        }
        public Rect getSurfaceFrame() {
            return null;
        }
    };

    static RunQueue getRunQueue() {
        RunQueue rq = sRunQueues.get();
        if (rq != null) {
            return rq;
        }
        rq = new RunQueue();
        sRunQueues.set(rq);
        return rq;
    }

    /**
     * The run queue is used to enqueue pending work from Views when no Handler is
     * attached.  The work is executed during the next call to performTraversals on
     * the thread.
     * @hide
     */
    static final class RunQueue {
        private final ArrayList<HandlerAction> mActions = new ArrayList<HandlerAction>();

        void post(Runnable action) {
            postDelayed(action, 0);
        }

        void postDelayed(Runnable action, long delayMillis) {
            HandlerAction handlerAction = new HandlerAction();
            handlerAction.action = action;
            handlerAction.delay = delayMillis;

            synchronized (mActions) {
                mActions.add(handlerAction);
            }
        }

        void removeCallbacks(Runnable action) {
            final HandlerAction handlerAction = new HandlerAction();
            handlerAction.action = action;

            synchronized (mActions) {
                final ArrayList<HandlerAction> actions = mActions;

                while (actions.remove(handlerAction)) {
                    // Keep going
                }
            }
        }

        void executeActions(Handler handler) {
            synchronized (mActions) {
                final ArrayList<HandlerAction> actions = mActions;
                final int count = actions.size();

                for (int i = 0; i < count; i++) {
                    final HandlerAction handlerAction = actions.get(i);
                    handler.postDelayed(handlerAction.action, handlerAction.delay);
                }

                actions.clear();
            }
        }

        private static class HandlerAction {
            Runnable action;
            long delay;

            @Override
            public boolean equals(Object o) {
                if (this == o) return true;
                if (o == null || getClass() != o.getClass()) return false;

                HandlerAction that = (HandlerAction) o;
                return !(action != null ? !action.equals(that.action) : that.action != null);

            }

            @Override
            public int hashCode() {
                int result = action != null ? action.hashCode() : 0;
                result = 31 * result + (int) (delay ^ (delay >>> 32));
                return result;
            }
        }
    }

    /**
     * Class for managing the accessibility interaction connection
     * based on the global accessibility state.
     */
    final class AccessibilityInteractionConnectionManager
            implements AccessibilityStateChangeListener {
        public void onAccessibilityStateChanged(boolean enabled) {
            if (enabled) {
                ensureConnection();
                if (mAttachInfo != null && mAttachInfo.mHasWindowFocus) {
                    mView.sendAccessibilityEvent(AccessibilityEvent.TYPE_WINDOW_STATE_CHANGED);
                    View focusedView = mView.findFocus();
                    if (focusedView != null && focusedView != mView) {
                        focusedView.sendAccessibilityEvent(AccessibilityEvent.TYPE_VIEW_FOCUSED);
                    }
                }
            } else {
                ensureNoConnection();
                mHandler.obtainMessage(MSG_CLEAR_ACCESSIBILITY_FOCUS_HOST).sendToTarget();
            }
        }

        public void ensureConnection() {
            if (mAttachInfo != null) {
                final boolean registered =
                    mAttachInfo.mAccessibilityWindowId != AccessibilityNodeInfo.UNDEFINED;
                if (!registered) {
                    mAttachInfo.mAccessibilityWindowId =
                        mAccessibilityManager.addAccessibilityInteractionConnection(mWindow,
                                new AccessibilityInteractionConnection(ViewRootImpl.this));
                }
            }
        }

        public void ensureNoConnection() {
            final boolean registered =
                mAttachInfo.mAccessibilityWindowId != AccessibilityNodeInfo.UNDEFINED;
            if (registered) {
                mAttachInfo.mAccessibilityWindowId = AccessibilityNodeInfo.UNDEFINED;
                mAccessibilityManager.removeAccessibilityInteractionConnection(mWindow);
            }
        }
    }

    /**
     * This class is an interface this ViewAncestor provides to the
     * AccessibilityManagerService to the latter can interact with
     * the view hierarchy in this ViewAncestor.
     */
    static final class AccessibilityInteractionConnection
            extends IAccessibilityInteractionConnection.Stub {
        private final WeakReference<ViewRootImpl> mViewRootImpl;

        AccessibilityInteractionConnection(ViewRootImpl viewRootImpl) {
            mViewRootImpl = new WeakReference<ViewRootImpl>(viewRootImpl);
        }

        @Override
        public void findAccessibilityNodeInfoByAccessibilityId(long accessibilityNodeId,
                int interactionId, IAccessibilityInteractionConnectionCallback callback, int flags,
                int interrogatingPid, long interrogatingTid, MagnificationSpec spec) {
            ViewRootImpl viewRootImpl = mViewRootImpl.get();
            if (viewRootImpl != null && viewRootImpl.mView != null) {
                viewRootImpl.getAccessibilityInteractionController()
                    .findAccessibilityNodeInfoByAccessibilityIdClientThread(accessibilityNodeId,
                            interactionId, callback, flags, interrogatingPid, interrogatingTid,
                            spec);
            } else {
                // We cannot make the call and notify the caller so it does not wait.
                try {
                    callback.setFindAccessibilityNodeInfosResult(null, interactionId);
                } catch (RemoteException re) {
                    /* best effort - ignore */
                }
            }
        }

        @Override
        public void performAccessibilityAction(long accessibilityNodeId, int action,
                Bundle arguments, int interactionId,
                IAccessibilityInteractionConnectionCallback callback, int flags,
                int interogatingPid, long interrogatingTid) {
            ViewRootImpl viewRootImpl = mViewRootImpl.get();
            if (viewRootImpl != null && viewRootImpl.mView != null) {
                viewRootImpl.getAccessibilityInteractionController()
                    .performAccessibilityActionClientThread(accessibilityNodeId, action, arguments,
                            interactionId, callback, flags, interogatingPid, interrogatingTid);
            } else {
                // We cannot make the call and notify the caller so it does not wait.
                try {
                    callback.setPerformAccessibilityActionResult(false, interactionId);
                } catch (RemoteException re) {
                    /* best effort - ignore */
                }
            }
        }

        @Override
        public void findAccessibilityNodeInfosByViewId(long accessibilityNodeId,
                String viewId, int interactionId,
                IAccessibilityInteractionConnectionCallback callback, int flags,
                int interrogatingPid, long interrogatingTid, MagnificationSpec spec) {
            ViewRootImpl viewRootImpl = mViewRootImpl.get();
            if (viewRootImpl != null && viewRootImpl.mView != null) {
                viewRootImpl.getAccessibilityInteractionController()
                    .findAccessibilityNodeInfosByViewIdClientThread(accessibilityNodeId,
                            viewId, interactionId, callback, flags, interrogatingPid,
                            interrogatingTid, spec);
            } else {
                // We cannot make the call and notify the caller so it does not wait.
                try {
                    callback.setFindAccessibilityNodeInfoResult(null, interactionId);
                } catch (RemoteException re) {
                    /* best effort - ignore */
                }
            }
        }

        @Override
        public void findAccessibilityNodeInfosByText(long accessibilityNodeId, String text,
                int interactionId, IAccessibilityInteractionConnectionCallback callback, int flags,
                int interrogatingPid, long interrogatingTid, MagnificationSpec spec) {
            ViewRootImpl viewRootImpl = mViewRootImpl.get();
            if (viewRootImpl != null && viewRootImpl.mView != null) {
                viewRootImpl.getAccessibilityInteractionController()
                    .findAccessibilityNodeInfosByTextClientThread(accessibilityNodeId, text,
                            interactionId, callback, flags, interrogatingPid, interrogatingTid,
                            spec);
            } else {
                // We cannot make the call and notify the caller so it does not wait.
                try {
                    callback.setFindAccessibilityNodeInfosResult(null, interactionId);
                } catch (RemoteException re) {
                    /* best effort - ignore */
                }
            }
        }

        @Override
        public void findFocus(long accessibilityNodeId, int focusType, int interactionId,
                IAccessibilityInteractionConnectionCallback callback, int flags,
                int interrogatingPid, long interrogatingTid, MagnificationSpec spec) {
            ViewRootImpl viewRootImpl = mViewRootImpl.get();
            if (viewRootImpl != null && viewRootImpl.mView != null) {
                viewRootImpl.getAccessibilityInteractionController()
                    .findFocusClientThread(accessibilityNodeId, focusType, interactionId, callback,
                            flags, interrogatingPid, interrogatingTid, spec);
            } else {
                // We cannot make the call and notify the caller so it does not wait.
                try {
                    callback.setFindAccessibilityNodeInfoResult(null, interactionId);
                } catch (RemoteException re) {
                    /* best effort - ignore */
                }
            }
        }

        @Override
        public void focusSearch(long accessibilityNodeId, int direction, int interactionId,
                IAccessibilityInteractionConnectionCallback callback, int flags,
                int interrogatingPid, long interrogatingTid, MagnificationSpec spec) {
            ViewRootImpl viewRootImpl = mViewRootImpl.get();
            if (viewRootImpl != null && viewRootImpl.mView != null) {
                viewRootImpl.getAccessibilityInteractionController()
                    .focusSearchClientThread(accessibilityNodeId, direction, interactionId,
                            callback, flags, interrogatingPid, interrogatingTid, spec);
            } else {
                // We cannot make the call and notify the caller so it does not wait.
                try {
                    callback.setFindAccessibilityNodeInfoResult(null, interactionId);
                } catch (RemoteException re) {
                    /* best effort - ignore */
                }
            }
        }
    }

    private class SendWindowContentChangedAccessibilityEvent implements Runnable {
        public View mSource;

        public void run() {
            if (mSource != null) {
                mSource.sendAccessibilityEvent(AccessibilityEvent.TYPE_WINDOW_CONTENT_CHANGED);
                mSource.resetAccessibilityStateChanged();
                mSource = null;
            }
        }
    }
}<|MERGE_RESOLUTION|>--- conflicted
+++ resolved
@@ -115,13 +115,7 @@
      * at 60 Hz. This can be used to measure the potential framerate.
      */
     private static final String PROPERTY_PROFILE_RENDERING = "viewancestor.profile_rendering";
-<<<<<<< HEAD
     private static final String PROPERTY_MEDIA_DISABLED = "config.disable_media";
-    
-    private static final boolean MEASURE_LATENCY = false;
-    private static LatencyTimer lt;
-=======
->>>>>>> 21dffd5d
 
     /**
      * Maximum time we allow the user to roll the trackball enough to generate

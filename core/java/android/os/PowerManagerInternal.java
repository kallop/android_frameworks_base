/*
 * Copyright (C) 2014 The Android Open Source Project
 *
 * Licensed under the Apache License, Version 2.0 (the "License");
 * you may not use this file except in compliance with the License.
 * You may obtain a copy of the License at
 *
 *      http://www.apache.org/licenses/LICENSE-2.0
 *
 * Unless required by applicable law or agreed to in writing, software
 * distributed under the License is distributed on an "AS IS" BASIS,
 * WITHOUT WARRANTIES OR CONDITIONS OF ANY KIND, either express or implied.
 * See the License for the specific language governing permissions and
 * limitations under the License.
 */

package android.os;

import android.view.Display;

/**
 * Power manager local system service interface.
 *
 * @hide Only for use within the system server.
 */
public abstract class PowerManagerInternal {
    /**
     * Wakefulness: The device is asleep.  It can only be awoken by a call to wakeUp().
     * The screen should be off or in the process of being turned off by the display controller.
     * The device typically passes through the dozing state first.
     */
    public static final int WAKEFULNESS_ASLEEP = 0;

    /**
     * Wakefulness: The device is fully awake.  It can be put to sleep by a call to goToSleep().
     * When the user activity timeout expires, the device may start dreaming or go to sleep.
     */
    public static final int WAKEFULNESS_AWAKE = 1;

    /**
     * Wakefulness: The device is dreaming.  It can be awoken by a call to wakeUp(),
     * which ends the dream.  The device goes to sleep when goToSleep() is called, when
     * the dream ends or when unplugged.
     * User activity may brighten the screen but does not end the dream.
     */
    public static final int WAKEFULNESS_DREAMING = 2;

    /**
     * Wakefulness: The device is dozing.  It is almost asleep but is allowing a special
     * low-power "doze" dream to run which keeps the display on but lets the application
     * processor be suspended.  It can be awoken by a call to wakeUp() which ends the dream.
     * The device fully goes to sleep if the dream cannot be started or ends on its own.
     */
    public static final int WAKEFULNESS_DOZING = 3;


    /**
     * Power hint: The user is interacting with the device. The corresponding data field must be
     * the expected duration of the fling, or 0 if unknown.
     *
     * This must be kept in sync with the values in hardware/libhardware/include/hardware/power.h
     */
    public static final int POWER_HINT_INTERACTION = 2;

    public static String wakefulnessToString(int wakefulness) {
        switch (wakefulness) {
            case WAKEFULNESS_ASLEEP:
                return "Asleep";
            case WAKEFULNESS_AWAKE:
                return "Awake";
            case WAKEFULNESS_DREAMING:
                return "Dreaming";
            case WAKEFULNESS_DOZING:
                return "Dozing";
            default:
                return Integer.toString(wakefulness);
        }
    }

    /**
     * Returns true if the wakefulness state represents an interactive state
     * as defined by {@link android.os.PowerManager#isInteractive}.
     */
    public static boolean isInteractive(int wakefulness) {
        return wakefulness == WAKEFULNESS_AWAKE || wakefulness == WAKEFULNESS_DREAMING;
    }

    /**
     * Used by the window manager to override the screen brightness based on the
     * current foreground activity.
     *
     * This method must only be called by the window manager.
     *
     * @param brightness The overridden brightness, or -1 to disable the override.
     */
    public abstract void setScreenBrightnessOverrideFromWindowManager(int brightness);

    /**
     * Used by the window manager to override the button brightness based on the
     * current foreground activity.
     *
     * This method must only be called by the window manager.
     *
     * @param brightness The overridden brightness, or -1 to disable the override.
     */
    public abstract void setButtonBrightnessOverrideFromWindowManager(int brightness);

    /**
     * Used by the window manager to override the user activity timeout based on the
     * current foreground activity.  It can only be used to make the timeout shorter
     * than usual, not longer.
     *
     * This method must only be called by the window manager.
     *
     * @param timeoutMillis The overridden timeout, or -1 to disable the override.
     */
    public abstract void setUserActivityTimeoutOverrideFromWindowManager(long timeoutMillis);

    /**
     * Used by device administration to set the maximum screen off timeout.
     *
     * This method must only be called by the device administration policy manager.
     */
    public abstract void setMaximumScreenOffTimeoutFromDeviceAdmin(int timeMs);

    /**
     * Used by the dream manager to override certain properties while dozing.
     *
     * @param screenState The overridden screen state, or {@link Display#STATE_UNKNOWN}
     * to disable the override.
     * @param screenBrightness The overridden screen brightness, or
     * {@link PowerManager#BRIGHTNESS_DEFAULT} to disable the override.
     */
    public abstract void setDozeOverrideFromDreamManager(
            int screenState, int screenBrightness);

    public abstract boolean getLowPowerModeEnabled();

    public abstract void registerLowPowerModeObserver(LowPowerModeListener listener);

    public interface LowPowerModeListener {
        public void onLowPowerModeChanged(boolean enabled);
    }

    public abstract void setDeviceIdleMode(boolean enabled);

    public abstract void setDeviceIdleWhitelist(int[] appids);

    public abstract void setDeviceIdleTempWhitelist(int[] appids);

    public abstract void updateUidProcState(int uid, int procState);

    public abstract void uidGone(int uid);

    public abstract void powerHint(int hintId, int data);
<<<<<<< HEAD

    public abstract boolean setPowerSaveMode(boolean mode);

    public abstract void setFeature(int featureId, int data);

    public abstract int getFeature(int featureId);
=======
>>>>>>> 25b5096f
}<|MERGE_RESOLUTION|>--- conflicted
+++ resolved
@@ -153,13 +153,11 @@
     public abstract void uidGone(int uid);
 
     public abstract void powerHint(int hintId, int data);
-<<<<<<< HEAD
 
     public abstract boolean setPowerSaveMode(boolean mode);
 
     public abstract void setFeature(int featureId, int data);
 
     public abstract int getFeature(int featureId);
-=======
->>>>>>> 25b5096f
+
 }
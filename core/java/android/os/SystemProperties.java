--- conflicted
+++ resolved
@@ -133,7 +133,6 @@
         native_set(key, val);
     }
 
-<<<<<<< HEAD
     public static void addChangeCallback(Runnable callback) {
         synchronized (sChangeCallbacks) {
             if (sChangeCallbacks.size() == 0) {
@@ -155,7 +154,7 @@
             }
         }
     }
-=======
+
     /**
      * Get the value for the given key.
      * @return def string if the key isn't found
@@ -200,5 +199,4 @@
         }
     }
 
->>>>>>> 44ffc93b
 }
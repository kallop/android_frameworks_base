/*
 * Copyright (C) 2007 The Android Open Source Project
 *
 * Licensed under the Apache License, Version 2.0 (the "License");
 * you may not use this file except in compliance with the License.
 * You may obtain a copy of the License at
 *
 *      http://www.apache.org/licenses/LICENSE-2.0
 *
 * Unless required by applicable law or agreed to in writing, software
 * distributed under the License is distributed on an "AS IS" BASIS,
 * WITHOUT WARRANTIES OR CONDITIONS OF ANY KIND, either express or implied.
 * See the License for the specific language governing permissions and
 * limitations under the License.
 */

package android.os;

import android.util.ArrayMap;
import android.util.SparseArray;

import java.io.Serializable;
import java.util.ArrayList;
import java.util.List;
import java.util.Set;

/**
 * A mapping from String values to various Parcelable types.
 *
 */
public final class Bundle extends BaseBundle implements Cloneable, Parcelable {
    public static final Bundle EMPTY;
    static final Parcel EMPTY_PARCEL;

    static {
        EMPTY = new Bundle();
        EMPTY.mMap = ArrayMap.EMPTY;
        EMPTY_PARCEL = BaseBundle.EMPTY_PARCEL;
    }

    private boolean mHasFds = false;
    private boolean mFdsKnown = true;
    private boolean mAllowFds = true;

    /**
     * Constructs a new, empty Bundle.
     */
    public Bundle() {
        super();
    }

    /**
     * Constructs a Bundle whose data is stored as a Parcel.  The data
     * will be unparcelled on first contact, using the assigned ClassLoader.
     *
     * @param parcelledData a Parcel containing a Bundle
     */
    Bundle(Parcel parcelledData) {
        super(parcelledData);

        mHasFds = mParcelledData.hasFileDescriptors();
        mFdsKnown = true;
    }

    /* package */ Bundle(Parcel parcelledData, int length) {
        super(parcelledData, length);

        mHasFds = mParcelledData.hasFileDescriptors();
        mFdsKnown = true;
    }

    /**
     * Constructs a new, empty Bundle that uses a specific ClassLoader for
     * instantiating Parcelable and Serializable objects.
     *
     * @param loader An explicit ClassLoader to use when instantiating objects
     * inside of the Bundle.
     */
    public Bundle(ClassLoader loader) {
        super(loader);
    }

    /**
     * Constructs a new, empty Bundle sized to hold the given number of
     * elements. The Bundle will grow as needed.
     *
     * @param capacity the initial capacity of the Bundle
     */
    public Bundle(int capacity) {
        super(capacity);
    }

    /**
     * Constructs a Bundle containing a copy of the mappings from the given
     * Bundle.
     *
     * @param b a Bundle to be copied.
     */
    public Bundle(Bundle b) {
        super(b);

        mHasFds = b.mHasFds;
        mFdsKnown = b.mFdsKnown;
    }

    /**
     * Constructs a Bundle containing a copy of the mappings from the given
     * PersistableBundle.
     *
     * @param b a Bundle to be copied.
     */
    public Bundle(PersistableBundle b) {
        super(b);
    }

    /**
     * Make a Bundle for a single key/value pair.
     *
     * @hide
     */
    public static Bundle forPair(String key, String value) {
        Bundle b = new Bundle(1);
        b.putString(key, value);
        return b;
    }

    /**
     * Changes the ClassLoader this Bundle uses when instantiating objects.
     *
     * @param loader An explicit ClassLoader to use when instantiating objects
     * inside of the Bundle.
     */
    @Override
    public void setClassLoader(ClassLoader loader) {
        super.setClassLoader(loader);
    }

    /**
     * Return the ClassLoader currently associated with this Bundle.
     */
    @Override
    public ClassLoader getClassLoader() {
        return super.getClassLoader();
    }

    /** @hide */
    public boolean setAllowFds(boolean allowFds) {
        boolean orig = mAllowFds;
        mAllowFds = allowFds;
        return orig;
    }

    /**
     * Clones the current Bundle. The internal map is cloned, but the keys and
     * values to which it refers are copied by reference.
     */
    @Override
    public Object clone() {
        return new Bundle(this);
    }

    /**
     * Removes all elements from the mapping of this Bundle.
     */
    @Override
    public void clear() {
        super.clear();

        mHasFds = false;
        mFdsKnown = true;
    }

    /**
     * Inserts all mappings from the given Bundle into this Bundle.
     *
     * @param bundle a Bundle
     */
    public void putAll(Bundle bundle) {
        unparcel();
        bundle.unparcel();
        mMap.putAll(bundle.mMap);

        // fd state is now known if and only if both bundles already knew
        mHasFds |= bundle.mHasFds;
        mFdsKnown = mFdsKnown && bundle.mFdsKnown;
    }

    /**
     * Reports whether the bundle contains any parcelled file descriptors.
     */
    public boolean hasFileDescriptors() {
        if (!mFdsKnown) {
            boolean fdFound = false;    // keep going until we find one or run out of data

            if (mParcelledData != null) {
                if (mParcelledData.hasFileDescriptors()) {
                    fdFound = true;
                }
            } else {
                // It's been unparcelled, so we need to walk the map
                for (int i=mMap.size()-1; i>=0; i--) {
                    Object obj = mMap.valueAt(i);
                    if (obj instanceof Parcelable) {
                        if ((((Parcelable)obj).describeContents()
                                & Parcelable.CONTENTS_FILE_DESCRIPTOR) != 0) {
                            fdFound = true;
                            break;
                        }
                    } else if (obj instanceof Parcelable[]) {
                        Parcelable[] array = (Parcelable[]) obj;
                        for (int n = array.length - 1; n >= 0; n--) {
                            if ((array[n].describeContents()
                                    & Parcelable.CONTENTS_FILE_DESCRIPTOR) != 0) {
                                fdFound = true;
                                break;
                            }
                        }
                    } else if (obj instanceof SparseArray) {
                        SparseArray<? extends Parcelable> array =
                                (SparseArray<? extends Parcelable>) obj;
                        for (int n = array.size() - 1; n >= 0; n--) {
                            if ((array.valueAt(n).describeContents()
                                    & Parcelable.CONTENTS_FILE_DESCRIPTOR) != 0) {
                                fdFound = true;
                                break;
                            }
                        }
                    } else if (obj instanceof ArrayList) {
                        ArrayList array = (ArrayList) obj;
                        // an ArrayList here might contain either Strings or
                        // Parcelables; only look inside for Parcelables
                        if (!array.isEmpty() && (array.get(0) instanceof Parcelable)) {
                            for (int n = array.size() - 1; n >= 0; n--) {
                                Parcelable p = (Parcelable) array.get(n);
                                if (p != null && ((p.describeContents()
                                        & Parcelable.CONTENTS_FILE_DESCRIPTOR) != 0)) {
                                    fdFound = true;
                                    break;
                                }
                            }
                        }
                    }
                }
            }

            mHasFds = fdFound;
            mFdsKnown = true;
        }
        return mHasFds;
    }

    /**
     * Inserts a Boolean value into the mapping of this Bundle, replacing
     * any existing value for the given key.  Either key or value may be null.
     *
     * @param key a String, or null
     * @param value a Boolean, or null
     */
    @Override
    public void putBoolean(String key, boolean value) {
        super.putBoolean(key, value);
    }

    /**
     * Inserts a byte value into the mapping of this Bundle, replacing
     * any existing value for the given key.
     *
     * @param key a String, or null
     * @param value a byte
     */
    @Override
    public void putByte(String key, byte value) {
        super.putByte(key, value);
    }

    /**
     * Inserts a char value into the mapping of this Bundle, replacing
     * any existing value for the given key.
     *
     * @param key a String, or null
     * @param value a char, or null
     */
    @Override
    public void putChar(String key, char value) {
        super.putChar(key, value);
    }

    /**
     * Inserts a short value into the mapping of this Bundle, replacing
     * any existing value for the given key.
     *
     * @param key a String, or null
     * @param value a short
     */
    @Override
    public void putShort(String key, short value) {
        super.putShort(key, value);
    }

    /**
     * Inserts a float value into the mapping of this Bundle, replacing
     * any existing value for the given key.
     *
     * @param key a String, or null
     * @param value a float
     */
    @Override
    public void putFloat(String key, float value) {
        super.putFloat(key, value);
    }

    /**
     * Inserts a CharSequence value into the mapping of this Bundle, replacing
     * any existing value for the given key.  Either key or value may be null.
     *
     * @param key a String, or null
     * @param value a CharSequence, or null
     */
    @Override
    public void putCharSequence(String key, CharSequence value) {
        super.putCharSequence(key, value);
    }

    /**
     * Inserts a Parcelable value into the mapping of this Bundle, replacing
     * any existing value for the given key.  Either key or value may be null.
     *
     * @param key a String, or null
     * @param value a Parcelable object, or null
     */
    public void putParcelable(String key, Parcelable value) {
        unparcel();
        mMap.put(key, value);
        mFdsKnown = false;
    }

    /**
     * Inserts an array of Parcelable values into the mapping of this Bundle,
     * replacing any existing value for the given key.  Either key or value may
     * be null.
     *
     * @param key a String, or null
     * @param value an array of Parcelable objects, or null
     */
    public void putParcelableArray(String key, Parcelable[] value) {
        unparcel();
        mMap.put(key, value);
        mFdsKnown = false;
    }

    /**
     * Inserts a List of Parcelable values into the mapping of this Bundle,
     * replacing any existing value for the given key.  Either key or value may
     * be null.
     *
     * @param key a String, or null
     * @param value an ArrayList of Parcelable objects, or null
     */
    public void putParcelableArrayList(String key,
            ArrayList<? extends Parcelable> value) {
        unparcel();
        mMap.put(key, value);
        mFdsKnown = false;
    }

    /** {@hide} */
    public void putParcelableList(String key, List<? extends Parcelable> value) {
        unparcel();
        mMap.put(key, value);
        mFdsKnown = false;
    }

    /**
     * Inserts a SparceArray of Parcelable values into the mapping of this
     * Bundle, replacing any existing value for the given key.  Either key
     * or value may be null.
     *
     * @param key a String, or null
     * @param value a SparseArray of Parcelable objects, or null
     */
    public void putSparseParcelableArray(String key,
            SparseArray<? extends Parcelable> value) {
        unparcel();
        mMap.put(key, value);
        mFdsKnown = false;
    }

    /**
     * Inserts an ArrayList<Integer> value into the mapping of this Bundle, replacing
     * any existing value for the given key.  Either key or value may be null.
     *
     * @param key a String, or null
     * @param value an ArrayList<Integer> object, or null
     */
    @Override
    public void putIntegerArrayList(String key, ArrayList<Integer> value) {
        super.putIntegerArrayList(key, value);
    }

    /**
     * Inserts an ArrayList<String> value into the mapping of this Bundle, replacing
     * any existing value for the given key.  Either key or value may be null.
     *
     * @param key a String, or null
     * @param value an ArrayList<String> object, or null
     */
    @Override
    public void putStringArrayList(String key, ArrayList<String> value) {
        super.putStringArrayList(key, value);
    }

    /**
     * Inserts an ArrayList<CharSequence> value into the mapping of this Bundle, replacing
     * any existing value for the given key.  Either key or value may be null.
     *
     * @param key a String, or null
     * @param value an ArrayList<CharSequence> object, or null
     */
    @Override
    public void putCharSequenceArrayList(String key, ArrayList<CharSequence> value) {
        super.putCharSequenceArrayList(key, value);
    }

    /**
     * Inserts a Serializable value into the mapping of this Bundle, replacing
     * any existing value for the given key.  Either key or value may be null.
     *
     * @param key a String, or null
     * @param value a Serializable object, or null
     */
    @Override
    public void putSerializable(String key, Serializable value) {
        super.putSerializable(key, value);
    }

    /**
     * Inserts a boolean array value into the mapping of this Bundle, replacing
     * any existing value for the given key.  Either key or value may be null.
     *
     * @param key a String, or null
     * @param value a boolean array object, or null
     */
    @Override
    public void putBooleanArray(String key, boolean[] value) {
        super.putBooleanArray(key, value);
    }

    /**
     * Inserts a byte array value into the mapping of this Bundle, replacing
     * any existing value for the given key.  Either key or value may be null.
     *
     * @param key a String, or null
     * @param value a byte array object, or null
     */
    @Override
    public void putByteArray(String key, byte[] value) {
        super.putByteArray(key, value);
    }

    /**
     * Inserts a short array value into the mapping of this Bundle, replacing
     * any existing value for the given key.  Either key or value may be null.
     *
     * @param key a String, or null
     * @param value a short array object, or null
     */
    @Override
    public void putShortArray(String key, short[] value) {
        super.putShortArray(key, value);
    }

    /**
     * Inserts a char array value into the mapping of this Bundle, replacing
     * any existing value for the given key.  Either key or value may be null.
     *
     * @param key a String, or null
     * @param value a char array object, or null
     */
    @Override
    public void putCharArray(String key, char[] value) {
        super.putCharArray(key, value);
    }

    /**
     * Inserts a float array value into the mapping of this Bundle, replacing
     * any existing value for the given key.  Either key or value may be null.
     *
     * @param key a String, or null
     * @param value a float array object, or null
     */
    @Override
    public void putFloatArray(String key, float[] value) {
        super.putFloatArray(key, value);
    }

    /**
     * Inserts a CharSequence array value into the mapping of this Bundle, replacing
     * any existing value for the given key.  Either key or value may be null.
     *
     * @param key a String, or null
     * @param value a CharSequence array object, or null
     */
    @Override
    public void putCharSequenceArray(String key, CharSequence[] value) {
        super.putCharSequenceArray(key, value);
    }

    /**
     * Inserts a Bundle value into the mapping of this Bundle, replacing
     * any existing value for the given key.  Either key or value may be null.
     *
     * @param key a String, or null
     * @param value a Bundle object, or null
     */
    public void putBundle(String key, Bundle value) {
        unparcel();
        mMap.put(key, value);
    }

    /**
     * Inserts an {@link IBinder} value into the mapping of this Bundle, replacing
     * any existing value for the given key.  Either key or value may be null.
     *
     * <p class="note">You should be very careful when using this function.  In many
     * places where Bundles are used (such as inside of Intent objects), the Bundle
     * can live longer inside of another process than the process that had originally
     * created it.  In that case, the IBinder you supply here will become invalid
     * when your process goes away, and no longer usable, even if a new process is
     * created for you later on.</p>
     *
     * @param key a String, or null
     * @param value an IBinder object, or null
     */
    public void putBinder(String key, IBinder value) {
        unparcel();
        mMap.put(key, value);
    }

    /**
     * Inserts an IBinder value into the mapping of this Bundle, replacing
     * any existing value for the given key.  Either key or value may be null.
     *
     * @param key a String, or null
     * @param value an IBinder object, or null
     *
     * @deprecated
     * @hide This is the old name of the function.
     */
    @Deprecated
    public void putIBinder(String key, IBinder value) {
        unparcel();
        mMap.put(key, value);
    }

    /**
     * Returns the value associated with the given key, or false if
     * no mapping of the desired type exists for the given key.
     *
     * @param key a String
     * @return a boolean value
     */
    @Override
    public boolean getBoolean(String key) {
        return super.getBoolean(key);
    }

    /**
     * Returns the value associated with the given key, or defaultValue if
     * no mapping of the desired type exists for the given key.
     *
     * @param key a String
     * @param defaultValue Value to return if key does not exist
     * @return a boolean value
     */
    @Override
    public boolean getBoolean(String key, boolean defaultValue) {
        return super.getBoolean(key, defaultValue);
    }

    /**
     * Returns the value associated with the given key, or (byte) 0 if
     * no mapping of the desired type exists for the given key.
     *
     * @param key a String
     * @return a byte value
     */
    @Override
    public byte getByte(String key) {
        return super.getByte(key);
    }

    /**
     * Returns the value associated with the given key, or defaultValue if
     * no mapping of the desired type exists for the given key.
     *
     * @param key a String
     * @param defaultValue Value to return if key does not exist
     * @return a byte value
     */
    @Override
    public Byte getByte(String key, byte defaultValue) {
        return super.getByte(key, defaultValue);
    }

    /**
     * Returns the value associated with the given key, or (char) 0 if
     * no mapping of the desired type exists for the given key.
     *
     * @param key a String
     * @return a char value
     */
    @Override
    public char getChar(String key) {
        return super.getChar(key);
    }

    /**
     * Returns the value associated with the given key, or defaultValue if
     * no mapping of the desired type exists for the given key.
     *
     * @param key a String
     * @param defaultValue Value to return if key does not exist
     * @return a char value
     */
    @Override
    public char getChar(String key, char defaultValue) {
        return super.getChar(key, defaultValue);
    }

    /**
     * Returns the value associated with the given key, or (short) 0 if
     * no mapping of the desired type exists for the given key.
     *
     * @param key a String
     * @return a short value
     */
    @Override
    public short getShort(String key) {
        return super.getShort(key);
    }

    /**
     * Returns the value associated with the given key, or defaultValue if
     * no mapping of the desired type exists for the given key.
     *
     * @param key a String
     * @param defaultValue Value to return if key does not exist
     * @return a short value
     */
    @Override
    public short getShort(String key, short defaultValue) {
        return super.getShort(key, defaultValue);
    }

    /**
     * Returns the value associated with the given key, or 0.0f if
     * no mapping of the desired type exists for the given key.
     *
     * @param key a String
     * @return a float value
     */
    @Override
    public float getFloat(String key) {
        return super.getFloat(key);
    }

    /**
     * Returns the value associated with the given key, or defaultValue if
     * no mapping of the desired type exists for the given key.
     *
     * @param key a String
     * @param defaultValue Value to return if key does not exist
     * @return a float value
     */
    @Override
    public float getFloat(String key, float defaultValue) {
<<<<<<< HEAD
        return super.getFloat(key, defaultValue);
=======
        unparcel();
        Object o = mMap.get(key);
        if (o == null) {
            return defaultValue;
        }
        try {
            return (Float) o;
        } catch (ClassCastException e) {
            typeWarning(key, o, "Float", defaultValue, e);
            return defaultValue;
        }
    }

    /**
     * Returns the value associated with the given key, or 0.0 if
     * no mapping of the desired type exists for the given key.
     *
     * @param key a String
     * @return a double value
     */
    public double getDouble(String key) {
        unparcel();
        return getDouble(key, 0.0);
    }

    /**
     * Returns the value associated with the given key, or defaultValue if
     * no mapping of the desired type exists for the given key.
     *
     * @param key a String
     * @param defaultValue Value to return if key does not exist
     * @return a double value
     */
    public double getDouble(String key, double defaultValue) {
        unparcel();
        Object o = mMap.get(key);
        if (o == null) {
            return defaultValue;
        }
        try {
            return (Double) o;
        } catch (ClassCastException e) {
            typeWarning(key, o, "Double", defaultValue, e);
            return defaultValue;
        }
    }

    /**
     * Returns the value associated with the given key, or null if
     * no mapping of the desired type exists for the given key or a null
     * value is explicitly associated with the key.
     *
     * @param key a String, or null
     * @return a String value, or null
     */
    public String getString(String key) {
        unparcel();
        final Object o = mMap.get(key);
        try {
            return (String) o;
        } catch (ClassCastException e) {
            typeWarning(key, o, "String", e);
            return null;
        }
    }

    /**
     * Returns the value associated with the given key, or defaultValue if
     * no mapping of the desired type exists for the given key or if a null
     * value is explicitly associated with the given key.
     *
     * @param key a String, or null
     * @param defaultValue Value to return if key does not exist or if a null
     *     value is associated with the given key.
     * @return the String value associated with the given key, or defaultValue
     *     if no valid String object is currently mapped to that key.
     */
    public String getString(String key, String defaultValue) {
        final String s = getString(key);
        return (s == null) ? defaultValue : s;
>>>>>>> 816cff12
    }

    /**
     * Returns the value associated with the given key, or null if
     * no mapping of the desired type exists for the given key or a null
     * value is explicitly associated with the key.
     *
     * @param key a String, or null
     * @return a CharSequence value, or null
     */
    @Override
    public CharSequence getCharSequence(String key) {
        return super.getCharSequence(key);
    }

    /**
     * Returns the value associated with the given key, or defaultValue if
     * no mapping of the desired type exists for the given key or if a null
     * value is explicitly associatd with the given key.
     *
     * @param key a String, or null
     * @param defaultValue Value to return if key does not exist or if a null
     *     value is associated with the given key.
     * @return the CharSequence value associated with the given key, or defaultValue
     *     if no valid CharSequence object is currently mapped to that key.
     */
    @Override
    public CharSequence getCharSequence(String key, CharSequence defaultValue) {
        return super.getCharSequence(key, defaultValue);
    }

    /**
     * Returns the value associated with the given key, or null if
     * no mapping of the desired type exists for the given key or a null
     * value is explicitly associated with the key.
     *
     * @param key a String, or null
     * @return a Bundle value, or null
     */
    public Bundle getBundle(String key) {
        unparcel();
        Object o = mMap.get(key);
        if (o == null) {
            return null;
        }
        try {
            return (Bundle) o;
        } catch (ClassCastException e) {
            typeWarning(key, o, "Bundle", e);
            return null;
        }
    }

    /**
     * Returns the value associated with the given key, or null if
     * no mapping of the desired type exists for the given key or a null
     * value is explicitly associated with the key.
     *
     * @param key a String, or null
     * @return a Parcelable value, or null
     */
    public <T extends Parcelable> T getParcelable(String key) {
        unparcel();
        Object o = mMap.get(key);
        if (o == null) {
            return null;
        }
        try {
            return (T) o;
        } catch (ClassCastException e) {
            typeWarning(key, o, "Parcelable", e);
            return null;
        }
    }

    /**
     * Returns the value associated with the given key, or null if
     * no mapping of the desired type exists for the given key or a null
     * value is explicitly associated with the key.
     *
     * @param key a String, or null
     * @return a Parcelable[] value, or null
     */
    public Parcelable[] getParcelableArray(String key) {
        unparcel();
        Object o = mMap.get(key);
        if (o == null) {
            return null;
        }
        try {
            return (Parcelable[]) o;
        } catch (ClassCastException e) {
            typeWarning(key, o, "Parcelable[]", e);
            return null;
        }
    }

    /**
     * Returns the value associated with the given key, or null if
     * no mapping of the desired type exists for the given key or a null
     * value is explicitly associated with the key.
     *
     * @param key a String, or null
     * @return an ArrayList<T> value, or null
     */
    public <T extends Parcelable> ArrayList<T> getParcelableArrayList(String key) {
        unparcel();
        Object o = mMap.get(key);
        if (o == null) {
            return null;
        }
        try {
            return (ArrayList<T>) o;
        } catch (ClassCastException e) {
            typeWarning(key, o, "ArrayList", e);
            return null;
        }
    }

    /**
     * Returns the value associated with the given key, or null if
     * no mapping of the desired type exists for the given key or a null
     * value is explicitly associated with the key.
     *
     * @param key a String, or null
     *
     * @return a SparseArray of T values, or null
     */
    public <T extends Parcelable> SparseArray<T> getSparseParcelableArray(String key) {
        unparcel();
        Object o = mMap.get(key);
        if (o == null) {
            return null;
        }
        try {
            return (SparseArray<T>) o;
        } catch (ClassCastException e) {
            typeWarning(key, o, "SparseArray", e);
            return null;
        }
    }

    /**
     * Returns the value associated with the given key, or null if
     * no mapping of the desired type exists for the given key or a null
     * value is explicitly associated with the key.
     *
     * @param key a String, or null
     * @return a Serializable value, or null
     */
    @Override
    public Serializable getSerializable(String key) {
        return super.getSerializable(key);
    }

    /**
     * Returns the value associated with the given key, or null if
     * no mapping of the desired type exists for the given key or a null
     * value is explicitly associated with the key.
     *
     * @param key a String, or null
     * @return an ArrayList<String> value, or null
     */
    @Override
    public ArrayList<Integer> getIntegerArrayList(String key) {
        return super.getIntegerArrayList(key);
    }

    /**
     * Returns the value associated with the given key, or null if
     * no mapping of the desired type exists for the given key or a null
     * value is explicitly associated with the key.
     *
     * @param key a String, or null
     * @return an ArrayList<String> value, or null
     */
    @Override
    public ArrayList<String> getStringArrayList(String key) {
        return super.getStringArrayList(key);
    }

    /**
     * Returns the value associated with the given key, or null if
     * no mapping of the desired type exists for the given key or a null
     * value is explicitly associated with the key.
     *
     * @param key a String, or null
     * @return an ArrayList<CharSequence> value, or null
     */
    @Override
    public ArrayList<CharSequence> getCharSequenceArrayList(String key) {
        return super.getCharSequenceArrayList(key);
    }

    /**
     * Returns the value associated with the given key, or null if
     * no mapping of the desired type exists for the given key or a null
     * value is explicitly associated with the key.
     *
     * @param key a String, or null
     * @return a boolean[] value, or null
     */
    @Override
    public boolean[] getBooleanArray(String key) {
        return super.getBooleanArray(key);
    }

    /**
     * Returns the value associated with the given key, or null if
     * no mapping of the desired type exists for the given key or a null
     * value is explicitly associated with the key.
     *
     * @param key a String, or null
     * @return a byte[] value, or null
     */
    @Override
    public byte[] getByteArray(String key) {
        return super.getByteArray(key);
    }

    /**
     * Returns the value associated with the given key, or null if
     * no mapping of the desired type exists for the given key or a null
     * value is explicitly associated with the key.
     *
     * @param key a String, or null
     * @return a short[] value, or null
     */
    @Override
    public short[] getShortArray(String key) {
        return super.getShortArray(key);
    }

    /**
     * Returns the value associated with the given key, or null if
     * no mapping of the desired type exists for the given key or a null
     * value is explicitly associated with the key.
     *
     * @param key a String, or null
     * @return a char[] value, or null
     */
    @Override
    public char[] getCharArray(String key) {
        return super.getCharArray(key);
    }

    /**
     * Returns the value associated with the given key, or null if
     * no mapping of the desired type exists for the given key or a null
     * value is explicitly associated with the key.
     *
     * @param key a String, or null
     * @return a float[] value, or null
     */
    @Override
    public float[] getFloatArray(String key) {
        return super.getFloatArray(key);
    }

    /**
     * Returns the value associated with the given key, or null if
     * no mapping of the desired type exists for the given key or a null
     * value is explicitly associated with the key.
     *
     * @param key a String, or null
     * @return a CharSequence[] value, or null
     */
    @Override
    public CharSequence[] getCharSequenceArray(String key) {
        return super.getCharSequenceArray(key);
    }

    /**
     * Returns the value associated with the given key, or null if
     * no mapping of the desired type exists for the given key or a null
     * value is explicitly associated with the key.
     *
     * @param key a String, or null
     * @return an IBinder value, or null
     */
    public IBinder getBinder(String key) {
        unparcel();
        Object o = mMap.get(key);
        if (o == null) {
            return null;
        }
        try {
            return (IBinder) o;
        } catch (ClassCastException e) {
            typeWarning(key, o, "IBinder", e);
            return null;
        }
    }

    /**
     * Returns the value associated with the given key, or null if
     * no mapping of the desired type exists for the given key or a null
     * value is explicitly associated with the key.
     *
     * @param key a String, or null
     * @return an IBinder value, or null
     *
     * @deprecated
     * @hide This is the old name of the function.
     */
    @Deprecated
    public IBinder getIBinder(String key) {
        unparcel();
        Object o = mMap.get(key);
        if (o == null) {
            return null;
        }
        try {
            return (IBinder) o;
        } catch (ClassCastException e) {
            typeWarning(key, o, "IBinder", e);
            return null;
        }
    }

    public static final Parcelable.Creator<Bundle> CREATOR =
        new Parcelable.Creator<Bundle>() {
        @Override
        public Bundle createFromParcel(Parcel in) {
            return in.readBundle();
        }

        @Override
        public Bundle[] newArray(int size) {
            return new Bundle[size];
        }
    };

    /**
     * Report the nature of this Parcelable's contents
     */
    @Override
    public int describeContents() {
        int mask = 0;
        if (hasFileDescriptors()) {
            mask |= Parcelable.CONTENTS_FILE_DESCRIPTOR;
        }
        return mask;
    }

    /**
     * Writes the Bundle contents to a Parcel, typically in order for
     * it to be passed through an IBinder connection.
     * @param parcel The parcel to copy this bundle to.
     */
    @Override
    public void writeToParcel(Parcel parcel, int flags) {
        final boolean oldAllowFds = parcel.pushAllowFds(mAllowFds);
        try {
            super.writeToParcelInner(parcel, flags);
        } finally {
            parcel.restoreAllowFds(oldAllowFds);
        }
    }

    /**
     * Reads the Parcel contents into this Bundle, typically in order for
     * it to be passed through an IBinder connection.
     * @param parcel The parcel to overwrite this bundle from.
     */
    public void readFromParcel(Parcel parcel) {
        super.readFromParcelInner(parcel);
        mHasFds = mParcelledData.hasFileDescriptors();
        mFdsKnown = true;
    }

    @Override
    public synchronized String toString() {
        if (mParcelledData != null) {
            if (mParcelledData == EMPTY_PARCEL) {
                return "Bundle[EMPTY_PARCEL]";
            } else {
                return "Bundle[mParcelledData.dataSize=" +
                        mParcelledData.dataSize() + "]";
            }
        }
        return "Bundle[" + mMap.toString() + "]";
    }

}<|MERGE_RESOLUTION|>--- conflicted
+++ resolved
@@ -674,90 +674,7 @@
      */
     @Override
     public float getFloat(String key, float defaultValue) {
-<<<<<<< HEAD
         return super.getFloat(key, defaultValue);
-=======
-        unparcel();
-        Object o = mMap.get(key);
-        if (o == null) {
-            return defaultValue;
-        }
-        try {
-            return (Float) o;
-        } catch (ClassCastException e) {
-            typeWarning(key, o, "Float", defaultValue, e);
-            return defaultValue;
-        }
-    }
-
-    /**
-     * Returns the value associated with the given key, or 0.0 if
-     * no mapping of the desired type exists for the given key.
-     *
-     * @param key a String
-     * @return a double value
-     */
-    public double getDouble(String key) {
-        unparcel();
-        return getDouble(key, 0.0);
-    }
-
-    /**
-     * Returns the value associated with the given key, or defaultValue if
-     * no mapping of the desired type exists for the given key.
-     *
-     * @param key a String
-     * @param defaultValue Value to return if key does not exist
-     * @return a double value
-     */
-    public double getDouble(String key, double defaultValue) {
-        unparcel();
-        Object o = mMap.get(key);
-        if (o == null) {
-            return defaultValue;
-        }
-        try {
-            return (Double) o;
-        } catch (ClassCastException e) {
-            typeWarning(key, o, "Double", defaultValue, e);
-            return defaultValue;
-        }
-    }
-
-    /**
-     * Returns the value associated with the given key, or null if
-     * no mapping of the desired type exists for the given key or a null
-     * value is explicitly associated with the key.
-     *
-     * @param key a String, or null
-     * @return a String value, or null
-     */
-    public String getString(String key) {
-        unparcel();
-        final Object o = mMap.get(key);
-        try {
-            return (String) o;
-        } catch (ClassCastException e) {
-            typeWarning(key, o, "String", e);
-            return null;
-        }
-    }
-
-    /**
-     * Returns the value associated with the given key, or defaultValue if
-     * no mapping of the desired type exists for the given key or if a null
-     * value is explicitly associated with the given key.
-     *
-     * @param key a String, or null
-     * @param defaultValue Value to return if key does not exist or if a null
-     *     value is associated with the given key.
-     * @return the String value associated with the given key, or defaultValue
-     *     if no valid String object is currently mapped to that key.
-     */
-    public String getString(String key, String defaultValue) {
-        final String s = getString(key);
-        return (s == null) ? defaultValue : s;
->>>>>>> 816cff12
     }
 
     /**

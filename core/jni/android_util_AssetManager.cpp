--- conflicted
+++ resolved
@@ -1086,12 +1086,8 @@
             block != kXmlBlock ? (jint)res.getTableCookie(block) : (jint)-1;
         dest[STYLE_RESOURCE_ID] = resid;
         dest[STYLE_CHANGING_CONFIGURATIONS] = typeSetFlags;
-<<<<<<< HEAD
         dest[STYLE_DENSITY] = config.density;
-        
-=======
-
->>>>>>> 9effa6db
+
         if (indices != NULL && value.dataType != Res_value::TYPE_NULL) {
             indicesIdx++;
             indices[indicesIdx] = ii;
@@ -1182,12 +1178,8 @@
         value.dataType = Res_value::TYPE_NULL;
         value.data = 0;
         typeSetFlags = 0;
-<<<<<<< HEAD
         config.density = 0;
-        
-=======
-
->>>>>>> 9effa6db
+
         // Skip through XML attributes until the end or the next possible match.
         while (ix < NX && curIdent > curXmlAttr) {
             ix++;
@@ -1225,12 +1217,8 @@
             block != kXmlBlock ? (jint)res.getTableCookie(block) : (jint)-1;
         dest[STYLE_RESOURCE_ID] = resid;
         dest[STYLE_CHANGING_CONFIGURATIONS] = typeSetFlags;
-<<<<<<< HEAD
         dest[STYLE_DENSITY] = config.density;
-        
-=======
-
->>>>>>> 9effa6db
+
         if (indices != NULL && value.dataType != Res_value::TYPE_NULL) {
             indicesIdx++;
             indices[indicesIdx] = ii;

<?xml version="1.0" encoding="utf-8"?>
<!--
/*
** Copyright 2009, The Android Open Source Project
** Patched by Sven Dawitz; Copyright (C) 2011 CyanogenMod Project
**
** Licensed under the Apache License, Version 2.0 (the "License"); 
** you may not use this file except in compliance with the License. 
** You may obtain a copy of the License at 
**
**     http://www.apache.org/licenses/LICENSE-2.0 
**
** Unless required by applicable law or agreed to in writing, software 
** distributed under the License is distributed on an "AS IS" BASIS, 
** WITHOUT WARRANTIES OR CONDITIONS OF ANY KIND, either express or implied. 
** See the License for the specific language governing permissions and 
** limitations under the License.
*/
-->

<!-- These resources are around just to allow their values to be customized
     for different hardware and product builds. -->
<resources xmlns:xliff="urn:oasis:names:tc:xliff:document:1.2">
    <!-- Component to be used as the status bar service.  Must implement the IStatusBar
         interface.  This name is in the ComponentName flattened format (package/class)  -->
    <string name="config_statusBarComponent">com.android.systemui/com.android.systemui.statusbar.StatusBarService</string>

    <!-- Do not translate. Defines the slots for the right-hand side icons.  That is to say, the
         icons in the status bar that are not notifications. -->
    <string-array name="config_statusBarIcons">
       <item><xliff:g id="id">ime</xliff:g></item>
       <item><xliff:g id="id">sync_failing</xliff:g></item>
       <item><xliff:g id="id">sync_active</xliff:g></item>
       <item><xliff:g id="id">gps</xliff:g></item>
       <item><xliff:g id="id">bluetooth</xliff:g></item>
       <item><xliff:g id="id">nfc</xliff:g></item>
       <item><xliff:g id="id">tty</xliff:g></item>
       <item><xliff:g id="id">speakerphone</xliff:g></item>
       <item><xliff:g id="id">mute</xliff:g></item>
       <item><xliff:g id="id">volume</xliff:g></item>
       <item><xliff:g id="id">headset</xliff:g></item>
       <item><xliff:g id="id">wifi</xliff:g></item>
       <item><xliff:g id="id">wimax</xliff:g></item>
       <item><xliff:g id="id">cdma_eri</xliff:g></item>
       <item><xliff:g id="id">data_connection</xliff:g></item>
       <item><xliff:g id="id">phone_evdo_signal</xliff:g></item>
       <item><xliff:g id="id">phone_signal</xliff:g></item>
       <item><xliff:g id="id">battery</xliff:g></item>
       <item><xliff:g id="id">alarm_clock</xliff:g></item>
       <item><xliff:g id="id">secure</xliff:g></item>
       <item><xliff:g id="id">clock</xliff:g></item>
    </string-array>

    <!-- Flag indicating whether the surface flinger has limited
         alpha compositing functionality in hardware.  If set, the window
         manager will disable alpha trasformation in animations where not
         strictly needed. -->
    <bool name="config_sf_limitedAlpha">false</bool>
    
    <!-- Flag indicating whether the surface flinger is inefficient
         at performing a blur.  Used by parts of the UI to turn off
         the blur effect where it isn't worth the performance hit. -->
    <bool name="config_sf_slowBlur">false</bool>
    
    <!-- The duration (in milliseconds) of a short animation. -->
    <integer name="config_shortAnimTime">150</integer>
    
    <!-- The duration (in milliseconds) of a medium-length animation. -->
    <integer name="config_mediumAnimTime">300</integer>
    
    <!-- The duration (in milliseconds) of a long animation. -->
    <integer name="config_longAnimTime">400</integer>

    <!-- The duration (in milliseconds) that the radio will scan for a signal
         when there's no network connection. If the scan doesn't timeout, use zero -->
    <integer name="config_radioScanningTimeout">0</integer>

    <!-- A product with no SD card == not removable. -->
    <bool name="config_externalStorageRemovable" product="nosdcard">false</bool>
    <!-- Configures whether the primary external storage device is
         removable.  For example, if external storage is on an SD card,
         it is removable; if it is built in to the device, it is not removable.
         The default product has external storage on an SD card, which is
         removable. -->
    <bool name="config_externalStorageRemovable" product="default">true</bool>

    <!-- XXXXX NOTE THE FOLLOWING RESOURCES USE THE WRONG NAMING CONVENTION.
         Please don't copy them, copy anything else. -->

    <!-- This string array should be overridden by the device to present a list of network
         attributes.  This is used by the connectivity manager to decide which networks can coexist
         based on the hardware -->
    <!-- An Array of "[Connection name],[ConnectivityManager connection type],
         [associated radio-type],[priority]  -->
    <string-array translatable="false" name="networkAttributes">
        <item>"wifi,1,1,1"</item>
        <item>"mobile,0,0,0"</item>
        <item>"mobile_mms,2,0,2"</item>
        <item>"mobile_supl,3,0,2"</item>
        <item>"mobile_hipri,5,0,3"</item>
    </string-array>

    <!-- This string array should be overridden by the device to present a list of radio
         attributes.  This is used by the connectivity manager to decide which networks can coexist
         based on the hardware -->
    <!-- An Array of "[ConnectivityManager connectionType],
                      [# simultaneous connection types]"  -->
    <string-array translatable="false" name="radioAttributes">
        <item>"1,1"</item>
        <item>"0,1"</item>
    </string-array>

    <!-- List of regexpressions describing the interface (if any) that represent tetherable
         USB interfaces.  If the device doesn't want to support tething over USB this should
         be empty.  An example would be "usb.*" -->
    <string-array translatable="false" name="config_tether_usb_regexs">
    </string-array>

    <!-- List of regexpressions describing the interface (if any) that represent tetherable
         Wifi interfaces.  If the device doesn't want to support tethering over Wifi this
         should be empty.  An example would be "softap.*" -->
    <string-array translatable="false" name="config_tether_wifi_regexs">
    </string-array>

    <!-- Dhcp range (min, max) to use for tethering purposes -->
    <string-array translatable="false" name="config_tether_dhcp_range">
    </string-array>

    <!-- Regex array of allowable upstream ifaces for tethering - for example if you want
         tethering on a new interface called "foo2" add <item>"foo\\d"</item> to the array -->
    <string-array translatable="false" name="config_tether_upstream_regexs">
    </string-array>

    <!-- Boolean indicating if we require the use of DUN on mobile for tethering.
         Note that this defaults to false so that if you move to a carrier that
         hasn't configured anything tethering will still work.  If you'd rather
         make the device untetherable on unconfigured devices, set to true -->
    <bool translatable="false" name="config_tether_dun_required">false</bool>

    <!-- String containing the apn value for tethering.  May be overriden by secure settings
         TETHER_DUN_APN.  Value is a comma separated series of strings:
         "name,apn,proxy,port,username,password,server,mmsc,mmsproxy,mmsport,mcc,mnc,auth,type"
         note that empty fields can be ommitted: "name,apn,,,,,,,,,310,260,,DUN" -->
    <string translatable="false" name="config_tether_apndata"></string>


    <!-- Flag indicating whether the keyguard should be bypassed when
         the slider is open.  This can be set or unset depending how easily
         the slider can be opened (for example, in a pocket or purse). -->
    <bool name="config_bypass_keyguard_if_slider_open">true</bool>
    
    <!-- Flag indicating whether the we should enable the automatic brightness in Settings.
         Software implementation will be used if config_hardware_auto_brightness_available is not set -->
    <bool name="config_automatic_brightness_available">false</bool>

    <!-- Don't name config resources like this.  It should look like config_annoyDianne -->
    <bool name="config_annoy_dianne">true</bool>

    <!-- If this is true, the screen will come on when you unplug usb/power/whatever. -->
    <bool name="config_unplugTurnsOnScreen">false</bool>
    
    <!-- If this is true, the screen will fade off. -->
    <bool name="config_animateScreenLights">true</bool>
    
    <!-- XXXXXX END OF RESOURCES USING WRONG NAMING CONVENTION -->

    <!-- The number of degrees to rotate the display when the keyboard is open. -->
    <integer name="config_lidOpenRotation">90</integer>

    <!-- The number of degrees to rotate the display when the device is in a desk dock.
         A value of -1 means no change in orientation by default. -->
    <integer name="config_deskDockRotation">-1</integer>

    <!-- The number of degrees to rotate the display when the device is in a car dock.
         A value of -1 means no change in orientation by default. -->
    <integer name="config_carDockRotation">-1</integer>

    <!-- Control whether being in the desk dock (and powered) always
         keeps the screen on.  By default it stays on when plugged in to
         AC.  0 will not keep it on; or together 1 to stay on when plugged
         in to AC and 2 to stay on when plugged in to USB.  (So 3 for both.) -->
    <integer name="config_deskDockKeepsScreenOn">1</integer>

    <!-- Control whether being in the car dock (and powered) always
         keeps the screen on.  By default it stays on when plugged in to
         AC.  0 will not keep it on; or together 1 to stay on when plugged
         in to AC and 2 to stay on when plugged in to USB.  (So 3 for both.) -->
    <integer name="config_carDockKeepsScreenOn">1</integer>

    <!-- Control whether being in the desk dock should enable accelerometer
         based screen orientation.  Note this should probably default to true
         like car dock, but we haven't had a chance to test it. -->
    <bool name="config_deskDockEnablesAccelerometer">false</bool>

    <!-- Control whether being in the car dock should enable accelerometer based
         screen orientation.  This defaults to true because putting a device in
         a car dock make the accelerometer more a physical input (like a lid). -->
    <bool name="config_carDockEnablesAccelerometer">true</bool>

    <!-- Indicate whether the lid state impacts the accessibility of
         the physical keyboard.  0 means it doesn't, 1 means it is accessible
         when the lid is open, 2 means it is accessible when the lid is
         closed.  The default is 1. -->
    <integer name="config_lidKeyboardAccessibility">1</integer>

    <!-- Indicate whether the lid state impacts the accessibility of
         the physical keyboard.  0 means it doesn't, 1 means it is accessible
         when the lid is open, 2 means it is accessible when the lid is
         closed.  The default is 0. -->
    <integer name="config_lidNavigationAccessibility">0</integer>

    <!-- Indicate whether the SD card is accessible without removing the battery. -->
    <bool name="config_batterySdCardAccessibility">false</bool>

    <!-- Vibrator pattern for feedback about a long screen/key press -->
    <integer-array name="config_longPressVibePattern">
        <item>0</item>
        <item>1</item>
        <item>20</item>
        <item>21</item>
    </integer-array>
    
    <!-- Vibrator pattern for feedback about touching a virtual key -->
    <integer-array name="config_virtualKeyVibePattern">
        <item>0</item>
        <item>10</item>
        <item>20</item>
        <item>30</item>
    </integer-array>

    <!-- Vibrator pattern for a very short but reliable vibration for soft keyboard tap -->
    <integer-array name="config_keyboardTapVibePattern">
        <item>40</item>
    </integer-array>

    <!-- Vibrator pattern for feedback about booting with safe mode disabled -->
    <integer-array name="config_safeModeDisabledVibePattern">
        <item>0</item>
        <item>1</item>
        <item>20</item>
        <item>21</item>
    </integer-array>

    <!-- Vibrator pattern for feedback about booting with safe mode disabled -->
    <integer-array name="config_safeModeEnabledVibePattern">
        <item>0</item>
        <item>1</item>
        <item>20</item>
        <item>21</item>
        <item>500</item>
        <item>600</item>
    </integer-array>

    <!-- Vibrator pattern for feedback about hitting a scroll barrier -->
    <integer-array name="config_scrollBarrierVibePattern">
        <item>0</item>
        <item>15</item>
        <item>10</item>
        <item>10</item>
    </integer-array>

    <!-- Vibrator pattern for feedback about on a key release -->
    <integer-array name="config_virtualKeyUpPattern">
        <item>5</item>
        <item>18</item>
    </integer-array>

    <bool name="config_use_strict_phone_number_comparation">false</bool>

    <!-- Display low battery warning when battery level dips to this value -->
    <integer name="config_lowBatteryWarningLevel">15</integer>

    <!-- Close low battery warning when battery level reaches this value -->
    <integer name="config_lowBatteryCloseWarningLevel">20</integer>

    <!-- Default color for notification LED. -->
    <color name="config_defaultNotificationColor">#ff00ff00</color>

    <!-- Default LED on time for notification LED in milliseconds. -->
    <integer name="config_defaultNotificationLedOn">500</integer>

    <!-- Default LED off time for notification LED in milliseconds. -->
    <integer name="config_defaultNotificationLedOff">2000</integer>

    <!-- Allow the menu hard key to be disabled in LockScreen on some devices -->
    <bool name="config_disableMenuKeyInLockScreen">false</bool>

    <!-- Array of light sensor LUX values to define our levels for auto backlight brightness support.
         The N entries of this array define N + 1 zones as follows:

         Zone 0:        0 <= LUX < array[0]
         Zone 1:        array[0] <= LUX < array[1]
         ...
         Zone N:        array[N - 1] <= LUX < array[N]
         Zone N + 1:    array[N] <= LUX < infinity

         Must be overridden in platform specific overlays -->
    <integer-array name="config_autoBrightnessLevels">
    </integer-array>

    <!-- Array of output values for LCD backlight corresponding to the LUX values
         in the config_autoBrightnessLevels array.  This array should have size one greater
         than the size of the config_autoBrightnessLevels array.
         This must be overridden in platform specific overlays -->
    <integer-array name="config_autoBrightnessLcdBacklightValues">
    </integer-array>

    <!-- Array of output values for button backlight corresponding to the LUX values
         in the config_autoBrightnessLevels array.  This array should have size one greater
         than the size of the config_autoBrightnessLevels array.
         This must be overridden in platform specific overlays -->
    <integer-array name="config_autoBrightnessButtonBacklightValues">
    </integer-array>

    <!-- Array of output values for keyboard backlight corresponding to the LUX values
         in the config_autoBrightnessLevels array.  This array should have size one greater
         than the size of the config_autoBrightnessLevels array.
         This must be overridden in platform specific overlays -->
    <integer-array name="config_autoBrightnessKeyboardBacklightValues">
    </integer-array>

    <!-- Amount of time it takes for the light sensor to warm up in milliseconds.
         For this time after the screen turns on, the Power Manager
         will not debounce light sensor readings -->
    <integer name="config_lightSensorWarmupTime">0</integer>

    <!-- Enables swipe versus poly-finger touch disambiguation in the KeyboardView -->
    <bool name="config_swipeDisambiguation">true</bool>

    <!-- Enables special filtering code in the framework for raw touch events
         from the touch driver.  This code exists for one particular device,
         and should not be enabled for any others.  Hopefully in the future
         it will be removed when the lower-level touch driver generates better
         data. -->
    <bool name="config_filterTouchEvents">false</bool>

    <!-- Enables special filtering code in the framework for raw touch events
         from the touch driver. This code exists for one particular device,
         and should not be enabled for any others. -->
    <bool name="config_filterJumpyTouchEvents">false</bool>

    <!-- Specifies the amount of time to disable virtual keys after the screen is touched
         in order to filter out accidental virtual key presses due to swiping gestures
         or taps near the edge of the display.  May be 0 to disable the feature.
         It is recommended that this value be no more than 250 ms.
         This feature should be disabled for most devices. -->
    <integer name="config_virtualKeyQuietTimeMillis">0</integer>

    <!-- Component name of the default wallpaper. This will be ImageWallpaper if not 
         specified -->
    <string name="default_wallpaper_component">@null</string>

    <!-- Component name of the service providing network location support. -->
    <string name="config_networkLocationProvider">@null</string>

    <!-- Component name of the service providing geocoder API support. -->
    <string name="config_geocodeProvider">@null</string>

    <!-- Boolean indicating if current platform supports bluetooth SCO for off call
    use cases -->
    <bool name="config_bluetooth_sco_off_call">true</bool>

    <!-- The default data-use polling period. -->
    <integer name="config_datause_polling_period_sec">600</integer>

    <!-- The default data-use threshold in bytes. 0 disables-->
    <integer name="config_datause_threshold_bytes">0</integer>

    <!-- The default reduced-datarate value in kilobits per sec -->
    <integer name="config_datause_throttle_kbitsps">300</integer>

    <!-- The default iface on which to monitor data use -->
    <string name="config_datause_iface">rmnet0</string>

    <!-- The default reduced-datarate notification mask -->
    <!-- 2 means give warning -->
    <integer name="config_datause_notification_type">2</integer>

    <!-- Enables SIP on WIFI only -->
    <bool name="config_sip_wifi_only">true</bool>

    <!-- Boolean indicating if restoring network selection should be skipped -->
    <!-- The restoring is handled by modem if it is true-->
    <bool translatable="false" name="skip_restoring_network_selection">false</bool>

    <!-- Handle notifications differently if device only uses an amber/green
    LED. This also needs a liblights module that enables them accordingly. -->
    <bool name="config_amber_green_light">false</bool>

    <!-- Allows the light sensor to be ignored when flashlight is on -->
    <bool name="config_flashlight_affects_lightsensor">false</bool>

    <!-- Enable the screen-on animation -->
    <bool name="config_enableScreenOnAnimation">false</bool>

    <!-- Enable the screen-off animation -->
    <bool name="config_enableScreenOffAnimation">true</bool>

    <!-- Configure rotary bottom margin -->
    <integer name="config_rotaryMarginBottomDIP">60</integer>

    <!-- Configure rotary outer radius -->
    <integer name="config_rotaryOuterRadiusDIP">390</integer>

    <!-- Configure rotary stroke width -->
    <integer name="config_rotaryStrokeWidthDIP">83</integer>

    <!-- Configure lense unlock time label offset -->
    <integer name="config_lenseTimeLabelOffsetDIP">0</integer>

    <!-- Do not translate. Defines the slots is Two Digit Number for dialing normally not USSD -->
    <string-array name="config_twoDigitNumberPattern">
    </string-array>

<<<<<<< HEAD
    <!-- ************************************************
         *                                              *
         *    GLOBAL DEFAULT VALUES FOR CM SETTINGS     *
         *                                              *
         ************************************************

         if you wanna change a behavior for your device,
         just copy that value to your overlay file and
         set it as you like -->

    <!-- these values should be default for all phone devices! -->

    <!-- toggles weather device is tablet or phone. right now,
    tablets are know to have soft buttons, but phones have harware
    buttons. this might change in the future - especially when the
    honeycomb modifications become available for phones -->
    <bool name="cm_default_is_tablet">false</bool>

    <!-- toggles weather device uses soft buttons or got hardware
    buttons. as the time of writing for android 2.3.3. all soft button
    enabled devices are tablets, all disabled are phones. -->
    <bool name="cm_default_has_soft_buttons">false</bool>

    <!-- if true, status bar is shown on bottom by default -->
    <bool name="cm_default_bottom_status_bar">false</bool>
    <!-- if true, dead zone is activated, which disables pull
    out of the status bar on the middle area - i.e. for people
    who start drag-out events accidently while trying to hit
    the space key -->
    <bool name="cm_default_use_dead_zone">false</bool>
    <!-- if true, soft buttons shown on left, false show them on
    right side of status bar -->
    <bool name="cm_default_soft_buttons_left">true</bool>

    <!-- toggle which buttons to show if soft buttons enabled
    quickna: opens notification area with the press of one button
    instead of swiping the long way up/down on big tablets -->
    <bool name="cm_default_show_soft_home">true</bool>
    <bool name="cm_default_show_soft_menu">true</bool>
    <bool name="cm_default_show_soft_back">true</bool>
    <bool name="cm_default_show_soft_search">false</bool>
    <bool name="cm_default_show_soft_quick_na">true</bool>

    <!-- disables display of lockscreen both on boot as on
    power button press to wake devices. usful for devices you
    dont carry in pockets -->
    <bool name="cm_default_disable_lockscreen">false</bool>
    <!--  option only available for devices with soft buttons.
    when enabled, fullscreen apps show the status bar. status
    bar then gets an adition hide button to switch to real
    fullscreen  -->
    <bool name="cm_default_disable_fullscreen">false</bool>

    <!-- toggles which button to use to unhide the status bar
    to show soft buttons again (see last comment). this is an
    index. to know, which index matches which button, see
    arrays.xml of CMParts. at the bottom of this file, menu
    entries like "menu, back, home" are mapped to indexes -->
    <integer name="cm_default_unhide_button_index">0</integer>

    <!-- when enabled, the power menu (shown when long-pressing
    power... includes reboot and power off) is extended by
    some more options which reflect the soft keys. ignored if soft
    keys are disabled -->
    <bool name="cm_default_extend_power_menu">false</bool>

    <!--  toggles which buttons to show on extended power menu.
    ignored if power menu disabled -->
    <bool name="cm_default_power_menu_home">true</bool>
    <bool name="cm_default_power_menu_menu">true</bool>
    <bool name="cm_default_power_menu_back">true</bool>

    <!--  toggles behavior of volume buttons. default (false) triggers
    volume change when pressing, user action when long-pressing. enabling
    (true) this option reverses this behavior -->
    <bool name="cm_default_reverse_volume_behavior">false</bool>
    <!-- defines the action of the volume buttons. for volume up,
    volume down, both press and both long-press. this is an
    index. to know, which index matches which button, see
    arrays.xml of CMParts. at the bottom of that file, menu
    entries like "menu, back, home" are mapped to indexes -->
    <integer name="cm_default_remapped_long_vol_up_index">0</integer>
    <integer name="cm_default_remapped_long_vol_down_index">0</integer>
    <integer name="cm_default_remapped_both_vol_index">0</integer>
    <integer name="cm_default_remapped_long_both_vol_index">0</integer>

    <!-- Set this to true to get data working on some Motorola phones -->
    <bool name="config_rilNeedsNullPath">false</bool>
=======
    <!-- The VoiceMail default value is displayed to my own number if it is true -->
    <bool name="config_telephony_use_own_number_for_voicemail">false</bool>

    <!-- If this value is true, Sms encoded as octet is decoded by utf8 decoder.
         If false, decoded by Latin decoder. -->
    <bool name="config_sms_utf8_support">false</bool>

    <!-- If this value is true, The mms content-disposition field is supported correctly.
         If false, Content-disposition fragments are ignored -->
    <bool name="config_mms_content_disposition_support">true</bool>

    <!-- If this value is true, the carrier supports sms delivery reports.
         If false, sms delivery reports are not supported and the preference
         option to enable/disable delivery reports is removed in the Messaging app. -->
    <bool name="config_sms_delivery_reports_support">true</bool>

    <!-- If this value is true, the carrier supports mms delivery reports.
         If false, mms delivery reports are not supported and the preference
         option to enable/disable delivery reports is removed in the Messaging app. -->
    <bool name="config_mms_delivery_reports_support">true</bool>

    <!-- If this value is true, the carrier supports mms read reports.
         If false, mms read reports are not supported and the preference
         option to enable/disable read reports is removed in the Messaging app. -->
    <bool name="config_mms_read_reports_support">true</bool>

    <!-- Set and Unsets WiMAX -->
    <bool name="config_wimaxEnabled">false</bool>
    <!-- Location of the wimax framwork jar location -->
    <string name="config_wimaxServiceJarLocation"></string>
    <!-- Location of the wimax native library locaiton -->
    <string name="config_wimaxNativeLibLocation"></string>
    <!-- Name of the wimax manager class -->
    <string name="config_wimaxManagerClassname"></string>
    <!-- Name of the wimax service class -->
    <string name="config_wimaxServiceClassname"></string>
    <!-- Name of the wimax state tracker clas -->
    <string name="config_wimaxStateTrackerClassname"></string>
>>>>>>> f0f1ceeb
</resources><|MERGE_RESOLUTION|>--- conflicted
+++ resolved
@@ -412,7 +412,6 @@
     <string-array name="config_twoDigitNumberPattern">
     </string-array>
 
-<<<<<<< HEAD
     <!-- ************************************************
          *                                              *
          *    GLOBAL DEFAULT VALUES FOR CM SETTINGS     *
@@ -501,7 +500,7 @@
 
     <!-- Set this to true to get data working on some Motorola phones -->
     <bool name="config_rilNeedsNullPath">false</bool>
-=======
+
     <!-- The VoiceMail default value is displayed to my own number if it is true -->
     <bool name="config_telephony_use_own_number_for_voicemail">false</bool>
 
@@ -540,5 +539,4 @@
     <string name="config_wimaxServiceClassname"></string>
     <!-- Name of the wimax state tracker clas -->
     <string name="config_wimaxStateTrackerClassname"></string>
->>>>>>> f0f1ceeb
 </resources>
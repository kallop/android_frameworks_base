/*
 ** Copyright (C) 2008 The Android Open Source Project
 **
 ** Licensed under the Apache License, Version 2.0 (the "License");
 ** you may not use this file except in compliance with the License.
 ** You may obtain a copy of the License at
 **
 **     http://www.apache.org/licenses/LICENSE-2.0
 **
 ** Unless required by applicable law or agreed to in writing, software
 ** distributed under the License is distributed on an "AS IS" BASIS,
 ** WITHOUT WARRANTIES OR CONDITIONS OF ANY KIND, either express or implied.
 ** See the License for the specific language governing permissions and
 **
 ** limitations under the License.
 */

#ifndef ANDROID_MEDIARECORDER_H
#define ANDROID_MEDIARECORDER_H

#include <utils/Log.h>
#include <utils/threads.h>
#include <utils/List.h>
#include <utils/Errors.h>
#include <media/IMediaRecorderClient.h>
#include <media/IMediaDeathNotifier.h>

namespace android {

class Surface;
class IMediaRecorder;
class ICamera;

typedef void (*media_completion_f)(status_t status, void *cookie);

/* Do not change these values without updating their counterparts
 * in media/java/android/media/MediaRecorder.java!
 */
enum audio_source {
    AUDIO_SOURCE_DEFAULT = 0,
    AUDIO_SOURCE_MIC = 1,
    AUDIO_SOURCE_VOICE_UPLINK = 2,
    AUDIO_SOURCE_VOICE_DOWNLINK = 3,
    AUDIO_SOURCE_VOICE_CALL = 4,
    AUDIO_SOURCE_CAMCORDER = 5,
    AUDIO_SOURCE_VOICE_RECOGNITION = 6,
<<<<<<< HEAD
#ifdef HAVE_FM_RADIO
    AUDIO_SOURCE_FM_RX = 7,
    AUDIO_SOURCE_FM_RX_A2DP = 8,
    AUDIO_SOURCE_MAX = AUDIO_SOURCE_FM_RX_A2DP,
#else
    AUDIO_SOURCE_MAX = AUDIO_SOURCE_VOICE_RECOGNITION,
#endif
=======
    AUDIO_SOURCE_VOICE_COMMUNICATION = 7,
    AUDIO_SOURCE_MAX = AUDIO_SOURCE_VOICE_COMMUNICATION,

>>>>>>> 322891c6
    AUDIO_SOURCE_LIST_END  // must be last - used to validate audio source type
};

enum video_source {
    VIDEO_SOURCE_DEFAULT = 0,
    VIDEO_SOURCE_CAMERA = 1,

    VIDEO_SOURCE_LIST_END  // must be last - used to validate audio source type
};

//Please update media/java/android/media/MediaRecorder.java if the following is updated.
enum output_format {
    OUTPUT_FORMAT_DEFAULT = 0,
    OUTPUT_FORMAT_THREE_GPP = 1,
    OUTPUT_FORMAT_MPEG_4 = 2,


    OUTPUT_FORMAT_AUDIO_ONLY_START = 3, // Used in validating the output format.  Should be the
                                        //  at the start of the audio only output formats.

    /* These are audio only file formats */
    OUTPUT_FORMAT_RAW_AMR = 3, //to be backward compatible
    OUTPUT_FORMAT_AMR_NB = 3,
    OUTPUT_FORMAT_AMR_WB = 4,
    OUTPUT_FORMAT_AAC_ADIF = 5,
    OUTPUT_FORMAT_AAC_ADTS = 6,

    /* Stream over a socket, limited to a single stream */
    OUTPUT_FORMAT_RTP_AVP = 7,

    /* H.264/AAC data encapsulated in MPEG2/TS */
    OUTPUT_FORMAT_MPEG2TS = 8,

    OUTPUT_FORMAT_LIST_END // must be last - used to validate format type
};

enum audio_encoder {
    AUDIO_ENCODER_DEFAULT = 0,
    AUDIO_ENCODER_AMR_NB = 1,
    AUDIO_ENCODER_AMR_WB = 2,
    AUDIO_ENCODER_AAC = 3,
    AUDIO_ENCODER_AAC_PLUS = 4,
    AUDIO_ENCODER_EAAC_PLUS = 5,

    AUDIO_ENCODER_LIST_END // must be the last - used to validate the audio encoder type
};

enum video_encoder {
    VIDEO_ENCODER_DEFAULT = 0,
    VIDEO_ENCODER_H263 = 1,
    VIDEO_ENCODER_H264 = 2,
    VIDEO_ENCODER_MPEG_4_SP = 3,

    VIDEO_ENCODER_LIST_END // must be the last - used to validate the video encoder type
};

/*
 * The state machine of the media_recorder uses a set of different state names.
 * The mapping between the media_recorder and the pvauthorengine is shown below:
 *
 *    mediarecorder                        pvauthorengine
 * ----------------------------------------------------------------
 *    MEDIA_RECORDER_ERROR                 ERROR
 *    MEDIA_RECORDER_IDLE                  IDLE
 *    MEDIA_RECORDER_INITIALIZED           OPENED
 *    MEDIA_RECORDER_DATASOURCE_CONFIGURED
 *    MEDIA_RECORDER_PREPARED              INITIALIZED
 *    MEDIA_RECORDER_RECORDING             RECORDING
 */
enum media_recorder_states {
    MEDIA_RECORDER_ERROR                 =      0,
    MEDIA_RECORDER_IDLE                  = 1 << 0,
    MEDIA_RECORDER_INITIALIZED           = 1 << 1,
    MEDIA_RECORDER_DATASOURCE_CONFIGURED = 1 << 2,
    MEDIA_RECORDER_PREPARED              = 1 << 3,
    MEDIA_RECORDER_RECORDING             = 1 << 4,
};

// The "msg" code passed to the listener in notify.
enum media_recorder_event_type {
    MEDIA_RECORDER_EVENT_ERROR                    = 1,
    MEDIA_RECORDER_EVENT_INFO                     = 2
};

enum media_recorder_error_type {
    MEDIA_RECORDER_ERROR_UNKNOWN                  = 1
};

// The codes are distributed as follow:
//   0xx: Reserved
//   8xx: General info/warning
//
enum media_recorder_info_type {
    MEDIA_RECORDER_INFO_UNKNOWN                   = 1,
    MEDIA_RECORDER_INFO_MAX_DURATION_REACHED      = 800,
    MEDIA_RECORDER_INFO_MAX_FILESIZE_REACHED      = 801,
    MEDIA_RECORDER_INFO_COMPLETION_STATUS         = 802,
    MEDIA_RECORDER_INFO_PROGRESS_FRAME_STATUS     = 803,
    MEDIA_RECORDER_INFO_PROGRESS_TIME_STATUS      = 804,
};

// ----------------------------------------------------------------------------
// ref-counted object for callbacks
class MediaRecorderListener: virtual public RefBase
{
public:
    virtual void notify(int msg, int ext1, int ext2) = 0;
};

class MediaRecorder : public BnMediaRecorderClient,
                      public virtual IMediaDeathNotifier
{
public:
    MediaRecorder();
    ~MediaRecorder();

    void        died();
    status_t    initCheck();
    status_t    setCamera(const sp<ICamera>& camera);
    status_t    setPreviewSurface(const sp<Surface>& surface);
    status_t    setVideoSource(int vs);
    status_t    setAudioSource(int as);
    status_t    setOutputFormat(int of);
    status_t    setVideoEncoder(int ve);
    status_t    setAudioEncoder(int ae);
    status_t    setOutputFile(const char* path);
    status_t    setOutputFile(int fd, int64_t offset, int64_t length);
    status_t    setVideoSize(int width, int height);
    status_t    setVideoFrameRate(int frames_per_second);
    status_t    setParameters(const String8& params);
    status_t    setListener(const sp<MediaRecorderListener>& listener);
    status_t    prepare();
    status_t    getMaxAmplitude(int* max);
    status_t    start();
    status_t    stop();
    status_t    reset();
    status_t    init();
    status_t    close();
    status_t    release();
    void        notify(int msg, int ext1, int ext2);
    status_t    setCameraParameters(const String8& params);

private:
    void                    doCleanUp();
    status_t                doReset();

    sp<IMediaRecorder>          mMediaRecorder;
    sp<MediaRecorderListener>   mListener;
    media_recorder_states       mCurrentState;
    bool                        mIsAudioSourceSet;
    bool                        mIsVideoSourceSet;
    bool                        mIsAudioEncoderSet;
    bool                        mIsVideoEncoderSet;
    bool                        mIsOutputFileSet;
    Mutex                       mLock;
    Mutex                       mNotifyLock;
};

};  // namespace android

#endif // ANDROID_MEDIARECORDER_H<|MERGE_RESOLUTION|>--- conflicted
+++ resolved
@@ -44,19 +44,14 @@
     AUDIO_SOURCE_VOICE_CALL = 4,
     AUDIO_SOURCE_CAMCORDER = 5,
     AUDIO_SOURCE_VOICE_RECOGNITION = 6,
-<<<<<<< HEAD
+    AUDIO_SOURCE_VOICE_COMMUNICATION = 7,
 #ifdef HAVE_FM_RADIO
-    AUDIO_SOURCE_FM_RX = 7,
-    AUDIO_SOURCE_FM_RX_A2DP = 8,
+    AUDIO_SOURCE_FM_RX = 8,
+    AUDIO_SOURCE_FM_RX_A2DP = 9,
     AUDIO_SOURCE_MAX = AUDIO_SOURCE_FM_RX_A2DP,
 #else
-    AUDIO_SOURCE_MAX = AUDIO_SOURCE_VOICE_RECOGNITION,
+    AUDIO_SOURCE_MAX = AUDIO_SOURCE_VOICE_COMMUNICATION,
 #endif
-=======
-    AUDIO_SOURCE_VOICE_COMMUNICATION = 7,
-    AUDIO_SOURCE_MAX = AUDIO_SOURCE_VOICE_COMMUNICATION,
-
->>>>>>> 322891c6
     AUDIO_SOURCE_LIST_END  // must be last - used to validate audio source type
 };
 

--- conflicted
+++ resolved
@@ -156,9 +156,7 @@
 
     WifiConnectionStatistics getConnectionStatistics();
 
-<<<<<<< HEAD
     WifiEapSimInfo getSimInfo();
-=======
+
     void disableEphemeralNetwork(String SSID);
->>>>>>> d0f748a7
 }

--- conflicted
+++ resolved
@@ -560,11 +560,7 @@
        <td></td>
     </tr>
     <tr>
-<<<<<<< HEAD
-       <td rowspan="10">Camera</td>
-=======
        <td rowspan="6">Camera</td>
->>>>>>> ea0137ef
        <td><code>android.hardware.camera</code></td>
        <td>The application uses the device's camera. If the device supports
            multiple cameras, the application uses the camera that facing

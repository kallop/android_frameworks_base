--- conflicted
+++ resolved
@@ -279,17 +279,8 @@
            </ul>
       </li>
      <li><a href="<?cs var:toroot?>guide/topics/admin/device-admin.html">
-<<<<<<< HEAD
-            <span class="en">Device Administration</span></a>
-            <span class="new">new!</span>
-    </li>
-    <li><a href="<?cs var:toroot?>guide/topics/admin/device-admin.html">
-           <span class="en">Device Administration</span>
-        </a> <span class="new">new!</span><!-- 10/8/10 -->
-=======
             <span class="en">Device Administration</span>
          </a> <span class="new">new!</span>
->>>>>>> d555e264
     </li>
     </ul>
   </li>

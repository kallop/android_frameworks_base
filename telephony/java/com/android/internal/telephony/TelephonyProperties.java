/*
 * Copyright (C) 2006 The Android Open Source Project
 *
 * Licensed under the Apache License, Version 2.0 (the "License");
 * you may not use this file except in compliance with the License.
 * You may obtain a copy of the License at
 *
 *      http://www.apache.org/licenses/LICENSE-2.0
 *
 * Unless required by applicable law or agreed to in writing, software
 * distributed under the License is distributed on an "AS IS" BASIS,
 * WITHOUT WARRANTIES OR CONDITIONS OF ANY KIND, either express or implied.
 * See the License for the specific language governing permissions and
 * limitations under the License.
 */

package com.android.internal.telephony;

/**
 * Contains a list of string constants used to get or set telephone properties
 * in the system. You can use {@link android.os.SystemProperties os.SystemProperties}
 * to get and set these values.
 * @hide
 */
public interface TelephonyProperties
{
    //****** Baseband and Radio Interface version

    //TODO T: property strings do not have to be gsm specific
    //        change gsm.*operator.*" properties to "operator.*" properties

    /**
     * Baseband version
     * Availability: property is available any time radio is on
     */
    static final String PROPERTY_BASEBAND_VERSION = "gsm.version.baseband";

    /** Radio Interface Layer (RIL) library implementation. */
    static final String PROPERTY_RIL_IMPL = "gsm.version.ril-impl";

    //****** Current Network

    /** Alpha name of current registered operator.<p>
     *  Availability: when registered to a network. Result may be unreliable on
     *  CDMA networks.
     */
    static final String PROPERTY_OPERATOR_ALPHA = "gsm.operator.alpha";
    //TODO: most of these properties are generic, substitute gsm. with phone. bug 1856959

    /** Numeric name (MCC+MNC) of current registered operator.<p>
     *  Availability: when registered to a network. Result may be unreliable on
     *  CDMA networks.
     */
    static final String PROPERTY_OPERATOR_NUMERIC = "gsm.operator.numeric";

    /** 'true' if the device is on a manually selected network
     *
     *  Availability: when registered to a network
     */
    static final String PROPERTY_OPERATOR_ISMANUAL = "operator.ismanual";

    /** 'true' if the device is considered roaming on this network for GSM
     *  purposes.
     *  Availability: when registered to a network
     */
    static final String PROPERTY_OPERATOR_ISROAMING = "gsm.operator.isroaming";

    /** The ISO country code equivalent of the current registered operator's
     *  MCC (Mobile Country Code)<p>
     *  Availability: when registered to a network. Result may be unreliable on
     *  CDMA networks.
     */
    static final String PROPERTY_OPERATOR_ISO_COUNTRY = "gsm.operator.iso-country";

    /**
     * The contents of this property is the value of the kernel command line
     * product_type variable that corresponds to a product that supports LTE on CDMA.
     * {@see BaseCommands#getLteOnCdmaMode()}
     */
    static final String PROPERTY_LTE_ON_CDMA_PRODUCT_TYPE = "telephony.lteOnCdmaProductType";

    /**
     * The contents of this property is the one of {@link Phone#LTE_ON_CDMA_TRUE} or
     * {@link Phone#LTE_ON_CDMA_FALSE}. If absent the value will assumed to be false
     * and the {@see #PROPERTY_LTE_ON_CDMA_PRODUCT_TYPE} will be used to determine its
     * final value which could also be {@link Phone#LTE_ON_CDMA_FALSE}.
     * {@see BaseCommands#getLteOnCdmaMode()}
     */
    static final String PROPERTY_LTE_ON_CDMA_DEVICE = "telephony.lteOnCdmaDevice";

    static final String CURRENT_ACTIVE_PHONE = "gsm.current.phone-type";

    //****** SIM Card
    /**
     * One of <code>"UNKNOWN"</code> <code>"ABSENT"</code> <code>"PIN_REQUIRED"</code>
     * <code>"PUK_REQUIRED"</code> <code>"NETWORK_LOCKED"</code> or <code>"READY"</code>
     */
    static String PROPERTY_SIM_STATE = "gsm.sim.state";

    /** The MCC+MNC (mobile country code+mobile network code) of the
     *  provider of the SIM. 5 or 6 decimal digits.
     *  Availability: SIM state must be "READY"
     */
    static String PROPERTY_ICC_OPERATOR_NUMERIC = "gsm.sim.operator.numeric";

    /** PROPERTY_ICC_OPERATOR_ALPHA is also known as the SPN, or Service Provider Name.
     *  Availability: SIM state must be "READY"
     */
    static String PROPERTY_ICC_OPERATOR_ALPHA = "gsm.sim.operator.alpha";

    /** ISO country code equivalent for the SIM provider's country code*/
    static String PROPERTY_ICC_OPERATOR_ISO_COUNTRY = "gsm.sim.operator.iso-country";

    /**
     * Indicates the available radio technology.  Values include: <code>"unknown"</code>,
     * <code>"GPRS"</code>, <code>"EDGE"</code> and <code>"UMTS"</code>.
     */
    static String PROPERTY_DATA_NETWORK_TYPE = "gsm.network.type";

    /** Indicate if phone is in emergency callback mode */
    static final String PROPERTY_INECM_MODE = "ril.cdma.inecmmode";

    /** Indicate the timer value for exiting emergency callback mode */
    static final String PROPERTY_ECM_EXIT_TIMER = "ro.cdma.ecmexittimer";

    /** the international dialing prefix of current operator network */
    static final String PROPERTY_OPERATOR_IDP_STRING = "gsm.operator.idpstring";

    /**
     * Defines the schema for the carrier specified OTASP number
     */
    static final String PROPERTY_OTASP_NUM_SCHEMA = "ro.cdma.otaspnumschema";

    /**
     * Disable all calls including Emergency call when it set to true.
     */
    static final String PROPERTY_DISABLE_CALL = "ro.telephony.disable-call";

    /**
     * Set to true for vendor RIL's that send multiple UNSOL_CALL_RING notifications.
     */
    static final String PROPERTY_RIL_SENDS_MULTIPLE_CALL_RING =
        "ro.telephony.call_ring.multiple";

    /**
     * The number of milliseconds between CALL_RING notifications.
     */
    static final String PROPERTY_CALL_RING_DELAY = "ro.telephony.call_ring.delay";

    /**
     * Track CDMA SMS message id numbers to ensure they increment
     * monotonically, regardless of reboots.
     */
    static final String PROPERTY_CDMA_MSG_ID = "persist.radio.cdma.msgid";

    /**
     * Property to override DEFAULT_WAKE_LOCK_TIMEOUT
     */
    static final String PROPERTY_WAKE_LOCK_TIMEOUT = "ro.ril.wake_lock_timeout";

    /**
     * Set to true to indicate that the modem needs to be reset
     * when there is a radio technology change.
     */
    static final String PROPERTY_RESET_ON_RADIO_TECH_CHANGE = "persist.radio.reset_on_switch";

    /**
     * Set to false to disable SMS receiving, default is
     * the value of config_sms_capable
     */
    static final String PROPERTY_SMS_RECEIVE = "telephony.sms.receive";

    /**
     * Set to false to disable SMS sending, default is
     * the value of config_sms_capable
     */
    static final String PROPERTY_SMS_SEND = "telephony.sms.send";

    /**
     * Set to true to indicate a test CSIM card is used in the device.
     * This property is for testing purpose only. This should not be defined
     * in commercial configuration.
     */
    static final String PROPERTY_TEST_CSIM = "persist.radio.test-csim";

    /**
     * Ignore RIL_UNSOL_NITZ_TIME_RECEIVED completely, used for debugging/testing.
     */
    static final String PROPERTY_IGNORE_NITZ = "telephony.test.ignore.nitz";

     /**
     * Property to set multi sim feature.
     * Type:  String(dsds, dsda)
     */
    static final String PROPERTY_MULTI_SIM_CONFIG = "persist.radio.multisim.config";

    /**
     * Property to store default subscription.
     */
    static final String PROPERTY_DEFAULT_SUBSCRIPTION = "persist.radio.default.sub";

    /**
     * Property to enable MMS Mode.
     * Type: string ( default = silent, enable to = prompt )
     */
    static final String PROPERTY_MMS_TRANSACTION = "mms.transaction";
<<<<<<< HEAD
=======

    /**
     * Set to the sim count.
     */
    static final String PROPERTY_SIM_COUNT = "ro.telephony.sim.count";

    /**
     * Controls audio route for video calls.
     * 0 - Use the default audio routing strategy.
     * 1 - Disable the speaker. Route the audio to Headset or Bluetooth
     *     or Earpiece, based on the default audio routing strategy.
     */
    static final String PROPERTY_VIDEOCALL_AUDIO_OUTPUT = "persist.radio.call.audio.output";
>>>>>>> e593d0ae
}<|MERGE_RESOLUTION|>--- conflicted
+++ resolved
@@ -204,8 +204,6 @@
      * Type: string ( default = silent, enable to = prompt )
      */
     static final String PROPERTY_MMS_TRANSACTION = "mms.transaction";
-<<<<<<< HEAD
-=======
 
     /**
      * Set to the sim count.
@@ -219,5 +217,4 @@
      *     or Earpiece, based on the default audio routing strategy.
      */
     static final String PROPERTY_VIDEOCALL_AUDIO_OUTPUT = "persist.radio.call.audio.output";
->>>>>>> e593d0ae
 }
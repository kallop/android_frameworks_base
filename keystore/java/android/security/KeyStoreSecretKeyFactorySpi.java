--- conflicted
+++ resolved
@@ -158,15 +158,10 @@
                 digests,
                 blockModes,
                 userAuthenticators,
-<<<<<<< HEAD
-                teeBackedUserAuthenticators,
-                KeymasterUtils.getInt(keyCharacteristics, KeymasterDefs.KM_TAG_AUTH_TIMEOUT),
-                invalidatedOnNewFingerprintEnrolled);
-=======
                 teeEnforcedUserAuthenticators,
                 ((userAuthenticationValidityDurationSeconds != null)
-                        ? userAuthenticationValidityDurationSeconds : -1));
->>>>>>> 06adabdb
+                        ? userAuthenticationValidityDurationSeconds : -1),
+                invalidatedOnNewFingerprintEnrolled);
     }
 
     @Override
